--- conflicted
+++ resolved
@@ -557,16 +557,10 @@
     NoInspectParamsWithTemporaries, NoColorInspectTest,
     // These values account for skips due to p4c's insertion of temporary
     // values for evaluating table hits.
-<<<<<<< HEAD
-    Values(
-      std::make_tuple("if_color_test.ir.json", "ifs_with_no_transforms", 10),
-      std::make_tuple("if_color_test.ir.json", "ifs_with_no_transforms", 11)));
-=======
     Values(std::make_tuple("if_color_test.ir.json", "ifs_with_no_transforms",
-                           11),
+                           10),
            std::make_tuple("if_color_test.ir.json", "ifs_with_no_transforms",
-                           13)));
->>>>>>> adb9d671
+                           11)));
 
 }  // namespace p4c_backends
 }  // namespace stratum