--- conflicted
+++ resolved
@@ -49,15 +49,11 @@
         "*/chassis_config.pb.txt",
         "*/phal_config.pb.txt",
         "*/SDKLT.yml",
-<<<<<<< HEAD
+        "*/config.bcm",
     ]) + [
         "bcm_hardware_specs.pb.txt",
         "dummy_serdes_db.pb.txt",
     ],
-=======
-        "*/config.bcm",
-    ]),
->>>>>>> da4a98eb
 )
 
 pkg_tar(
