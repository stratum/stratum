// Copyright 2018 Google LLC
//
// Licensed under the Apache License, Version 2.0 (the "License");
// you may not use this file except in compliance with the License.
// You may obtain a copy of the License at
//
//      http://www.apache.org/licenses/LICENSE-2.0
//
// Unless required by applicable law or agreed to in writing, software
// distributed under the License is distributed on an "AS IS" BASIS,
// WITHOUT WARRANTIES OR CONDITIONS OF ANY KIND, either express or implied.
// See the License for the specific language governing permissions and
// limitations under the License.


// This file contains the code for a version of Hercules stub intended to be
// used on the embedded switches. Therefore the code here does not use any
// non-portable google3 code (e.g. no use of //net/grpc). Note that although
// this is intended to run on embedded switches, we still build a host version
// of this binary as well for cases when we run this stub on local desktops.
#include <arpa/inet.h>
#include <grpcpp/grpcpp.h>
#include <linux/filter.h>
#include <linux/if_ether.h>
#include <net/ethernet.h>
#include <sstream>
#include <string>

#include "gflags/gflags.h"
<<<<<<< HEAD
=======
#include "google/protobuf/any.pb.h"
#include "google/rpc/code.pb.h"
#include "stratum/glue/integral_types.h"
#include "absl/base/macros.h"
#include "absl/container/flat_hash_map.h"
#include "absl/memory/memory.h"
#include "absl/numeric/int128.h"
#include "absl/synchronization/mutex.h"
#include "github.com/openconfig/gnmi/proto/gnmi/gnmi.grpc.pb.h"
#include "p4/p4runtime.grpc.pb.h"
#include "p4/v1/p4runtime.grpc.pb.h"
#include "stratum/glue/gnmi/gnmi.grpc.pb.h"
>>>>>>> d387e187
#include "stratum/glue/init_google.h"
#include "stratum/glue/logging.h"
#include "stratum/glue/openconfig/proto/old_openconfig.pb.h"
#include "stratum/hal/lib/common/common.pb.h"
#include "stratum/hal/lib/common/openconfig_converter.h"
#include "stratum/hal/lib/p4/p4_pipeline_config.pb.h"
#include "stratum/hal/lib/p4/p4_table_mapper.h"
#include "stratum/lib/constants.h"
#include "stratum/lib/macros.h"
#include "stratum/lib/utils.h"
<<<<<<< HEAD
#include "stratum/public/proto/hal.grpc.pb.h"
#include "stratum/public/proto/openconfig.pb.h"
#include "stratum/glue/integral_types.h"
#include "absl/base/macros.h"
#include "absl/memory/memory.h"
#include "absl/numeric/int128.h"
#include "absl/synchronization/mutex.h"
#include "github.com/openconfig/gnmi/proto/gnmi/gnmi.grpc.pb.h"
#include "p4/v1/p4runtime.grpc.pb.h"
#include "stratum/glue/gtl/flat_hash_map.h"
=======
>>>>>>> d387e187
#include "stratum/glue/gtl/map_util.h"

DEFINE_string(url, stratum::kLocalHerculesUrl,
              "URL for Hercules server to connect to.");
DEFINE_bool(push_open_config, false,
            "Issue gNMI Set RPC to Hercules to push OpenConfig-based config "
            "data to the switch. This option is used only when Hercules is "
            "used in standalone mode.");
DEFINE_string(test_oc_device_file, "",
              "Path to a test oc::Device text proto file. The proto will be "
              "serialized in SetRequest send to Hercules by gNMI Set RPC when "
              "--push_open_config is given.");
DEFINE_bool(push_forwarding_pipeline_config, false,
            "Issue P4Runtime SetForwardingPipelineConfig RPC to Hercules.");
DEFINE_string(test_p4_info_file, "",
              "Path to an optional P4Info text proto file. If specified, file "
              "content will be serialzied into the p4info field in "
              "ForwardingPipelineConfig proto pushed to the switch when "
              "--push_forwarding_pipeline_config is given.");
DEFINE_string(test_p4_pipeline_config_file, "",
              "Path to an optional P4PipelineConfig bin proto file. If "
              "specified, file content will be serialzied into the "
              "p4_device_config field in ForwardingPipelineConfig proto "
              "pushed to the switch when "
              "--push_forwarding_pipeline_config is given.");
DEFINE_bool(write_forwarding_entries, false,
            "Issue P4Runtime Write RPC to Hercules.");
DEFINE_string(test_write_request_file, "",
              "Path to a test WriteRequest text proto file. The proto will be "
              "passed to switch directly via P4Runtime Write RPC.");
DEFINE_bool(read_forwarding_entries, false,
            "Issue P4Runtime Read RPC to Hercules.");
DEFINE_bool(start_controller_session, false,
            "Start the controller streaming channel to Hercules. When set to  "
            "true, a controller session using the election ID given by "
            "FLAGS_election_id is started towards the node with ID given by "
            "FLAGS_node_id. The session stays active until the program exits.");
DEFINE_bool(packetio, false,
            "Used only when FLAGS_start_controller_session is true. If set to "
            "true, a TX thread will be spawned for a packet I/O demo.");
DEFINE_bool(loopback, false,
            "Used only when FLAGS_start_controller_session is true. Determines "
            "whether in packet I/O demo we should we loop all the RX packets "
            "back to the switch?");
DEFINE_string(test_packet_type, "ipv4",
              "The type of the pre-generated test packet used for packet I/O. "
              "The following types are currently supported: lldp, ipv4.");
DEFINE_uint64(node_id, 0,
              "Node ID in case the operation is for a specific node only. Must "
              "be > 0 in case it is needed.");
DEFINE_uint64(port_id, 0,
              "Port ID for whenever port info is needed (e.g. packet TX). Must "
              "be > 0 in case it is needed.");
DEFINE_uint64(election_id, 0,
              "Election ID for the controller instance. Will be used in all "
              "P4Runtime RPCs sent to the switch. Note that election_id is 128 "
              "bits, but here we assume we only give the lower 64 bits only.");
DEFINE_bool(start_gnmi_subscription_session, false,
            "Start sample gNMI subscription for most basic interface events.");

namespace stratum {
namespace hal {
namespace stub {

using ClientStreamChannelReaderWriter =
    ::grpc::ClientReaderWriter<::p4::v1::StreamMessageRequest,
                               ::p4::v1::StreamMessageResponse>;
using ClientSubscribeReaderWriterInterface =
    std::unique_ptr<::grpc::ClientReaderWriterInterface<
        ::gnmi::SubscribeRequest, ::gnmi::SubscribeResponse>>;

namespace {

#define LOG_RETURN_IF_ERROR(expr)                                 \
  do {                                                            \
    const ::util::Status& status = (expr);                        \
    if (!status.ok()) {                                           \
      LOG(ERROR) << #expr << " failed with the following error: " \
                 << status.error_message();                       \
      return;                                                     \
    }                                                             \
  } while (0)

#define CALL_RPC_AND_CHECK_RESULTS(stub, rpc, context, req, resp, logger)     \
  do {                                                                        \
    Timer timer;                                                              \
    timer.Start();                                                            \
    ::grpc::Status status = stub->rpc(&context, req, &resp);                  \
    timer.Stop();                                                             \
    LOG(INFO) << #rpc << " execution time (ms): " << timer.Get() << ".";      \
    if (!status.ok()) {                                                       \
      LOG(ERROR) << #rpc << " failed with the following error details: "      \
                 << logger(status);                                           \
      break;                                                                  \
    }                                                                         \
    const std::string& msg = resp.DebugString();                              \
    if (msg.empty()) {                                                        \
      LOG(INFO) << #rpc << " status: Success.";                               \
    } else {                                                                  \
      LOG(INFO) << #rpc << " status: Finished with the following response:\n" \
                << msg;                                                       \
    }                                                                         \
  } while (0)

// A test IPv4 packet. Was created using the following scapy command:
// pkt = Ether(dst="02:32:00:00:00:01",src="00:00:00:00:00:01")/Dot1Q(vlan=1)/
//       IP(src="10.0.1.1",dst="10.0.2.1",proto=254)/
//       Raw(load="Test, Test, Test, Test!!!")
constexpr char kTestIpv4Packet[] =
    "\x02\x32\x00\x00\x00\x01\x00\x00\x00\x00\x00\x01\x81\x00\x00\x01\x08\x00"
    "\x45\x00\x00\x2d\x00\x01\x00\x00\x40\xfe\x62\xd1\x0a\x00\x01\x01\x0a\x00"
    "\x02\x01\x54\x65\x73\x74\x2c\x20\x54\x65\x73\x74\x2c\x20\x54\x65\x73\x74"
    "\x2c\x20\x54\x65\x73\x74\x21\x21\x21";

// A test LLDP packet. Was created using the following scapy command:
// pkt = Ether(dst="01:80:C2:00:00:0E",src="11:22:33:44:55:66",type=0x88cc)/
//       Raw(load="Test, Test, Test, Test!!!")
constexpr char kTestLldpPacket[] =
    "\x01\x80\xc2\x00\x00\x0e\x11\x22\x33\x44\x55\x66\x88\xcc\x54\x65\x73\x74"
    "\x2c\x20\x54\x65\x73\x74\x2c\x20\x54\x65\x73\x74\x2c\x20\x54\x65\x73\x74"
    "\x21\x21\x21";

// A set of different packet types used for testing.
static enum {
  LLDP,
  IPV4,
} test_packet_type;

static bool ValidatePacketType(const char* flagname, const string& value) {
  if (value == "lldp") {
    test_packet_type = LLDP;
    return true;
  } else if (value == "ipv4") {
    test_packet_type = IPV4;
    return true;
  }
  // Cannot use LOG(ERROR) at this stage.
  printf("Unsupported --%s: %s.\n", flagname, value.c_str());
  return false;
}

static bool dummy __attribute__((__unused__)) =
    RegisterFlagValidator(&FLAGS_test_packet_type, &ValidatePacketType);

// A helper that initializes correctly ::gnmi::Path.
class GetPath {
 public:
  explicit GetPath(const std::string& name) {
    auto* elem = path_.add_elem();
    elem->set_name(name);
  }
  GetPath(const std::string& name, const std::string& search) {
    auto* elem = path_.add_elem();
    elem->set_name(name);
    (*elem->mutable_key())["name"] = search;
  }

  GetPath operator()(const std::string& name) {
    auto* elem = path_.add_elem();
    elem->set_name(name);
    return *this;
  }

  GetPath operator()(const std::string& name, const std::string& search) {
    auto* elem = path_.add_elem();
    elem->set_name(name);
    (*elem->mutable_key())["name"] = search;
    return *this;
  }

  ::gnmi::Path operator()() { return path_; }
  ::gnmi::Path path_;
};

// Helper to convert a gRPC status with error details to a string. Assumes
// ::grpc::Status includes a binary error detail which is encoding a serialized
// version of ::google::rpc::Status proto in which the details are captured
// using proto any messages.
// TODO: As soon as we can use internal libraries here, move to common/lib.
std::string ToString(const ::grpc::Status& status) {
  std::stringstream ss;
  if (!status.error_details().empty()) {
    ss << "(overall error code: "
       << ::google::rpc::Code_Name(ToGoogleRpcCode(status.error_code()))
       << ", overall error message: "
       << (status.error_message().empty() ? "None" : status.error_message())
       << "). Error details: ";
    ::google::rpc::Status details;
    if (!details.ParseFromString(status.error_details())) {
      ss << "Failed to parse ::google::rpc::Status from GRPC status details.";
    } else {
      for (int i = 0; i < details.details_size(); ++i) {
        ::google::rpc::Status detail;
        if (details.details(i).UnpackTo(&detail)) {
          ss << "\n(error #" << i + 1 << ": error code: "
             << ::google::rpc::Code_Name(ToGoogleRpcCode(detail.code()))
             << ", error message: "
             << (detail.message().empty() ? "None" : detail.message()) << ") ";
        }
      }
    }
  } else {
    ss << "(error code: "
       << ::google::rpc::Code_Name(ToGoogleRpcCode(status.error_code()))
       << ", error message: "
       << (status.error_message().empty() ? "None" : status.error_message())
       << ").";
  }

  return ss.str();
}

}  // namespace

class HalServiceClient {
 public:
  // Encapsulates the data passed to the TX thread.
  struct TxThreadData {
    uint64 node_id;
    ClientStreamChannelReaderWriter* stream;
    P4TableMapper* p4_table_mapper;
    TxThreadData() : node_id(0), stream(nullptr), p4_table_mapper(nullptr) {}
  };
  explicit HalServiceClient(const std::string& url)
      : config_monitoring_service_stub_(::gnmi::gNMI::NewStub(
            ::grpc::CreateChannel(url, ::grpc::InsecureChannelCredentials()))),
        p4_service_stub_(::p4::v1::P4Runtime::NewStub(::grpc::CreateChannel(
            url, ::grpc::InsecureChannelCredentials()))) {}

  void PushOpenConfig(const std::string& oc_device_file) {
    ::gnmi::SetRequest req;
    ::gnmi::SetResponse resp;
    ::grpc::ClientContext context;
    auto* replace = req.add_replace();
    ::oc::Device oc_device;
    LOG_RETURN_IF_ERROR(ReadProtoFromTextFile(oc_device_file, &oc_device));
    oc_device.SerializeToString(replace->mutable_val()->mutable_bytes_val());
    CALL_RPC_AND_CHECK_RESULTS(config_monitoring_service_stub_, Set, context,
                               req, resp, ToString);
  }

  void SetForwardingPipelineConfig(uint64 node_id, absl::uint128 election_id,
                                   const std::string& p4_info_file,
                                   const std::string& p4_pipeline_config_file) {
    if (node_id == 0 || election_id == 0) {
      LOG(ERROR) << "Need positive node_id and election_id. Got " << node_id
                 << " and " << election_id << ".";
      return;
    }

    ::p4::v1::SetForwardingPipelineConfigRequest req;
    ::p4::v1::SetForwardingPipelineConfigResponse resp;
    ::grpc::ClientContext context;
    req.set_device_id(node_id);
    req.mutable_election_id()->set_high(absl::Uint128High64(election_id));
    req.mutable_election_id()->set_low(absl::Uint128Low64(election_id));
<<<<<<< HEAD
    req.set_action(::p4::v1::SetForwardingPipelineConfigRequest::VERIFY_AND_COMMIT);
=======
    req.set_action(
        ::p4::v1::SetForwardingPipelineConfigRequest::VERIFY_AND_COMMIT);
>>>>>>> d387e187
    LOG_RETURN_IF_ERROR(ReadProtoFromTextFile(
        p4_info_file, req.mutable_config()->mutable_p4info()));
    LOG_RETURN_IF_ERROR(
        ReadFileToString(p4_pipeline_config_file,
                         req.mutable_config()->mutable_p4_device_config()));
    CALL_RPC_AND_CHECK_RESULTS(p4_service_stub_, SetForwardingPipelineConfig,
                               context, req, resp, ToString);
  }

  void WriteForwardingEntries(uint64 node_id, absl::uint128 election_id,
                              const std::string& write_request_file) {
    if (node_id == 0 || election_id == 0) {
      LOG(ERROR) << "Need positive node_id and election_id. Got " << node_id
                 << " and " << election_id << ".";
      return;
    }

    ::p4::v1::WriteRequest req;
    ::p4::v1::WriteResponse resp;
    ::grpc::ClientContext context;
    LOG_RETURN_IF_ERROR(ReadProtoFromTextFile(write_request_file, &req));
    req.set_device_id(node_id);
    req.mutable_election_id()->set_high(absl::Uint128High64(election_id));
    req.mutable_election_id()->set_low(absl::Uint128Low64(election_id));
    CALL_RPC_AND_CHECK_RESULTS(p4_service_stub_, Write, context, req, resp,
                               ToString);
  }

  void ReadForwardingEntries(uint64 node_id) {
    if (node_id == 0) {
      LOG(ERROR) << "Need positive node_id. Got " << node_id << ".";
      return;
    }

    ::grpc::ClientContext context;
    ::p4::v1::ReadRequest req;
    ::p4::v1::ReadResponse resp;
    req.set_device_id(node_id);
    req.add_entities()->mutable_table_entry();
    req.add_entities()->mutable_action_profile_group();
    req.add_entities()->mutable_action_profile_member();
    std::unique_ptr<::grpc::ClientReader<::p4::v1::ReadResponse>> reader =
        p4_service_stub_->Read(&context, req);
    while (reader->Read(&resp)) {
      LOG(INFO) << "Read the following entities:\n" << resp.DebugString();
    }
    ::grpc::Status status = reader->Finish();
    if (!status.ok()) {
      LOG(ERROR) << "Failed to read the forwarding entries with the following "
                 << "error details: " << ToString(status);
    }
  }

  static void* TxPacket(void* arg) {
    TxThreadData* data = static_cast<TxThreadData*>(arg);
<<<<<<< HEAD
    ClientStreamChannelReaderWriter* stream = CHECK_NOTNULL(data->stream);
    P4TableMapper* p4_table_mapper = CHECK_NOTNULL(data->p4_table_mapper);
=======
    ClientStreamChannelReaderWriter* stream = ABSL_DIE_IF_NULL(data->stream);
    P4TableMapper* p4_table_mapper = ABSL_DIE_IF_NULL(data->p4_table_mapper);
>>>>>>> d387e187
    ::p4::v1::StreamMessageRequest req;
    switch (test_packet_type) {
      case LLDP:
        req.mutable_packet()->set_payload(
            std::string(kTestLldpPacket, sizeof(kTestLldpPacket)));
        break;
      case IPV4:
        req.mutable_packet()->set_payload(
            std::string(kTestIpv4Packet, sizeof(kTestIpv4Packet)));
        break;
      default:
        LOG(FATAL) << "You should not get to this point!!!";
    }
    // Add egress port we got from FLAGS_port_id as metadata.
    MappedPacketMetadata mapped_packet_metadata;
    mapped_packet_metadata.set_type(P4_FIELD_TYPE_EGRESS_PORT);
    mapped_packet_metadata.set_u32(static_cast<uint32>(FLAGS_port_id));
    ::util::Status status = p4_table_mapper->DeparsePacketOutMetadata(
        mapped_packet_metadata, req.mutable_packet()->add_metadata());
    if (!status.ok()) {
      LOG(ERROR) << "DeparsePacketOutMetadata error: "
                 << status.error_message();
      return nullptr;
    }

    // NOTE: Write method seems to be thread-safe per gRPC code. Yet calling
    // Write concurrently in two thread leads to a crash. Had to use a lock.
    while (1) {
      absl::MutexLock l(&lock_);
      if (!stream->Write(req)) {
        LOG(ERROR) << "Failed to transmit packet '"
                   << req.packet().ShortDebugString() << "' to switch.";
        break;
      }
    }
    return nullptr;
  }

  void StartControllerSession(uint64 node_id, absl::uint128 election_id,
                              bool packetio, bool loopback,
                              const std::string& oc_device_file,
                              const std::string& p4_info_file,
                              const std::string& p4_pipeline_config_file) {
    // In case packet_io = true, p4_table_mapper pointer is passed to a TX
    // thread. Make sure you join the thread before you exit the function.
    std::unique_ptr<P4TableMapper> p4_table_mapper =
        P4TableMapper::CreateInstance();
    ::grpc::ClientContext context;
    std::unique_ptr<ClientStreamChannelReaderWriter> stream =
        p4_service_stub_->StreamChannel(&context);

    // The function does the following:
    // 1- Acts as a controller and send the election_id to the switch to
    //    participate in the master election. Depending on the election_id
    //    it will be either master or slave.
    // 2- Listen to all the packets received from the switch. And loops the
    //    packets back to the switch.
    ::p4::v1::StreamMessageRequest req;
    ::p4::v1::StreamMessageResponse resp;
    req.mutable_arbitration()->set_device_id(node_id);
    req.mutable_arbitration()->mutable_election_id()->set_high(
        absl::Uint128High64(election_id));
    req.mutable_arbitration()->mutable_election_id()->set_low(
        absl::Uint128Low64(election_id));
    if (!stream->Write(req)) {
      LOG(ERROR) << "Failed to send request '" << req.ShortDebugString()
                 << "' to switch.";
      return;
    }

    pthread_t tid = 0;  // will not be destroyed before the thread is joined.
    TxThreadData data;  // will not be destroyed before the thread is joined.
    if (packetio) {
      // OK, if packetio is requested, we will be using P4TableMapper instance
      // and before being able to use it we need to push configs to it. So read
      // the config from the file and push it to P4TableMapper before doing
      // any packet I/O.
      ::oc::Device oc_device;
      LOG_RETURN_IF_ERROR(ReadProtoFromTextFile(oc_device_file, &oc_device));
      auto ret = OpenconfigConverter::OcDeviceToChassisConfig(oc_device);
      if (!ret.ok()) {
        LOG(ERROR) << "Failed to convert ::oc::Device to ChassisConfig: "
                   << ret.status().error_message();
        return;
      }
      ChassisConfig chassis_config = ret.ValueOrDie();
      ::p4::v1::ForwardingPipelineConfig forwarding_pipeline_config;
      LOG_RETURN_IF_ERROR(ReadProtoFromTextFile(
          p4_info_file, forwarding_pipeline_config.mutable_p4info()));
      LOG_RETURN_IF_ERROR(ReadFileToString(
          p4_pipeline_config_file,
          forwarding_pipeline_config.mutable_p4_device_config()));
      LOG_RETURN_IF_ERROR(
          p4_table_mapper->PushChassisConfig(chassis_config, node_id));
      LOG_RETURN_IF_ERROR(p4_table_mapper->PushForwardingPipelineConfig(
          forwarding_pipeline_config));

      // Now create a thread to TX packets in parallel. We dont care if we are
      // master or not. We just blast the switch with packets :)
      data.node_id = node_id;
      data.stream = stream.get();
      data.p4_table_mapper = p4_table_mapper.get();
      if (pthread_create(&tid, nullptr, &TxPacket, &data) != 0) {
        LOG(ERROR) << "Failed to create the TX thread.";
        stream->Finish();
        return;
      }
    }

    bool master = false;  // Am I master for the switch?
    bool exit = false;
    while (stream->Read(&resp)) {
      switch (resp.update_case()) {
        case ::p4::v1::StreamMessageResponse::kArbitration: {
          master = (resp.arbitration().status().code() == ::google::rpc::OK);
          LOG(INFO) << "Mastership change. I am now "
                    << (master ? "MASTER!" : "SLAVE!");
          break;
        }
        case ::p4::v1::StreamMessageResponse::kPacket: {
          // First try to find the ingress port by parsing the packet metadata.
          uint32 ingress_port = 0;
          for (const auto& metadata : resp.packet().metadata()) {
            MappedPacketMetadata mapped_packet_metadata;
            ::util::Status status = p4_table_mapper->ParsePacketInMetadata(
                metadata, &mapped_packet_metadata);
            if (!status.ok()) {
              LOG(ERROR) << "ParsePacketInMetadata error: "
                         << status.error_message();
              break;
            }
            switch (mapped_packet_metadata.type()) {
              case P4_FIELD_TYPE_INGRESS_PORT:
                ingress_port = mapped_packet_metadata.u32();
                break;
              default:
                break;
            }
          }
          if (ingress_port == 0) {
            LOG(ERROR) << "Unknown ingress port: "
                       << resp.packet().ShortDebugString() << ".";
            break;
          }
          LOG_EVERY_N(INFO, 500)
              << "Received packet while being "
              << (master ? "MASTER on port " : "SLAVE on port ") << ingress_port
              << ":\n"
              << StringToHex(resp.packet().payload());

          if (master && loopback) {
            // Send the packet back to the same switch port.
            req.Clear();
            req.mutable_packet()->set_payload(resp.packet().payload());
            // Add egress port as metadata and set it to ingress port where
            // packet was received from.
            MappedPacketMetadata mapped_packet_metadata;
            mapped_packet_metadata.set_type(P4_FIELD_TYPE_EGRESS_PORT);
            mapped_packet_metadata.set_u32(ingress_port);
            ::util::Status status = p4_table_mapper->DeparsePacketOutMetadata(
                mapped_packet_metadata, req.mutable_packet()->add_metadata());
            if (!status.ok()) {
              LOG(ERROR) << "DeparsePacketOutMetadata error: "
                         << status.error_message();
              break;
            }
            {
              absl::MutexLock l(&lock_);
              if (!stream->Write(req)) {
                LOG(ERROR) << "Failed to transmit packet '"
                           << req.packet().ShortDebugString() << "' to switch.";
                exit = true;
              }
            }
          }
          break;
        }
<<<<<<< HEAD
        case ::p4::v1::StreamMessageResponse::UPDATE_NOT_SET:
=======
        case ::p4::v1::StreamMessageResponse::kDigest:
        case ::p4::v1::StreamMessageResponse::kIdleTimeoutNotification:
        case ::p4::v1::StreamMessageResponse::UPDATE_NOT_SET:
          // TODO(hercules-dev): Handle kDigest and kIdleTimeoutNotification.
>>>>>>> d387e187
          LOG(ERROR) << "Invalid message received from the switch: "
                     << resp.ShortDebugString();
          break;
      }
      if (exit) break;
    }
    ::grpc::Status status = stream->Finish();
    if (!status.ok()) {
      LOG(ERROR) << "Stream failed with the following error: "
                 << status.error_message();
    }

    if (packetio) {
      // Make sure TX thread exits.
      if (pthread_join(tid, nullptr) != 0) {
        LOG(ERROR) << "Failed to join the TX thread.";
      }
    }
  }

  // A most basic scenario used by the controller:
  // - get names of all known interfaces using ONCE request
  // - subscribe for 'state/oper-state' leaf for all known interfaces using
  //   STREAM:ON_CHANGE
  // - subscribe for 'state/counters' sub-tree for one randomly selected known
  //   interface using STREAM:TARGET_DEFINED (which is for now translated to
  //   STREAM:SAMPLE)
  void StartGnmiSubscriptionSession() {
    LOG(INFO)
        << "Part 1: Use ONCE subscription to \"/interfaces/intrface/...\" to "
           "learn names of all known interfaces.";
    ::grpc::ClientContext context[3];
    auto stream = config_monitoring_service_stub_->Subscribe(&context[0]);
    if (!stream) {
      LOG(ERROR) << "cannot create a stream!";
      return;
    }

    // Build an ONCE subscription request for subtrees that are supported.
    ::gnmi::SubscribeRequest req;
    *req.mutable_subscribe()->add_subscription()->mutable_path() =
        GetPath("interfaces")("interface")("...")();
    req.mutable_subscribe()->set_mode(::gnmi::SubscriptionList::ONCE);

    // A map translating port ID into port name.
<<<<<<< HEAD
    stratum::gtl::flat_hash_map<uint64, string> id_to_name;
=======
    absl::flat_hash_map<uint64, string> id_to_name;
>>>>>>> d387e187

    LOG(INFO) << "Sending ONCE subscription: " << req.ShortDebugString();
    if (!stream->Write(req)) {
      LOG(ERROR) << "Writing original subscribe request failed.";
      // Close the stream.
      stream->WritesDone();
      return;
    }

    // Now process all responses until 'sync_response' == true.
    ::gnmi::SubscribeResponse resp;
    while (!resp.sync_response()) {
      if (stream->Read(&resp)) {
        LOG(INFO) << "resp: " << resp.ShortDebugString();
        // Process all updates and store name of the interface listed within.
        for (const auto& update : resp.update().update()) {
          const auto& path = update.path();
          int len = path.elem_size();
          // Is this /interfaces/interface[name=<name>/status/ifindex?
          if (len > 1 && path.elem(len - 1).name().compare("ifindex") == 0 &&
              path.elem(1).name().compare("interface") == 0 &&
              path.elem(1).key().count("name")) {
            // Save mapping between 'ifindex' and 'name'
            id_to_name[update.val().uint_val()] = path.elem(1).key().at("name");
          }
        }
      }
    }
    // Close this stream.
    stream->WritesDone();

    string msg =
        absl::StrCat("Found ", id_to_name.size(),
                     id_to_name.size() != 1 ? " interfaces:" : " interface:");
    for (const auto& entry : id_to_name) {
      absl::StrAppend(&msg, "  ", entry.second);
    }
    LOG(INFO) << msg;

    // Second part of the scenario - subscribe for status of all known
    // interfaces.
    if (!id_to_name.empty()) {
      LOG(INFO) << "Part 2: STREAM:ON_CHANGE subscription to "
                   "\"/interfaces/interface/status/oper-status\" for all known "
                   "interfaces.";
      stream = config_monitoring_service_stub_->Subscribe(&context[1]);
      if (!stream) {
        LOG(ERROR) << "cannot create a stream!";
        return;
      }
      // Build a subscription request that will subscribe to all known
      // interfaces' "state/oper-status" leaf.
      ::gnmi::SubscribeRequest req;
      for (const auto& entry : id_to_name) {
        // Build STREAM:ON_CHANGE
        // /interfaces/interface[name=<interface_name>]/status/oper-status
        // subscription request.
        string interface_name = entry.second;
        ::gnmi::Subscription* subscription =
            req.mutable_subscribe()->add_subscription();
        *subscription->mutable_path() = GetPath("interfaces")(
            "interface", interface_name)("state")("oper-status")();
        subscription->set_mode(::gnmi::SubscriptionMode::ON_CHANGE);
      }
      req.mutable_subscribe()->set_mode(::gnmi::SubscriptionList::STREAM);

      LOG(INFO) << "Sending STREAM:ON_CHANGE subscription: "
                << req.ShortDebugString();
      if (!stream->Write(req)) {
        LOG(ERROR) << "Writing STREAM:ON_CHANGE subscribe request failed.";
        // Close the stream.
        stream->WritesDone();
        return;
      }
      ::gnmi::SubscribeResponse resp;

      // Now process all responses until 'sync_response' == true.
      int resp_count = 0;
      while (!resp.sync_response()) {
        if (stream->Read(&resp)) {
          LOG(INFO) << "resp: " << resp.ShortDebugString();
          // It should be an update. Let's process it.
          for (const auto& update : resp.update().update()) {
            const auto& path = update.path();
            int len = path.elem_size();
            // Is this one of the
            // "/interfaces/interface[name=<interface-name>]/" sub-tree leafs?
            if (len > 1 && path.elem(1).name() == "interface" &&
                gtl::ContainsKey(path.elem(1).key(), "name")) {
              ++resp_count;
            }
          }
        } else {
          // Something went wrong.
          LOG(ERROR) << "Read() operation returned FALSE.";
          break;
        }
      }
      LOG(INFO) << "Received " << resp_count << " initial responses.";

      // Close the stream.
      stream->WritesDone();
    }

    // Third part of the scenario - subscribe for counters on one of the known
    // interfaces.
    if (!id_to_name.empty()) {
      // Select one interface - it is not important which, so, let it be
      // the first from the map.
      std::string interface_name = (*id_to_name.begin()).second;
      LOG(INFO) << "Part 3: STREAM:TARGET_DEFINED subscription for: "
                << interface_name;
      stream = config_monitoring_service_stub_->Subscribe(&context[2]);
      if (!stream) {
        LOG(ERROR) << "cannot create a stream!";
        return;
      }
      // Build STREAM:TARGET_DEFINED /interfaces/interface/status/counters
      // subscription request.
      ::gnmi::SubscribeRequest req;
      ::gnmi::Subscription* subscription =
          req.mutable_subscribe()->add_subscription();
      *subscription->mutable_path() = GetPath("interfaces")(
          "interface", interface_name)("state")("counters")();
      subscription->set_mode(::gnmi::SubscriptionMode::TARGET_DEFINED);
      req.mutable_subscribe()->set_mode(::gnmi::SubscriptionList::STREAM);

      LOG(INFO) << "STREAM:TARGET_DEFINED subscription: "
                << req.ShortDebugString();
      if (!stream->Write(req)) {
        LOG(ERROR) << "Writing STREAM:TARGET_DEFINED subscribe request failed.";
        // Close the stream.
        stream->WritesDone();
        return;
      }

      // Now process 4 full sets of responses; each set has 14 counters.
      static constexpr int kNumStatisticsPerInterface = 14;
      for (int i = 0; i < 4 * kNumStatisticsPerInterface; ++i) {
        if (stream->Read(&resp)) {
          LOG(INFO) << "resp: " << resp.ShortDebugString();
        }
      }
      // Close the stream.
      stream->WritesDone();
    }
  }

 protected:
  std::unique_ptr<::gnmi::gNMI::Stub> config_monitoring_service_stub_;
  std::unique_ptr<::p4::v1::P4Runtime::Stub> p4_service_stub_;
  // Synchronizes Write method in two streaming channels.
  static absl::Mutex lock_;
};

#ifdef ABSL_KCONSTINIT //FIXME remove when kConstInit is upstreamed
ABSL_CONST_INIT absl::Mutex HalServiceClient::lock_(absl::kConstInit);
#else
absl::Mutex HalServiceClient::lock_;
#endif

int Main(int argc, char** argv) {
  InitGoogle(argv[0], &argc, &argv, true);
  InitHerculesLogging();
  HalServiceClient client(FLAGS_url);
  if (FLAGS_push_open_config) {
    client.PushOpenConfig(FLAGS_test_oc_device_file);
  } else if (FLAGS_push_forwarding_pipeline_config) {
    client.SetForwardingPipelineConfig(
        FLAGS_node_id, absl::uint128(static_cast<uint64>(FLAGS_election_id)),
        FLAGS_test_p4_info_file, FLAGS_test_p4_pipeline_config_file);
  } else if (FLAGS_write_forwarding_entries) {
    client.WriteForwardingEntries(
        FLAGS_node_id, absl::uint128(static_cast<uint64>(FLAGS_election_id)),
        FLAGS_test_write_request_file);
  } else if (FLAGS_read_forwarding_entries) {
    client.ReadForwardingEntries(FLAGS_node_id);
  } else if (FLAGS_start_controller_session) {
    client.StartControllerSession(
        FLAGS_node_id, absl::uint128(static_cast<uint64>(FLAGS_election_id)),
        FLAGS_packetio, FLAGS_loopback, FLAGS_test_oc_device_file,
        FLAGS_test_p4_info_file, FLAGS_test_p4_pipeline_config_file);
  } else if (FLAGS_start_gnmi_subscription_session) {
    client.StartGnmiSubscriptionSession();
  } else {
    LOG(ERROR) << "Invalid command.";
  }

  return 0;
}

}  // namespace stub
}  // namespace hal
}  // namespace stratum

int main(int argc, char** argv) {
  FLAGS_logtostderr = true;
  return stratum::hal::stub::Main(argc, argv);
}<|MERGE_RESOLUTION|>--- conflicted
+++ resolved
@@ -27,8 +27,6 @@
 #include <string>
 
 #include "gflags/gflags.h"
-<<<<<<< HEAD
-=======
 #include "google/protobuf/any.pb.h"
 #include "google/rpc/code.pb.h"
 #include "stratum/glue/integral_types.h"
@@ -41,7 +39,6 @@
 #include "p4/p4runtime.grpc.pb.h"
 #include "p4/v1/p4runtime.grpc.pb.h"
 #include "stratum/glue/gnmi/gnmi.grpc.pb.h"
->>>>>>> d387e187
 #include "stratum/glue/init_google.h"
 #include "stratum/glue/logging.h"
 #include "stratum/glue/openconfig/proto/old_openconfig.pb.h"
@@ -52,19 +49,6 @@
 #include "stratum/lib/constants.h"
 #include "stratum/lib/macros.h"
 #include "stratum/lib/utils.h"
-<<<<<<< HEAD
-#include "stratum/public/proto/hal.grpc.pb.h"
-#include "stratum/public/proto/openconfig.pb.h"
-#include "stratum/glue/integral_types.h"
-#include "absl/base/macros.h"
-#include "absl/memory/memory.h"
-#include "absl/numeric/int128.h"
-#include "absl/synchronization/mutex.h"
-#include "github.com/openconfig/gnmi/proto/gnmi/gnmi.grpc.pb.h"
-#include "p4/v1/p4runtime.grpc.pb.h"
-#include "stratum/glue/gtl/flat_hash_map.h"
-=======
->>>>>>> d387e187
 #include "stratum/glue/gtl/map_util.h"
 
 DEFINE_string(url, stratum::kLocalHerculesUrl,
@@ -321,12 +305,8 @@
     req.set_device_id(node_id);
     req.mutable_election_id()->set_high(absl::Uint128High64(election_id));
     req.mutable_election_id()->set_low(absl::Uint128Low64(election_id));
-<<<<<<< HEAD
-    req.set_action(::p4::v1::SetForwardingPipelineConfigRequest::VERIFY_AND_COMMIT);
-=======
     req.set_action(
         ::p4::v1::SetForwardingPipelineConfigRequest::VERIFY_AND_COMMIT);
->>>>>>> d387e187
     LOG_RETURN_IF_ERROR(ReadProtoFromTextFile(
         p4_info_file, req.mutable_config()->mutable_p4info()));
     LOG_RETURN_IF_ERROR(
@@ -382,13 +362,9 @@
 
   static void* TxPacket(void* arg) {
     TxThreadData* data = static_cast<TxThreadData*>(arg);
-<<<<<<< HEAD
-    ClientStreamChannelReaderWriter* stream = CHECK_NOTNULL(data->stream);
-    P4TableMapper* p4_table_mapper = CHECK_NOTNULL(data->p4_table_mapper);
-=======
+    //FIXME(boc) might use CHECK_NOTNULL instead of ABSL_DIE_IF_NULL
     ClientStreamChannelReaderWriter* stream = ABSL_DIE_IF_NULL(data->stream);
     P4TableMapper* p4_table_mapper = ABSL_DIE_IF_NULL(data->p4_table_mapper);
->>>>>>> d387e187
     ::p4::v1::StreamMessageRequest req;
     switch (test_packet_type) {
       case LLDP:
@@ -566,14 +542,10 @@
           }
           break;
         }
-<<<<<<< HEAD
-        case ::p4::v1::StreamMessageResponse::UPDATE_NOT_SET:
-=======
         case ::p4::v1::StreamMessageResponse::kDigest:
         case ::p4::v1::StreamMessageResponse::kIdleTimeoutNotification:
         case ::p4::v1::StreamMessageResponse::UPDATE_NOT_SET:
           // TODO(hercules-dev): Handle kDigest and kIdleTimeoutNotification.
->>>>>>> d387e187
           LOG(ERROR) << "Invalid message received from the switch: "
                      << resp.ShortDebugString();
           break;
@@ -619,11 +591,7 @@
     req.mutable_subscribe()->set_mode(::gnmi::SubscriptionList::ONCE);
 
     // A map translating port ID into port name.
-<<<<<<< HEAD
-    stratum::gtl::flat_hash_map<uint64, string> id_to_name;
-=======
     absl::flat_hash_map<uint64, string> id_to_name;
->>>>>>> d387e187
 
     LOG(INFO) << "Sending ONCE subscription: " << req.ShortDebugString();
     if (!stream->Write(req)) {
@@ -779,6 +747,7 @@
   static absl::Mutex lock_;
 };
 
+//FIXME(boc) consider Google only annotation
 #ifdef ABSL_KCONSTINIT //FIXME remove when kConstInit is upstreamed
 ABSL_CONST_INIT absl::Mutex HalServiceClient::lock_(absl::kConstInit);
 #else
