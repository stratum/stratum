--- conflicted
+++ resolved
@@ -25,13 +25,10 @@
 #include "absl/memory/memory.h"
 #include "absl/strings/str_join.h"
 #include "stratum/glue/gtl/map_util.h"
-<<<<<<< HEAD
-=======
 
 DEFINE_string(bcm_hardware_specs_file,
               "/opt/watchtower/share/bcm_hardware_specs.pb.txt",
               "Path to the file containing the Broadcom hardware map proto.");
->>>>>>> d387e187
 
 namespace stratum {
 namespace hal {
@@ -280,11 +277,7 @@
                    bcm_table_manager_->GetReadOnlyAclTable(entry.table_id()));
   ASSIGN_OR_RETURN(int bcm_acl_id, table->BcmAclId(entry));
 
-<<<<<<< HEAD
-  // Convert: ::p4::v1::TableEntry --> CommonFlowEntry --> BcmFlowEntry.
-=======
   // Convert: P4 TableEntry --> CommonFlowEntry --> BcmFlowEntry.
->>>>>>> d387e187
   BcmFlowEntry bcm_flow_entry;
   RETURN_IF_ERROR_WITH_APPEND(bcm_table_manager_->FillBcmFlowEntry(
       entry, ::p4::v1::Update::MODIFY, &bcm_flow_entry))
@@ -394,11 +387,7 @@
     RETURN_IF_ERROR(DeleteTableEntry(*acl_table_entry));
   }
   // Remove all the ACL tables from hardware & software.
-<<<<<<< HEAD
-  stratum::gtl::flat_hash_set<uint32> unique_physical_table_ids;
-=======
   absl::flat_hash_set<uint32> unique_physical_table_ids;
->>>>>>> d387e187
   for (uint32 acl_table_id : acl_table_ids) {
     ASSIGN_OR_RETURN(const AclTable* table,
                      bcm_table_manager_->GetReadOnlyAclTable(acl_table_id));
@@ -464,11 +453,7 @@
                                        "table. This is likely a bug.";
   }
   // Get the field types.
-<<<<<<< HEAD
-  stratum::gtl::flat_hash_set<BcmField::Type, EnumHash<BcmField::Type>> bcm_fields;
-=======
   absl::flat_hash_set<BcmField::Type, EnumHash<BcmField::Type>> bcm_fields;
->>>>>>> d387e187
   for (const AclTable& table : physical_acl_table.logical_tables) {
     ASSIGN_OR_RETURN(auto fields, GetTableMatchTypes(table));
     for (const BcmField::Type field : fields) {
@@ -499,15 +484,9 @@
   return install_result.ValueOrDie();
 }
 
-<<<<<<< HEAD
-::util::StatusOr<stratum::gtl::flat_hash_set<BcmField::Type, EnumHash<BcmField::Type>>>
-BcmAclManager::GetTableMatchTypes(const AclTable& table) const {
-  stratum::gtl::flat_hash_set<BcmField::Type, EnumHash<BcmField::Type>> bcm_fields;
-=======
 ::util::StatusOr<absl::flat_hash_set<BcmField::Type, EnumHash<BcmField::Type>>>
 BcmAclManager::GetTableMatchTypes(const AclTable& table) const {
   absl::flat_hash_set<BcmField::Type, EnumHash<BcmField::Type>> bcm_fields;
->>>>>>> d387e187
   for (uint32 field_id : table.MatchFields()) {
     MappedField field;
     RETURN_IF_ERROR_WITH_APPEND(
