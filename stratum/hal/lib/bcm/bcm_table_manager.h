--- conflicted
+++ resolved
@@ -35,65 +35,16 @@
 #include "stratum/hal/lib/p4/common_flow_entry.pb.h"
 #include "stratum/hal/lib/p4/p4_table_mapper.h"
 #include "stratum/lib/utils.h"
-<<<<<<< HEAD
-#include "stratum/public/proto/hal.grpc.pb.h"
-#include "stratum/glue/integral_types.h"
-#include "p4/config/v1/p4info.pb.h"
-#include "p4/v1/p4runtime.grpc.pb.h"
-#include "stratum/glue/gtl/flat_hash_map.h"
-#include "stratum/glue/gtl/flat_hash_set.h"
-#include "stratum/glue/gtl/enum_set.h"
-=======
 #include "stratum/glue/integral_types.h"
 #include "absl/container/flat_hash_map.h"
 #include "absl/container/flat_hash_set.h"
 #include "p4/config/v1/p4info.pb.h"
 #include "p4/v1/p4runtime.pb.h"
->>>>>>> d387e187
 
 namespace stratum {
 namespace hal {
 namespace bcm {
 
-<<<<<<< HEAD
-// Custom hash and equal function for ::p4::v1::ActionProfileMember protos. For
-// members, all that matters is the member_id (local to each node). If anything
-// else id different (for example when a member with a fixed ID is modified), we
-// expect to remove the old member from the container and replace it with the
-// new one.
-struct ActionProfileMemberHash {
-  size_t operator()(const ::p4::v1::ActionProfileMember& x) const {
-    return static_cast<size_t>(x.member_id());
-  }
-};
-
-struct ActionProfileMemberEqual {
-  bool operator()(const ::p4::v1::ActionProfileMember& x,
-                  const ::p4::v1::ActionProfileMember& y) const {
-    return x.member_id() == y.member_id();
-  }
-};
-
-// Custom hash and equal function for ::p4::v1::ActionProfileGroup protos. For
-// groups, all that matters is the group_id (local to each node). If anything
-// else id different (for example when a group with a fixed ID is modified), we
-// expect to remove the old group from the container and replace it with the new
-// one.
-struct ActionProfileGroupHash {
-  size_t operator()(const ::p4::v1::ActionProfileGroup& x) const {
-    return static_cast<size_t>(x.group_id());
-  }
-};
-
-struct ActionProfileGroupEqual {
-  bool operator()(const ::p4::v1::ActionProfileGroup& x,
-                  const ::p4::v1::ActionProfileGroup& y) const {
-    return x.group_id() == y.group_id();
-  }
-};
-
-=======
->>>>>>> d387e187
 // This struct encapsulates all the egress info for a non-multipath nexthop that
 // has been already programmed on the specific node/ASIC managed by the
 // BcmTableManager class.
@@ -155,13 +106,8 @@
                                              uint64 node_id);
 
   // Pushes the P4-based forwarding pipeline configuration for the node. The
-<<<<<<< HEAD
-  // ::p4::v1::ForwardingPipelineConfig proto includes the config for one node. This
-  // method is expected to be called after PushChassisConfig().
-=======
   // P4 ForwardingPipelineConfig proto includes the config for one node.
   // This method is expected to be called after PushChassisConfig().
->>>>>>> d387e187
   virtual ::util::Status PushForwardingPipelineConfig(
       const ::p4::v1::ForwardingPipelineConfig& config);
 
@@ -187,15 +133,6 @@
       const CommonFlowEntry& common_flow_entry, ::p4::v1::Update::Type type,
       BcmFlowEntry* bcm_flow_entry) const;
 
-<<<<<<< HEAD
-  // Given a ::p4::v1::TableEntry, populates the BCM specific BcmFlowEntry message
-  // to be passed to low-level managers to program to the ASIC.
-  virtual ::util::Status FillBcmFlowEntry(const ::p4::v1::TableEntry& table_entry,
-                                          ::p4::v1::Update::Type type,
-                                          BcmFlowEntry* bcm_flow_entry) const;
-
-  // Given a ::p4::v1::ActionProfileMember, populates the BCM-specific
-=======
   // Given a P4 TableEntry and the type of the table update
   // (INSERT/MODIFY/DELETE), populates the BCM specific BcmFlowEntry message
   // that is passed to low-level managers to program to the ASIC.
@@ -204,32 +141,19 @@
       BcmFlowEntry* bcm_flow_entry) const;
 
   // Given a P4 ActionProfileMember, populates the BCM-specific
->>>>>>> d387e187
   // BcmNonMultipathNexthop message to be passed to low-level managers to
   // program to the ASIC.
   virtual ::util::Status FillBcmNonMultipathNexthop(
       const ::p4::v1::ActionProfileMember& action_profile_member,
       BcmNonMultipathNexthop* bcm_non_multipath_nexthop) const;
 
-<<<<<<< HEAD
-  // Given a ::p4::v1::ActionProfileGroup, populates the BCM specific
-=======
   // Given a P4 ActionProfileGroup, populates the BCM specific
->>>>>>> d387e187
   // BcmMultipathNexthop message to be passed to low-level managers to program
   // to the ASIC.
   virtual ::util::Status FillBcmMultipathNexthop(
       const ::p4::v1::ActionProfileGroup& action_profile_group,
       BcmMultipathNexthop* bcm_multipath_nexthop) const;
 
-<<<<<<< HEAD
-  // Transer meter configuration from ::p4::v1::MeterConfig to BcmMeterConfig.
-  ::util::Status FillBcmMeterConfig(const ::p4::v1::MeterConfig& p4_meter,
-                                    BcmMeterConfig* bcm_meter) const;
-
-  // Saves a copy of ::p4::v1::TableEntry for sending back to controller later. This
-  // is called after the flow is programmed on hardware. This should not be
-=======
   // Populates and returns the BCM id and configuration for all existing
   // ActionProfileGroups with members referencing the given port_id. This does
   // not modify BcmTableManager state, as this is an internal functionality with
@@ -245,28 +169,12 @@
 
   // Saves a copy of P4 TableEntry for sending back to controller later.
   // This is called after the flow is programmed on hardware. This should not be
->>>>>>> d387e187
   // called in conjunction with AddAclTableEntry.
   virtual ::util::Status AddTableEntry(const ::p4::v1::TableEntry& table_entry);
 
   // Add an ACL table entry. This function is the same as AddTableEntry, but it
   // also associates the entry with a BCM flow ID. For any table entry, only one
   // of AddTableEntry or AddAclTableEntry should be called.
-<<<<<<< HEAD
-  virtual ::util::Status AddAclTableEntry(const ::p4::v1::TableEntry& table_entry,
-                                          int bcm_flow_id);
-
-  // Replaces an existing copy of ::p4::v1::TableEntry with the one passed to
-  // the function and matches the copy (assumes there is one copy that matches
-  // the given ::p4::v1::TableEntry). This is called after the flow is modified on
-  // hardware.
-  virtual ::util::Status UpdateTableEntry(const ::p4::v1::TableEntry& table_entry);
-
-  // Deletes an existing copy of ::p4::v1::TableEntry which is matching the one
-  // passed to the function. This is called after the flow is removed from
-  // hardware.
-  virtual ::util::Status DeleteTableEntry(const ::p4::v1::TableEntry& table_entry);
-=======
   virtual ::util::Status AddAclTableEntry(
       const ::p4::v1::TableEntry& table_entry, int bcm_flow_id);
 
@@ -282,65 +190,12 @@
   // hardware.
   virtual ::util::Status DeleteTableEntry(
       const ::p4::v1::TableEntry& table_entry);
->>>>>>> d387e187
 
   // Updates the meter configuration for the table entry specified inside the
   // given DirectMeterEntry argument.
   virtual ::util::Status UpdateTableEntryMeter(
       const ::p4::v1::DirectMeterEntry& meter);
 
-<<<<<<< HEAD
-  // Saves a copy of the ::p4::v1::ActionProfileMember for sending back to the
-  // controller later. This function also adds a BcmNonMultipathNexthopInfo for
-  // the ECMP/WCMP group member corresponding to the ::p4::v1::ActionProfileMember
-  // giving its type and egress intf ID. This is called after the member is
-  // added to hardware.
-  virtual ::util::Status AddActionProfileMember(
-      const ::p4::v1::ActionProfileMember& action_profile_member,
-      BcmNonMultipathNexthop::Type type, int egress_intf_id);
-
-  // Saves a copy of the ::p4::v1::ActionProfileGroup for sending back to the
-  // controller later. This function also adds a BcmMultipathNexthopInfo for the
-  // ECMP/WCMP group corresponding to the ::p4::v1::ActionProfileGroup, giving its
-  // egress intf ID (there is no type for BcmMultipathNexthopInfo). This is
-  // called after the group is added to hardware.
-  virtual ::util::Status AddActionProfileGroup(
-      const ::p4::v1::ActionProfileGroup& action_profile_group, int egress_intf_id);
-
-  // Replaces an existing copy of ::p4::v1::ActionProfileMember with the one passed
-  // to the function and matches the copy (assumes there is one copy that
-  // matches the given ::p4::v1::ActionProfileMember). This function also updates an
-  // existing BcmNonMultipathNexthopInfo for the ECMP/WCMP group member
-  // corresponding to the ::p4::v1::ActionProfileMember. The egress intf ID of the
-  // ECMP/WCMP group member and/or its type may change as part of a member
-  // update. This is called after the member is modified on hardware.
-  virtual ::util::Status UpdateActionProfileMember(
-      const ::p4::v1::ActionProfileMember& action_profile_member,
-      BcmNonMultipathNexthop::Type type);
-
-  // Replaces an existing copy of ::p4::v1::ActionProfileGroup with the one passed
-  // to the function and matches the copy (assumes there is one copy that
-  // matches the given ::p4::v1::ActionProfileGroup). This function also updates an
-  // existing BcmMultipathNexthopInfo for the ECMP/WCMP group corresponding to
-  // the ::p4::v1::ActionProfileGroup. This is called after the group is modified on
-  // hardware.
-  virtual ::util::Status UpdateActionProfileGroup(
-      const ::p4::v1::ActionProfileGroup& action_profile_group);
-
-  // Deletes an existing copy of ::p4::v1::ActionProfileMember which is matching the
-  // one passed to the function. This function also deletes the
-  // BcmNonMultipathNexthopInfo for the ECMP/WCMP group member corresponding to
-  // the ::p4::v1::ActionProfileMember. This is called after the member is removed
-  // from hardware.
-  virtual ::util::Status DeleteActionProfileMember(
-      const ::p4::v1::ActionProfileMember& action_profile_member);
-
-  // Deletes an existing copy of ::p4::v1::ActionProfileGroup which is matching the
-  // one passed to the function. This function also deletes the
-  // BcmNonMultipathNexthopInfo for the ECMP/WCMP group corresponding to the
-  // ::p4::v1::ActionProfileGroup. This is called after the group is removed from
-  // hardware.
-=======
   // Saves a copy of the P4 ActionProfileMember for sending back to the
   // controller later. This function also adds a BcmNonMultipathNexthopInfo for
   // the ECMP/WCMP group member corresponding to the
@@ -392,7 +247,6 @@
   // BcmNonMultipathNexthopInfo for the ECMP/WCMP group corresponding to the
   // P4 ActionProfileGroup. This is called after the group is removed
   // from hardware.
->>>>>>> d387e187
   virtual ::util::Status DeleteActionProfileGroup(
       const ::p4::v1::ActionProfileGroup& action_profile_group);
 
@@ -439,31 +293,14 @@
   // way to fully remove an ACL table.
   virtual ::util::Status DeleteTable(uint32 table_id);
 
-<<<<<<< HEAD
-  // Reads the ::p4::v1::TableEntry(s) programmed in the given set of tables (given
-  // by table_ids) on the node. If table_ids is empty, return all the entries
-  // programmed on the node. Assembles a list of pointers to the returned
-  // entries which have counters to be read.
-=======
   // Reads the P4 TableEntry(s) programmed in the given set of tables
   // (given by table_ids) on the node. If table_ids is empty, return all the
   // entries programmed on the node. Assembles a list of pointers to the
   // returned entries which have counters to be read.
->>>>>>> d387e187
   virtual ::util::Status ReadTableEntries(
       const std::set<uint32>& table_ids, ::p4::v1::ReadResponse* resp,
       std::vector<::p4::v1::TableEntry*>* acl_flows) const;
 
-<<<<<<< HEAD
-  // Finds the and returns the stored ::p4::v1::TableEntry that matches the given
-  // entry.
-  virtual util::StatusOr<p4::v1::TableEntry> LookupTableEntry(
-      const ::p4::v1::TableEntry& entry) const;
-
-  // Reads the ::p4::v1::ActionProfileMember(s) whose action_profile_id fields are
-  // in action_profile_ids on the node. If action_profile_ids is empty, returns
-  // all the ::p4::v1::ActionProfileMember(s) programmed on the node.
-=======
   // Finds the and returns the stored P4 TableEntry that matches the
   // given entry.
   virtual ::util::StatusOr<::p4::v1::TableEntry> LookupTableEntry(
@@ -472,20 +309,13 @@
   // Reads the P4 ActionProfileMember(s) whose action_profile_id fields
   // are in action_profile_ids on the node. If action_profile_ids is empty,
   // returns all the P4 ActionProfileMember(s) programmed on the node.
->>>>>>> d387e187
   virtual ::util::Status ReadActionProfileMembers(
       const std::set<uint32>& action_profile_ids,
       WriterInterface<::p4::v1::ReadResponse>* writer) const;
 
-<<<<<<< HEAD
-  // Reads the ::p4::v1::ActionProfileGroup(s) whose action_profile_id fields are in
-  // in action_profile_ids on the node. If action_profile_ids is empty, returns
-  // all the ::p4::v1::ActionProfileGroup(s) programmed on the node.
-=======
   // Reads the P4 ActionProfileGroup(s) whose action_profile_id fields
   // are in action_profile_ids on the node. If action_profile_ids is empty,
   // returns all the P4 ActionProfileGroup(s) programmed on the node.
->>>>>>> d387e187
   virtual ::util::Status ReadActionProfileGroups(
       const std::set<uint32>& action_profile_ids,
       WriterInterface<::p4::v1::ReadResponse>* writer) const;
@@ -510,26 +340,11 @@
   BcmTableManager();
 
  private:
-<<<<<<< HEAD
-  // Typedefs for ::p4::v1::TableEntry storage.
-  typedef stratum::gtl::flat_hash_set<::p4::v1::TableEntry, TableEntryHash, TableEntryEqual>
-      TableEntrySet;
-  typedef stratum::gtl::flat_hash_map<uint32, TableEntrySet> TableIdToTableEntrySetMap;
-
-  // Typedefs for ::p4::v1::ActionProfileMember storage.
-  typedef stratum::gtl::flat_hash_set<::p4::v1::ActionProfileMember, ActionProfileMemberHash,
-                             ActionProfileMemberEqual>
-      ActionProfileMemberSet;
-  typedef stratum::gtl::flat_hash_set<::p4::v1::ActionProfileGroup, ActionProfileGroupHash,
-                             ActionProfileGroupEqual>
-      ActionProfileGroupSet;
-=======
   // Typedefs for P4 TableEntry storage.
   typedef absl::flat_hash_set<::p4::v1::TableEntry, TableEntryHash,
                               TableEntryEqual>
       TableEntrySet;
   typedef absl::flat_hash_map<uint32, TableEntrySet> TableIdToTableEntrySetMap;
->>>>>>> d387e187
 
   // Private constructor. Use CreateInstance() to create an instance of this
   // class.
@@ -640,20 +455,12 @@
 
   // Map from member_id given by the controller to its corresponding
   // BcmNonMultipathNexthopInfo for the programmed member.
-<<<<<<< HEAD
-  stratum::gtl::flat_hash_map<uint32, BcmNonMultipathNexthopInfo*>
-=======
   absl::flat_hash_map<uint32, BcmNonMultipathNexthopInfo*>
->>>>>>> d387e187
       member_id_to_nexthop_info_;
 
   // Map from group_id given by the controller to its corresponding
   // BcmMultipathNexthopInfo for the programmed ECMP/WCMP group.
-<<<<<<< HEAD
-  stratum::gtl::flat_hash_map<uint32, BcmMultipathNexthopInfo*>
-=======
   absl::flat_hash_map<uint32, BcmMultipathNexthopInfo*>
->>>>>>> d387e187
       group_id_to_nexthop_info_;
 
   // Map from SDK port to the set of ids of P4 groups which reference that port.
@@ -675,17 +482,10 @@
   // ***************************************************************************
 
   // Map of generic flow tables indexed by table id.
-<<<<<<< HEAD
-  stratum::gtl::flat_hash_map<uint32, BcmFlowTable> generic_flow_tables_;
-
-  // Map of ACL tables indexed by table id.
-  stratum::gtl::flat_hash_map<uint32, AclTable> acl_tables_;
-=======
   absl::flat_hash_map<uint32, BcmFlowTable> generic_flow_tables_;
 
   // Map of ACL tables indexed by table id.
   absl::flat_hash_map<uint32, AclTable> acl_tables_;
->>>>>>> d387e187
 
   // ***************************************************************************
   // Utilities
