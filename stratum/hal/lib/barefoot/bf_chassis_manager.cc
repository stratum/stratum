// Copyright 2018-present Barefoot Networks, Inc.
// SPDX-License-Identifier: Apache-2.0

#include "stratum/hal/lib/barefoot/bf_chassis_manager.h"

#include <map>
#include <memory>
#include <set>
#include <utility>

#include "absl/base/thread_annotations.h"
#include "absl/memory/memory.h"
#include "absl/synchronization/mutex.h"
#include "absl/time/time.h"
#include "absl/types/optional.h"
#include "stratum/glue/integral_types.h"
#include "stratum/hal/lib/barefoot/bfrt_constants.h"
#include "stratum/hal/lib/common/constants.h"
#include "stratum/hal/lib/common/gnmi_events.h"
#include "stratum/hal/lib/common/phal_interface.h"
#include "stratum/hal/lib/common/utils.h"
#include "stratum/hal/lib/common/writer_interface.h"
#include "stratum/lib/channel/channel.h"
#include "stratum/lib/constants.h"
#include "stratum/lib/macros.h"
#include "stratum/lib/utils.h"

namespace stratum {
namespace hal {
namespace barefoot {

using PortStatusEvent = BfSdeInterface::PortStatusEvent;
using TransceiverEvent = PhalInterface::TransceiverEvent;

ABSL_CONST_INIT absl::Mutex chassis_lock(absl::kConstInit);

/* static */
constexpr int BfChassisManager::kMaxPortStatusEventDepth;
/* static */
constexpr int BfChassisManager::kMaxXcvrEventDepth;

BfChassisManager::BfChassisManager(OperationMode mode,
                                   PhalInterface* phal_interface,
                                   BfSdeInterface* bf_sde_interface)
    : mode_(mode),
      initialized_(false),
      port_status_event_channel_(nullptr),
      xcvr_event_writer_id_(kInvalidWriterId),
      xcvr_event_channel_(nullptr),
      gnmi_event_writer_(nullptr),
      device_to_node_id_(),
      node_id_to_device_(),
      node_id_to_port_id_to_port_state_(),
      node_id_to_port_id_to_time_last_changed_(),
      node_id_to_port_id_to_port_config_(),
      node_id_to_port_id_to_singleton_port_key_(),
      node_id_to_port_id_to_sdk_port_id_(),
      node_id_to_sdk_port_id_to_port_id_(),
      node_id_to_deflect_on_drop_config_(),
      node_id_to_qos_config_(),
      xcvr_port_key_to_xcvr_state_(),
      phal_interface_(ABSL_DIE_IF_NULL(phal_interface)),
      bf_sde_interface_(ABSL_DIE_IF_NULL(bf_sde_interface)) {}

BfChassisManager::BfChassisManager()
    : mode_(OPERATION_MODE_STANDALONE),
      initialized_(false),
      port_status_event_channel_(nullptr),
      xcvr_event_writer_id_(kInvalidWriterId),
      xcvr_event_channel_(nullptr),
      gnmi_event_writer_(nullptr),
      device_to_node_id_(),
      node_id_to_device_(),
      node_id_to_port_id_to_port_state_(),
      node_id_to_port_id_to_time_last_changed_(),
      node_id_to_port_id_to_port_config_(),
      node_id_to_port_id_to_singleton_port_key_(),
      node_id_to_port_id_to_sdk_port_id_(),
      node_id_to_sdk_port_id_to_port_id_(),
      node_id_to_deflect_on_drop_config_(),
      node_id_to_qos_config_(),
      xcvr_port_key_to_xcvr_state_(),
      phal_interface_(nullptr),
      bf_sde_interface_(nullptr) {}

BfChassisManager::~BfChassisManager() = default;

::util::Status BfChassisManager::AddPortHelper(
    uint64 node_id, int device, uint32 sdk_port_id,
    const SingletonPort& singleton_port /* desired config */,
    /* out */ PortConfig* config /* new config */) {
  config->admin_state = ADMIN_STATE_UNKNOWN;
  // SingletonPort ID is the SDN/Stratum port ID
  uint32 port_id = singleton_port.id();

  const auto& config_params = singleton_port.config_params();
  if (config_params.admin_state() == ADMIN_STATE_UNKNOWN) {
    return MAKE_ERROR(ERR_INVALID_PARAM)
           << "Invalid admin state for port " << port_id << " in node "
           << node_id << " (SDK Port " << sdk_port_id << ").";
  }
  if (config_params.admin_state() == ADMIN_STATE_DIAG) {
    return MAKE_ERROR(ERR_UNIMPLEMENTED)
           << "Unsupported 'diags' admin state for port " << port_id
           << " in node " << node_id << " (SDK Port " << sdk_port_id << ").";
  }

  RETURN_IF_ERROR(bf_sde_interface_->AddPort(device, sdk_port_id,
                                             singleton_port.speed_bps(),
                                             config_params.fec_mode()));
  LOG(INFO) << "Added port " << port_id << " in node " << node_id
            << " (SDK Port " << sdk_port_id << ").";
  config->speed_bps = singleton_port.speed_bps();
  config->admin_state = ADMIN_STATE_DISABLED;
  config->fec_mode = config_params.fec_mode();

  if (config_params.mtu() != 0) {
    RETURN_IF_ERROR(bf_sde_interface_->SetPortMtu(device, sdk_port_id,
                                                  config_params.mtu()));
    VLOG(1) << "Set MTU " << config_params.mtu() << " for port " << port_id
            << " in node " << node_id << " (SDK Port " << sdk_port_id << ").";
  }
  config->mtu = config_params.mtu();

  if (config_params.autoneg() != TRI_STATE_UNKNOWN) {
    RETURN_IF_ERROR(bf_sde_interface_->SetPortAutonegPolicy(
        device, sdk_port_id, config_params.autoneg()));
    VLOG(1) << "Set autoneg policy " << TriState_Name(config_params.autoneg())
            << " for port " << port_id << " in node " << node_id
            << " (SDK Port " << sdk_port_id << ").";
  }
  config->autoneg = config_params.autoneg();

  if (config_params.loopback_mode() != LOOPBACK_STATE_UNKNOWN) {
    RETURN_IF_ERROR(bf_sde_interface_->SetPortLoopbackMode(
        device, sdk_port_id, config_params.loopback_mode()));
    VLOG(1) << "Set loopback mode "
            << LoopbackState_Name(config_params.loopback_mode()) << " for port "
            << port_id << " in node " << node_id << " (SDK Port " << sdk_port_id
            << ").";
  }
  config->loopback_mode = config_params.loopback_mode();

  if (config_params.admin_state() == ADMIN_STATE_ENABLED) {
    RETURN_IF_ERROR(bf_sde_interface_->EnablePort(device, sdk_port_id));
    config->admin_state = ADMIN_STATE_ENABLED;
    LOG(INFO) << "Enabled port " << port_id << " in node " << node_id
              << " (SDK Port " << sdk_port_id << ").";
  }

  RETURN_IF_ERROR(bf_sde_interface_->EnablePortShaping(device, sdk_port_id,
                                                       TRI_STATE_FALSE));
  config->shaping_config.reset();

  return ::util::OkStatus();
}

::util::Status BfChassisManager::UpdatePortHelper(
    uint64 node_id, int device, uint32 sdk_port_id,
    const SingletonPort& singleton_port /* desired config */,
    const PortConfig& config_old /* current config */,
    /* out */ PortConfig* config /* new config */) {
  *config = config_old;
  // SingletonPort ID is the SDN/Stratum port ID
  uint32 port_id = singleton_port.id();

  if (!bf_sde_interface_->IsValidPort(device, sdk_port_id)) {
    config->admin_state = ADMIN_STATE_UNKNOWN;
    config->speed_bps.reset();
    config->fec_mode.reset();
    return MAKE_ERROR(ERR_INTERNAL)
           << "Port " << port_id << " in node " << node_id << " is not valid"
           << " (SDK Port " << sdk_port_id << ").";
  }

  const auto& config_params = singleton_port.config_params();
  if (singleton_port.speed_bps() != config_old.speed_bps) {
    RETURN_IF_ERROR(bf_sde_interface_->DisablePort(device, sdk_port_id));
    RETURN_IF_ERROR(bf_sde_interface_->DeletePort(device, sdk_port_id));

    ::util::Status status =
        AddPortHelper(node_id, device, sdk_port_id, singleton_port, config);
    if (status.ok()) {
      return ::util::OkStatus();
    } else {
      // Revert to the old port configuration
      //   -- make a singleton_port from config_old
      //   -- call AddPortHelper with "old" singleton_port
      SingletonPort port_old =
          BuildSingletonPort(singleton_port.slot(), singleton_port.port(),
                             singleton_port.channel(), *config_old.speed_bps);
      port_old.mutable_config_params()->set_admin_state(config_old.admin_state);
      if (config_old.autoneg)
        port_old.mutable_config_params()->set_autoneg(*config_old.autoneg);
      if (config_old.mtu)
        port_old.mutable_config_params()->set_mtu(*config_old.mtu);
      if (config_old.fec_mode)
        port_old.mutable_config_params()->set_fec_mode(*config_old.fec_mode);
      AddPortHelper(node_id, device, sdk_port_id, port_old, config);
      return MAKE_ERROR(ERR_INVALID_PARAM)
             << "Could not add port " << port_id << " with new speed "
             << singleton_port.speed_bps() << " to BF SDE"
             << " (SDK Port " << sdk_port_id << ").";
    }
  }
  // same for FEC mode
  if (config_params.fec_mode() != config_old.fec_mode) {
    return MAKE_ERROR(ERR_UNIMPLEMENTED)
           << "The FEC mode for port " << port_id << " in node " << node_id
           << " has changed; you need to delete the port and add it again"
           << " (SDK Port " << sdk_port_id << ").";
  }

  if (config_params.admin_state() == ADMIN_STATE_UNKNOWN) {
    return MAKE_ERROR(ERR_INVALID_PARAM)
           << "Invalid admin state for port " << port_id << " in node "
           << node_id << " (SDK Port " << sdk_port_id << ").";
  }
  if (config_params.admin_state() == ADMIN_STATE_DIAG) {
    return MAKE_ERROR(ERR_UNIMPLEMENTED)
           << "Unsupported 'diags' admin state for port " << port_id
           << " in node " << node_id << " (SDK Port " << sdk_port_id << ").";
  }

  bool config_changed = false;

  if (config_params.mtu() != config_old.mtu) {
    RETURN_IF_ERROR(bf_sde_interface_->SetPortMtu(device, sdk_port_id,
                                                  config_params.mtu()));
    config->mtu = config_params.mtu();
    config_changed = true;
    VLOG(1) << "Set MTU " << config_params.mtu() << " for port " << port_id
            << " in node " << node_id << " (SDK Port " << sdk_port_id << ").";
  }
  if (config_params.autoneg() != config_old.autoneg) {
    RETURN_IF_ERROR(bf_sde_interface_->SetPortAutonegPolicy(
        device, sdk_port_id, config_params.autoneg()));
    config->autoneg = config_params.autoneg();
    config_changed = true;
    VLOG(1) << "Set autoneg policy " << TriState_Name(config_params.autoneg())
            << " for port " << port_id << " in node " << node_id
            << " (SDK Port " << sdk_port_id << ").";
  }
  if (config_params.loopback_mode() != config_old.loopback_mode) {
    RETURN_IF_ERROR(bf_sde_interface_->SetPortLoopbackMode(
        device, sdk_port_id, config_params.loopback_mode()));
    config->loopback_mode = config_params.loopback_mode();
    config_changed = true;
    VLOG(1) << "Set loopback mode "
            << LoopbackState_Name(config_params.loopback_mode()) << " for port "
            << port_id << " in node " << node_id << " (SDK Port " << sdk_port_id
            << ").";
  }
  // Due to lack of information about the new shaping config here, we always
  // disable it. If required, it will be configured later.
  config->shaping_config.reset();
  RETURN_IF_ERROR(bf_sde_interface_->EnablePortShaping(device, sdk_port_id,
                                                       TRI_STATE_FALSE));

  bool need_disable = false, need_enable = false;
  if (config_params.admin_state() == ADMIN_STATE_DISABLED) {
    // if the new admin state is disabled, we need to disable the port if it was
    // previously enabled.
    need_disable = (config_old.admin_state != ADMIN_STATE_DISABLED);
  } else if (config_params.admin_state() == ADMIN_STATE_ENABLED) {
    // if the new admin state is enabled, we need to:
    //  * disable the port if there is a config chaned and the port was
    //    previously enabled
    //  * enable the port if it needs to be disabled first because of a config
    //    change if it is currently disabled
    need_disable =
        config_changed && (config_old.admin_state != ADMIN_STATE_DISABLED);
    need_enable =
        need_disable || (config_old.admin_state == ADMIN_STATE_DISABLED);
  }

  if (need_disable) {
    RETURN_IF_ERROR(bf_sde_interface_->DisablePort(device, sdk_port_id));
    config->admin_state = ADMIN_STATE_DISABLED;
    LOG(INFO) << "Disabled port " << port_id << " in node " << node_id
              << " (SDK Port " << sdk_port_id << ").";
  }
  if (need_enable) {
    RETURN_IF_ERROR(bf_sde_interface_->EnablePort(device, sdk_port_id));
    config->admin_state = ADMIN_STATE_ENABLED;
    LOG(INFO) << "Enabled port " << port_id << " in node " << node_id
              << " (SDK Port " << sdk_port_id << ").";
  }

  return ::util::OkStatus();
}

::util::Status BfChassisManager::PushChassisConfig(
    const ChassisConfig& config) {
  if (!initialized_) RETURN_IF_ERROR(RegisterEventWriters());

  // new maps
  std::map<int, uint64> device_to_node_id;
  std::map<uint64, int> node_id_to_device;
  std::map<uint64, std::map<uint32, PortState>>
      node_id_to_port_id_to_port_state;
  std::map<uint64, std::map<uint32, absl::Time>>
      node_id_to_port_id_to_time_last_changed;
  std::map<uint64, std::map<uint32, PortConfig>>
      node_id_to_port_id_to_port_config;
  std::map<uint64, std::map<uint32, PortKey>>
      node_id_to_port_id_to_singleton_port_key;
  std::map<uint64, std::map<uint32, uint32>> node_id_to_port_id_to_sdk_port_id;
  std::map<uint64, std::map<uint32, uint32>> node_id_to_sdk_port_id_to_port_id;
  std::map<uint64, TofinoConfig::DeflectOnPacketDropConfig>
      node_id_to_deflect_on_drop_config;
  std::map<uint64, TofinoConfig::TofinoQosConfig> node_id_to_qos_config;
  std::map<PortKey, HwState> xcvr_port_key_to_xcvr_state;

  {
    int device = 0;
    for (const auto& node : config.nodes()) {
      device_to_node_id[device] = node.id();
      node_id_to_device[node.id()] = device;
      device++;
    }
  }

  for (const auto& singleton_port : config.singleton_ports()) {
    uint32 port_id = singleton_port.id();
    uint64 node_id = singleton_port.node();

    auto* device = gtl::FindOrNull(node_id_to_device, node_id);
    if (device == nullptr) {
      return MAKE_ERROR(ERR_INVALID_PARAM)
             << "Invalid ChassisConfig, unknown node id " << node_id
             << " for port " << port_id << ".";
    }
    // Reset port state to unknown, we'll update it on the first port status
    // event or when requested.
    node_id_to_port_id_to_port_state[node_id][port_id] = PORT_STATE_UNKNOWN;
    // If (node_id, port_id) already exists as a key in any of
    // node_id_to_port_id_to_{time_last_changed,port_state}_, we keep the last
    // known value. Otherwise, we assume this is the first time we are
    // seeing this port and set the state to unknown or zero.
    // TODO(max): Check if we can retain more state. PushChassisConfig should
    // not clear the entire state if not necessary. Only pipeline pushes reset
    // the ASIC state, requiring a full replay.
    if (const absl::Time* time_last_changed = gtl::FindOrNull(
            node_id_to_port_id_to_time_last_changed_[node_id], port_id)) {
      node_id_to_port_id_to_time_last_changed[node_id][port_id] =
          *time_last_changed;
    } else {
      node_id_to_port_id_to_time_last_changed[node_id][port_id] =
          absl::UnixEpoch();
    }
    if (const PortState* port_state = gtl::FindOrNull(
            node_id_to_port_id_to_port_state_[node_id], port_id)) {
      node_id_to_port_id_to_port_state[node_id][port_id] = *port_state;
    } else {
      node_id_to_port_id_to_port_state[node_id][port_id] = PORT_STATE_UNKNOWN;
    }
    // Create a new empty port config.
    node_id_to_port_id_to_port_config[node_id][port_id] = PortConfig();
    PortKey singleton_port_key(singleton_port.slot(), singleton_port.port(),
                               singleton_port.channel());
    node_id_to_port_id_to_singleton_port_key[node_id][port_id] =
        singleton_port_key;

    // Translate the logical SDN port to SDK port (BF device port ID)
    ASSIGN_OR_RETURN(uint32 sdk_port, bf_sde_interface_->GetPortIdFromPortKey(
                                          *device, singleton_port_key));
    node_id_to_port_id_to_sdk_port_id[node_id][port_id] = sdk_port;
    node_id_to_sdk_port_id_to_port_id[node_id][sdk_port] = port_id;

    PortKey port_group_key(singleton_port.slot(), singleton_port.port());
    xcvr_port_key_to_xcvr_state[port_group_key] = HW_STATE_UNKNOWN;
  }

  for (const auto& singleton_port : config.singleton_ports()) {
    uint32 port_id = singleton_port.id();
    uint64 node_id = singleton_port.node();
    // we checked that node_id was valid in the previous loop
    auto device = node_id_to_device[node_id];

    // TODO(antonin): we currently ignore slot
    // Stratum requires slot and port to be set. We use port and channel to
    // get Tofino device port (called SDK port ID).

    const PortConfig* old_port_config = nullptr;
    if (const auto* port_id_to_port_config_old =
            gtl::FindOrNull(node_id_to_port_id_to_port_config_, node_id)) {
      old_port_config = gtl::FindOrNull(*port_id_to_port_config_old, port_id);
    }

    auto& port_config = node_id_to_port_id_to_port_config[node_id][port_id];
    uint32 sdk_port_id = node_id_to_port_id_to_sdk_port_id[node_id][port_id];
    if (old_port_config == nullptr) {  // new port
      // if anything fails, port_config.admin_state will be set to
      // ADMIN_STATE_UNKNOWN (invalid)
      RETURN_IF_ERROR(AddPortHelper(node_id, device, sdk_port_id,
                                    singleton_port, &port_config));
    } else {  // port already exists, config may have changed
      if (old_port_config->admin_state == ADMIN_STATE_UNKNOWN) {
        // something is wrong with the port, we make sure the port is deleted
        // first (and ignore the error status if there is one), then add the
        // port again.
        if (bf_sde_interface_->IsValidPort(device, sdk_port_id)) {
          bf_sde_interface_->DeletePort(device, sdk_port_id).IgnoreError();
        }
        RETURN_IF_ERROR(AddPortHelper(node_id, device, sdk_port_id,
                                      singleton_port, &port_config));
        continue;
      }

      // diff configs and apply necessary changes

      // sanity-check: if admin_state is not ADMIN_STATE_UNKNOWN, then the port
      // was added and the speed_bps was set.
      if (!old_port_config->speed_bps) {
        return MAKE_ERROR(ERR_INTERNAL)
               << "Invalid internal state in BfChassisManager, speed_bps field "
                  "should contain a value";
      }

      // if anything fails, port_config.admin_state will be set to
      // ADMIN_STATE_UNKNOWN (invalid)
      RETURN_IF_ERROR(UpdatePortHelper(node_id, device, sdk_port_id,
                                       singleton_port, *old_port_config,
                                       &port_config));
    }
  }

  if (config.has_vendor_config() &&
      config.vendor_config().has_tofino_config()) {
    // Handle port shaping.
    const auto& node_id_to_port_shaping_config =
        config.vendor_config().tofino_config().node_id_to_port_shaping_config();
    for (const auto& key : node_id_to_port_shaping_config) {
      const uint64 node_id = key.first;
      const TofinoConfig::BfPortShapingConfig& port_id_to_shaping_config =
          key.second;
      RET_CHECK(node_id_to_port_id_to_sdk_port_id.count(node_id));
      RET_CHECK(node_id_to_device.count(node_id));
      int device = node_id_to_device[node_id];
      for (const auto& e :
           port_id_to_shaping_config.per_port_shaping_configs()) {
        const uint32 port_id = e.first;
        const TofinoConfig::BfPortShapingConfig::BfPerPortShapingConfig&
            shaping_config = e.second;
        RET_CHECK(node_id_to_port_id_to_sdk_port_id[node_id].count(port_id));
        const uint32 sdk_port_id =
            node_id_to_port_id_to_sdk_port_id[node_id][port_id];
        RETURN_IF_ERROR(ApplyPortShapingConfig(node_id, device, sdk_port_id,
                                               shaping_config));
        node_id_to_port_id_to_port_config[node_id][port_id].shaping_config =
            shaping_config;
      }
    }

    // Handle deflect-on-drop config.
    const auto& node_id_to_deflect_on_drop_configs =
        config.vendor_config()
            .tofino_config()
            .node_id_to_deflect_on_drop_configs();
    for (const auto& key : node_id_to_deflect_on_drop_configs) {
      const uint64 node_id = key.first;
      const auto& deflect_config = key.second;
      for (const auto& drop_target : deflect_config.drop_targets()) {
        RET_CHECK(node_id_to_port_id_to_sdk_port_id.count(node_id));
        RET_CHECK(node_id_to_device.count(node_id));
        const int device = node_id_to_device[node_id];
        uint32 sdk_port_id;
        switch (drop_target.port_type_case()) {
          case TofinoConfig::DeflectOnPacketDropConfig::DropTarget::kPort: {
            const uint32 port_id = drop_target.port();
            RET_CHECK(
                node_id_to_port_id_to_sdk_port_id[node_id].count(port_id));
            sdk_port_id = node_id_to_port_id_to_sdk_port_id[node_id][port_id];
            break;
          }
          case TofinoConfig::DeflectOnPacketDropConfig::DropTarget::kSdkPort: {
            sdk_port_id = drop_target.sdk_port();
            break;
          }
          default:
            return MAKE_ERROR(ERR_INVALID_PARAM)
                   << "Unsupported port type in DropTarget "
                   << drop_target.ShortDebugString();
        }
        RETURN_IF_ERROR(bf_sde_interface_->SetDeflectOnDropDestination(
            device, sdk_port_id, drop_target.queue()));
        LOG(INFO) << "Configured deflect-on-drop to SDK port " << sdk_port_id
                  << " in node " << node_id << ".";
      }
      RET_CHECK(gtl::InsertIfNotPresent(&node_id_to_deflect_on_drop_config,
                                        node_id, deflect_config));
    }

    // Handle QoS configuration.
    const auto node_id_to_qos_configs =
        config.vendor_config().tofino_config().node_id_to_qos_config();
    for (const auto& key : node_id_to_qos_configs) {
      const uint64 node_id = key.first;
      // As the SDK Wrapper does not know anything about singleton ports, we
      // need to convert all such port IDs to sdk ports here.
      auto qos_config = key.second;
      for (auto& ppg_config : *qos_config.mutable_ppg_configs()) {
        switch (ppg_config.port_type_case()) {
          case TofinoConfig::TofinoQosConfig::PpgConfig::kSdkPort:
            break;
          case TofinoConfig::TofinoQosConfig::PpgConfig::kPort: {
            RET_CHECK(node_id_to_port_id_to_sdk_port_id.count(node_id));
            RET_CHECK(node_id_to_port_id_to_sdk_port_id[node_id].count(
                ppg_config.port()))
                << "Invalid singleton port " << ppg_config.port()
                << " in PpgConfig " << ppg_config.ShortDebugString() << ".";
            ppg_config.set_sdk_port(
                node_id_to_port_id_to_sdk_port_id[node_id][ppg_config.port()]);
            break;
          }
          default:
            return MAKE_ERROR(ERR_INVALID_PARAM)
                   << "Unsupported port type in PpgConfig "
                   << ppg_config.ShortDebugString() << ".";
        }
      }
      for (auto& queue_config : *qos_config.mutable_queue_configs()) {
        switch (queue_config.port_type_case()) {
          case TofinoConfig::TofinoQosConfig::QueueConfig::kSdkPort:
            break;
          case TofinoConfig::TofinoQosConfig::QueueConfig::kPort: {
            RET_CHECK(node_id_to_port_id_to_sdk_port_id.count(node_id));
            RET_CHECK(node_id_to_port_id_to_sdk_port_id[node_id].count(
                queue_config.port()))
                << "Invalid singleton port " << queue_config.port()
                << " in QueueConfig " << queue_config.ShortDebugString() << ".";
            queue_config.set_sdk_port(
                node_id_to_port_id_to_sdk_port_id[node_id]
                                                 [queue_config.port()]);
            break;
          }
          default:
            return MAKE_ERROR(ERR_INVALID_PARAM)
                   << "Unsupported port type in QueueConfig "
                   << queue_config.ShortDebugString() << ".";
        }
      }
      const int device = node_id_to_device[node_id];
      RETURN_IF_ERROR(bf_sde_interface_->ConfigureQos(device, qos_config));
      RET_CHECK(
          gtl::InsertIfNotPresent(&node_id_to_qos_config, node_id, qos_config));
    }
  }

  // Remove ports which are no longer present in the ChassisConfig.
  // Currently this code path is never hit, as we do not allow changes to the
  // port layout (adds or deletes) at runtime.
  for (const auto& node_ports_old : node_id_to_port_id_to_port_config_) {
    auto node_id = node_ports_old.first;
    for (const auto& port_old : node_ports_old.second) {
      auto port_id = port_old.first;
      auto device = node_id_to_device_[node_id];
      uint32 sdk_port_id = node_id_to_port_id_to_sdk_port_id_[node_id][port_id];
      if (node_id_to_port_id_to_port_config.count(node_id) > 0 &&
          node_id_to_port_id_to_port_config[node_id].count(port_id) > 0) {
        // Disable port shaping if not specified anymore.
        if (!node_id_to_port_id_to_port_config[node_id][port_id]
                 .shaping_config) {
          RETURN_IF_ERROR(bf_sde_interface_->EnablePortShaping(
              device, sdk_port_id, TRI_STATE_FALSE));
        }
        continue;
      }
      // TODO(bocon): Collect these errors and keep trying to remove old ports
      RETURN_IF_ERROR(bf_sde_interface_->DeletePort(device, sdk_port_id));
      LOG(INFO) << "Deleted port " << port_id << " in node " << node_id
                << " (SDK port " << sdk_port_id << ").";
    }
  }

  device_to_node_id_ = device_to_node_id;
  node_id_to_device_ = node_id_to_device;
  node_id_to_port_id_to_port_state_ = node_id_to_port_id_to_port_state;
  node_id_to_port_id_to_time_last_changed_ =
      node_id_to_port_id_to_time_last_changed;
  node_id_to_port_id_to_port_config_ = node_id_to_port_id_to_port_config;
  node_id_to_port_id_to_singleton_port_key_ =
      node_id_to_port_id_to_singleton_port_key;
  node_id_to_port_id_to_sdk_port_id_ = node_id_to_port_id_to_sdk_port_id;
  node_id_to_sdk_port_id_to_port_id_ = node_id_to_sdk_port_id_to_port_id;
  node_id_to_deflect_on_drop_config_ = node_id_to_deflect_on_drop_config;
  node_id_to_qos_config_ = node_id_to_qos_config;
  xcvr_port_key_to_xcvr_state_ = xcvr_port_key_to_xcvr_state;
  initialized_ = true;

  return ::util::OkStatus();
}

::util::Status BfChassisManager::ApplyPortShapingConfig(
    uint64 node_id, int device, uint32 sdk_port_id,
    const TofinoConfig::BfPortShapingConfig::BfPerPortShapingConfig&
        shaping_config) {
  switch (shaping_config.shaping_case()) {
    case TofinoConfig::BfPortShapingConfig::BfPerPortShapingConfig::
        kPacketShaping:
      RETURN_IF_ERROR(bf_sde_interface_->SetPortShapingRate(
          device, sdk_port_id, true,
          shaping_config.packet_shaping().burst_packets(),
          shaping_config.packet_shaping().rate_pps()));
      break;
    case TofinoConfig::BfPortShapingConfig::BfPerPortShapingConfig::
        kByteShaping:
      RETURN_IF_ERROR(bf_sde_interface_->SetPortShapingRate(
          device, sdk_port_id, false,
          shaping_config.byte_shaping().burst_bytes(),
          shaping_config.byte_shaping().rate_bps()));
      break;
    default:
      return MAKE_ERROR(ERR_INVALID_PARAM)
             << "Invalid port shaping config "
             << shaping_config.ShortDebugString() << ".";
  }
  RETURN_IF_ERROR(bf_sde_interface_->EnablePortShaping(device, sdk_port_id,
                                                       TRI_STATE_TRUE));
  LOG(INFO) << "Configured port shaping on SDK port " << sdk_port_id
            << " in node " << node_id << ": "
            << shaping_config.ShortDebugString() << ".";

  return ::util::OkStatus();
}

::util::Status BfChassisManager::VerifyChassisConfig(
    const ChassisConfig& config) {
  RET_CHECK(config.trunk_ports_size() == 0)
      << "Trunk ports are not supported on Tofino.";
  RET_CHECK(config.port_groups_size() == 0)
      << "Port groups are not supported on Tofino.";
  RET_CHECK(config.nodes_size() > 0)
      << "The config must contain at least one node.";

  // Find the supported Tofino chip types based on the given platform.
  RET_CHECK(config.has_chassis() && config.chassis().platform())
      << "Config needs a Chassis message with correct platform.";
  switch (config.chassis().platform()) {
    case PLT_GENERIC_BAREFOOT_TOFINO:
    case PLT_GENERIC_BAREFOOT_TOFINO2:
      break;
    default:
      return MAKE_ERROR(ERR_INVALID_PARAM)
             << "Unsupported platform: "
             << Platform_Name(config.chassis().platform());
  }

  // Validate Node messages. Make sure there is no two nodes with the same id.
  std::map<uint64, int> node_id_to_device;
  std::map<int, uint64> device_to_node_id;
  for (const auto& node : config.nodes()) {
    RET_CHECK(node.slot() > 0)
        << "No positive slot in " << node.ShortDebugString();
    RET_CHECK(node.id() > 0) << "No positive ID in " << node.ShortDebugString();
    RET_CHECK(gtl::InsertIfNotPresent(&node_id_to_device, node.id(), -1))
        << "The id for Node " << PrintNode(node) << " was already recorded "
        << "for another Node in the config.";
  }
  {
    int device = 0;
    for (const auto& node : config.nodes()) {
      device_to_node_id[device] = node.id();
      node_id_to_device[node.id()] = device;
      ++device;
    }
  }

  // Go over all the singleton ports in the config:
  // 1- Validate the basic singleton port properties.
  // 2- Make sure there is no two ports with the same (slot, port, channel).
  // 3- Make sure for each (slot, port) pair, the channels of all the ports
  //    are valid. This depends on the port speed.
  // 4- Make sure no singleton port has the reserved CPU port ID. CPU port is
  //    a special port and is not in the list of singleton ports. It is
  //    configured separately.
  // 5- Make sure IDs of the singleton ports are unique per node.
  std::map<uint64, std::set<uint32>> node_id_to_port_ids;
  std::set<PortKey> singleton_port_keys;
  for (const auto& singleton_port : config.singleton_ports()) {
    RET_CHECK(singleton_port.id() > 0)
        << "No positive ID in " << PrintSingletonPort(singleton_port) << ".";
    RET_CHECK(singleton_port.id() != kCpuPortId)
        << "SingletonPort " << PrintSingletonPort(singleton_port)
        << " has the reserved CPU port ID (" << kCpuPortId << ").";
<<<<<<< HEAD
    RET_CHECK(singleton_port.slot() > 0)
=======
    CHECK_RETURN_IF_FALSE(singleton_port.id() != kSdnCpuPortId)
        << "SingletonPort " << PrintSingletonPort(singleton_port)
        << " has the reserved CPU port ID (" << kSdnCpuPortId << ").";
    CHECK_RETURN_IF_FALSE(singleton_port.slot() > 0)
>>>>>>> 4f0133db
        << "No valid slot in " << singleton_port.ShortDebugString() << ".";
    RET_CHECK(singleton_port.port() > 0)
        << "No valid port in " << singleton_port.ShortDebugString() << ".";
    RET_CHECK(singleton_port.speed_bps() > 0)
        << "No valid speed_bps in " << singleton_port.ShortDebugString() << ".";
    PortKey singleton_port_key(singleton_port.slot(), singleton_port.port(),
                               singleton_port.channel());
    RET_CHECK(!singleton_port_keys.count(singleton_port_key))
        << "The (slot, port, channel) tuple for SingletonPort "
        << PrintSingletonPort(singleton_port)
        << " was already recorded for another SingletonPort in the config.";
    singleton_port_keys.insert(singleton_port_key);
    RET_CHECK(singleton_port.node() > 0)
        << "No valid node ID in " << singleton_port.ShortDebugString() << ".";
    RET_CHECK(node_id_to_device.count(singleton_port.node()))
        << "Node ID " << singleton_port.node() << " given for SingletonPort "
        << PrintSingletonPort(singleton_port)
        << " has not been given to any Node in the config.";
    RET_CHECK(
        !node_id_to_port_ids[singleton_port.node()].count(singleton_port.id()))
        << "The id for SingletonPort " << PrintSingletonPort(singleton_port)
        << " was already recorded for another SingletonPort for node with ID "
        << singleton_port.node() << ".";
    node_id_to_port_ids[singleton_port.node()].insert(singleton_port.id());
  }

  std::map<uint64, std::map<uint32, PortKey>>
      node_id_to_port_id_to_singleton_port_key;
  std::map<uint64, std::map<uint32, uint32>> node_id_to_port_id_to_sdk_port_id;
  std::map<uint64, std::map<uint32, uint32>> node_id_to_sdk_port_id_to_port_id;

  for (const auto& singleton_port : config.singleton_ports()) {
    uint32 port_id = singleton_port.id();
    uint64 node_id = singleton_port.node();

    PortKey singleton_port_key(singleton_port.slot(), singleton_port.port(),
                               singleton_port.channel());
    node_id_to_port_id_to_singleton_port_key[node_id][port_id] =
        singleton_port_key;

    // Make sure that the port exists by getting the SDK port ID.
    const int* device = gtl::FindOrNull(node_id_to_device, node_id);
    RET_CHECK(device != nullptr)
        << "Node " << node_id << " not found for port " << port_id << ".";
    ASSIGN_OR_RETURN(uint32 sdk_port, bf_sde_interface_->GetPortIdFromPortKey(
                                          *device, singleton_port_key));
    node_id_to_port_id_to_sdk_port_id[node_id][port_id] = sdk_port;
    node_id_to_sdk_port_id_to_port_id[node_id][sdk_port] = port_id;
  }

  // Verify the QoS configuration.
  if (config.has_vendor_config() &&
      config.vendor_config().has_tofino_config()) {
    const auto& node_id_to_qos_config =
        config.vendor_config().tofino_config().node_id_to_qos_config();
    for (const auto& e : node_id_to_qos_config) {
      const uint64 node_id = e.first;
      const TofinoConfig::TofinoQosConfig& qos_config = e.second;
      const int* device = gtl::FindOrNull(node_id_to_device, node_id);
      RET_CHECK(device != nullptr) << "Node " << node_id << " not found.";
      for (const auto& queue_config : qos_config.queue_configs()) {
        uint32 sdk_port_id;
        switch (queue_config.port_type_case()) {
          case TofinoConfig::TofinoQosConfig::QueueConfig::kSdkPort:
            sdk_port_id = queue_config.sdk_port();
            break;
          case TofinoConfig::TofinoQosConfig::QueueConfig::kPort: {
            RET_CHECK(node_id_to_port_id_to_sdk_port_id[node_id].count(
                queue_config.port()))
                << "Invalid singleton port " << queue_config.port()
                << " in queue config " << queue_config.ShortDebugString()
                << ".";
            sdk_port_id =
                node_id_to_port_id_to_sdk_port_id[node_id][queue_config.port()];
            break;
          }
          default:
            return MAKE_ERROR(ERR_INVALID_PARAM)
                   << "Unsupported port type in QueueConfig "
                   << queue_config.ShortDebugString() << ".";
        }
        RET_CHECK(gtl::FindOrNull(node_id_to_sdk_port_id_to_port_id[node_id],
                                  sdk_port_id) != nullptr)
            << "Invalid port " << sdk_port_id << " in queue config "
            << queue_config.ShortDebugString() << ".";
        RET_CHECK(queue_config.queue_mapping_size() <= kMaxQueuesPerPort);
        // Check that queue mappings are in ascending order starting from zero.
        for (int i = 0; i < queue_config.queue_mapping_size(); ++i) {
          RET_CHECK(i == queue_config.queue_mapping(i).queue_id())
              << "Found out-of-order queue mapping for queue id "
              << queue_config.queue_mapping(i).queue_id() << " in queue config "
              << queue_config.ShortDebugString() << ".";
        }
      }
    }
  }

  // If the class is initialized, we also need to check if the new config will
  // require a change in the port layout. If so, report reboot required.
  if (initialized_) {
    if (node_id_to_port_id_to_singleton_port_key !=
        node_id_to_port_id_to_singleton_port_key_) {
      return MAKE_ERROR(ERR_REBOOT_REQUIRED)
             << "The switch is already initialized, but we detected the newly "
                "pushed config requires a change in the port layout. The stack "
                "needs to be rebooted to finish config push.";
    }

    if (node_id_to_device != node_id_to_device_) {
      return MAKE_ERROR(ERR_REBOOT_REQUIRED)
             << "The switch is already initialized, but we detected the newly "
                "pushed config requires a change in node_id_to_device. The "
                "stack needs to be rebooted to finish config push.";
    }
  }

  return ::util::OkStatus();
}

::util::Status BfChassisManager::RegisterEventNotifyWriter(
    const std::shared_ptr<WriterInterface<GnmiEventPtr>>& writer) {
  absl::WriterMutexLock l(&gnmi_event_lock_);
  gnmi_event_writer_ = writer;
  return ::util::OkStatus();
}

::util::Status BfChassisManager::UnregisterEventNotifyWriter() {
  absl::WriterMutexLock l(&gnmi_event_lock_);
  gnmi_event_writer_ = nullptr;
  return ::util::OkStatus();
}

::util::StatusOr<const BfChassisManager::PortConfig*>
BfChassisManager::GetPortConfig(uint64 node_id, uint32 port_id) const {
  auto* port_id_to_config =
      gtl::FindOrNull(node_id_to_port_id_to_port_config_, node_id);
  RET_CHECK(port_id_to_config != nullptr)
      << "Node " << node_id << " is not configured or not known.";
  const PortConfig* config = gtl::FindOrNull(*port_id_to_config, port_id);
  RET_CHECK(config != nullptr)
      << "Port " << port_id << " is not configured or not known for node "
      << node_id << ".";
  return config;
}

::util::StatusOr<uint32> BfChassisManager::GetSdkPortId(uint64 node_id,
                                                        uint32 port_id) const {
  if (!initialized_) {
    return MAKE_ERROR(ERR_NOT_INITIALIZED) << "Not initialized!";
  }

  const auto* port_map =
      gtl::FindOrNull(node_id_to_port_id_to_sdk_port_id_, node_id);
  RET_CHECK(port_map != nullptr)
      << "Node " << node_id << " is not configured or not known.";

  const uint32* sdk_port_id = gtl::FindOrNull(*port_map, port_id);
  RET_CHECK(sdk_port_id != nullptr)
      << "Port " << port_id << " for node " << node_id
      << " is not configured or not known.";

  return *sdk_port_id;
}

::util::StatusOr<DataResponse> BfChassisManager::GetPortData(
    const DataRequest::Request& request) {
  if (!initialized_) {
    return MAKE_ERROR(ERR_NOT_INITIALIZED) << "Not initialized!";
  }
  DataResponse resp;
  using Request = DataRequest::Request;
  switch (request.request_case()) {
    case Request::kOperStatus: {
      ASSIGN_OR_RETURN(auto port_state,
                       GetPortState(request.oper_status().node_id(),
                                    request.oper_status().port_id()));
      resp.mutable_oper_status()->set_state(port_state);
      ASSIGN_OR_RETURN(absl::Time last_changed,
                       GetPortTimeLastChanged(request.oper_status().node_id(),
                                              request.oper_status().port_id()));
      resp.mutable_oper_status()->set_time_last_changed(
          absl::ToUnixNanos(last_changed));
      break;
    }
    case Request::kAdminStatus: {
      ASSIGN_OR_RETURN(auto* config,
                       GetPortConfig(request.admin_status().node_id(),
                                     request.admin_status().port_id()));
      resp.mutable_admin_status()->set_state(config->admin_state);
      break;
    }
    case Request::kMacAddress: {
      // TODO(unknown) Find out why the controller needs it.
      // Find MAC address of port located at:
      // - node_id: req.mac_address().node_id()
      // - port_id: req.mac_address().port_id()
      // and then write it into the response.
      resp.mutable_mac_address()->set_mac_address(kDummyMacAddress);
      break;
    }
    case Request::kPortSpeed: {
      ASSIGN_OR_RETURN(auto* config,
                       GetPortConfig(request.port_speed().node_id(),
                                     request.port_speed().port_id()));
      if (config->speed_bps)
        resp.mutable_port_speed()->set_speed_bps(*config->speed_bps);
      break;
    }
    case Request::kNegotiatedPortSpeed: {
      ASSIGN_OR_RETURN(
          auto* config,
          GetPortConfig(request.negotiated_port_speed().node_id(),
                        request.negotiated_port_speed().port_id()));
      if (!config->speed_bps) break;
      ASSIGN_OR_RETURN(auto port_state,
                       GetPortState(request.negotiated_port_speed().node_id(),
                                    request.negotiated_port_speed().port_id()));
      if (port_state != PORT_STATE_UP) break;
      resp.mutable_negotiated_port_speed()->set_speed_bps(*config->speed_bps);
      break;
    }
    case DataRequest::Request::kLacpRouterMac: {
      // Find LACP System ID MAC address of port located at:
      // - node_id: req.lacp_router_mac().node_id()
      // - port_id: req.lacp_router_mac().port_id()
      // and then write it into the response.
      resp.mutable_lacp_router_mac()->set_mac_address(kDummyMacAddress);
      break;
    }
    case Request::kPortCounters: {
      RETURN_IF_ERROR(GetPortCounters(request.port_counters().node_id(),
                                      request.port_counters().port_id(),
                                      resp.mutable_port_counters()));
      break;
    }
    case Request::kAutonegStatus: {
      ASSIGN_OR_RETURN(auto* config,
                       GetPortConfig(request.autoneg_status().node_id(),
                                     request.autoneg_status().port_id()));
      if (config->autoneg)
        resp.mutable_autoneg_status()->set_state(*config->autoneg);
      break;
    }
    case Request::kFrontPanelPortInfo: {
      RETURN_IF_ERROR(
          GetFrontPanelPortInfo(request.front_panel_port_info().node_id(),
                                request.front_panel_port_info().port_id(),
                                resp.mutable_front_panel_port_info()));
      break;
    }
    case Request::kFecStatus: {
      ASSIGN_OR_RETURN(auto* config,
                       GetPortConfig(request.fec_status().node_id(),
                                     request.fec_status().port_id()));
      if (config->fec_mode)
        resp.mutable_fec_status()->set_mode(*config->fec_mode);
      break;
    }
    case Request::kLoopbackStatus: {
      ASSIGN_OR_RETURN(auto* config,
                       GetPortConfig(request.loopback_status().node_id(),
                                     request.loopback_status().port_id()));
      if (config->loopback_mode)
        resp.mutable_loopback_status()->set_state(*config->loopback_mode);
      break;
    }
    case Request::kSdnPortId: {
      ASSIGN_OR_RETURN(auto sdk_port_id,
                       GetSdkPortId(request.sdn_port_id().node_id(),
                                    request.sdn_port_id().port_id()));
      resp.mutable_sdn_port_id()->set_port_id(sdk_port_id);
      break;
    }
    case Request::kForwardingViability: {
      // Find current port forwarding viable state for port located at:
      // - node_id: req.forwarding_viable().node_id()
      // - port_id: req.forwarding_viable().port_id()
      // and then write it into the response.
      resp.mutable_forwarding_viability()->set_state(
          TRUNK_MEMBER_BLOCK_STATE_UNKNOWN);
      break;
    }
    case DataRequest::Request::kHealthIndicator: {
      // Find current port health indicator (LED) for port located at:
      // - node_id: req.health_indicator().node_id()
      // - port_id: req.health_indicator().port_id()
      // and then write it into the response.
      resp.mutable_health_indicator()->set_state(HEALTH_STATE_UNKNOWN);
      break;
    }
    default:
      return MAKE_ERROR(ERR_INTERNAL) << "Not supported yet";
  }
  return resp;
}

::util::StatusOr<PortState> BfChassisManager::GetPortState(
    uint64 node_id, uint32 port_id) const {
  if (!initialized_) {
    return MAKE_ERROR(ERR_NOT_INITIALIZED) << "Not initialized!";
  }

  const std::map<uint32, PortState>* port_id_to_port_state =
      gtl::FindOrNull(node_id_to_port_id_to_port_state_, node_id);
  RET_CHECK(port_id_to_port_state != nullptr)
      << "Node " << node_id << " is not configured or not known.";
  const PortState* port_state =
      gtl::FindOrNull(*port_id_to_port_state, port_id);
  RET_CHECK(port_state != nullptr)
      << "Port " << port_id << " is not known on node " << node_id << ".";

  if (*port_state == PORT_STATE_UNKNOWN) {
    // If state is unknown, query the current state from the SDE.
    ASSIGN_OR_RETURN(auto device, GetDeviceFromNodeId(node_id));
    ASSIGN_OR_RETURN(auto sdk_port_id, GetSdkPortId(node_id, port_id));
    ASSIGN_OR_RETURN(auto current_port_state,
                     bf_sde_interface_->GetPortState(device, sdk_port_id));
    return current_port_state;
  }

  return *port_state;
}

::util::StatusOr<absl::Time> BfChassisManager::GetPortTimeLastChanged(
    uint64 node_id, uint32 port_id) {
  if (!initialized_) {
    return MAKE_ERROR(ERR_NOT_INITIALIZED) << "Not initialized!";
  }

  RET_CHECK(node_id_to_port_id_to_time_last_changed_.count(node_id));
  RET_CHECK(node_id_to_port_id_to_time_last_changed_[node_id].count(port_id));
  return node_id_to_port_id_to_time_last_changed_[node_id][port_id];
}

::util::Status BfChassisManager::GetPortCounters(uint64 node_id, uint32 port_id,
                                                 PortCounters* counters) {
  if (!initialized_) {
    return MAKE_ERROR(ERR_NOT_INITIALIZED) << "Not initialized!";
  }
  ASSIGN_OR_RETURN(auto device, GetDeviceFromNodeId(node_id));
  ASSIGN_OR_RETURN(auto sdk_port_id, GetSdkPortId(node_id, port_id));
  return bf_sde_interface_->GetPortCounters(device, sdk_port_id, counters);
}

::util::StatusOr<std::map<uint64, int>> BfChassisManager::GetNodeIdToDeviceMap()
    const {
  if (!initialized_) {
    return MAKE_ERROR(ERR_NOT_INITIALIZED).without_logging()
           << "Not initialized!";
  }

  return node_id_to_device_;
}

::util::Status BfChassisManager::ReplayChassisConfig(uint64 node_id) {
  if (!initialized_) {
    return MAKE_ERROR(ERR_NOT_INITIALIZED) << "Not initialized!";
  }
  ASSIGN_OR_RETURN(auto device, GetDeviceFromNodeId(node_id));

  for (auto& p : node_id_to_port_id_to_port_state_[node_id])
    p.second = PORT_STATE_UNKNOWN;

  for (auto& p : node_id_to_port_id_to_time_last_changed_[node_id]) {
    p.second = absl::UnixEpoch();
  }

  auto replay_one_port = [node_id, device, this](
                             uint32 port_id, const PortConfig& config,
                             PortConfig* config_new) -> ::util::Status {
    if (config.admin_state == ADMIN_STATE_UNKNOWN) {
      LOG(WARNING) << "Port " << port_id << " in node " << node_id
                   << " was not configured properly, so skipping replay.";
      return ::util::OkStatus();
    }

    if (!config.speed_bps) {
      return MAKE_ERROR(ERR_INTERNAL)
             << "Invalid internal state in BfChassisManager, speed_bps field "
                "should contain a value";
    }
    if (!config.fec_mode) {
      return MAKE_ERROR(ERR_INTERNAL)
             << "Invalid internal state in BfChassisManager, fec_mode field "
                "should contain a value";
    }

    ASSIGN_OR_RETURN(auto sdk_port_id, GetSdkPortId(node_id, port_id));
    RETURN_IF_ERROR(bf_sde_interface_->AddPort(
        device, sdk_port_id, *config.speed_bps, *config.fec_mode));
    config_new->speed_bps = *config.speed_bps;
    config_new->admin_state = ADMIN_STATE_DISABLED;
    config_new->fec_mode = *config.fec_mode;

    if (config.mtu) {
      RETURN_IF_ERROR(
          bf_sde_interface_->SetPortMtu(device, sdk_port_id, *config.mtu));
      config_new->mtu = *config.mtu;
      VLOG(1) << "Set MTU " << *config.mtu << " for port " << port_id
              << " in node " << node_id << " (SDK Port " << sdk_port_id << ").";
    }
    if (config.autoneg) {
      RETURN_IF_ERROR(bf_sde_interface_->SetPortAutonegPolicy(
          device, sdk_port_id, *config.autoneg));
      config_new->autoneg = *config.autoneg;
      VLOG(1) << "Set autoneg policy " << TriState_Name(*config.autoneg)
              << " for port " << port_id << " in node " << node_id
              << " (SDK Port " << sdk_port_id << ").";
    }
    if (config.loopback_mode) {
      RETURN_IF_ERROR(bf_sde_interface_->SetPortLoopbackMode(
          device, sdk_port_id, *config.loopback_mode));
      config_new->loopback_mode = *config.loopback_mode;
      VLOG(1) << "Set loopback mode "
              << LoopbackState_Name(*config.loopback_mode) << " for port "
              << port_id << " in node " << node_id << " (SDK Port "
              << sdk_port_id << ").";
    }

    if (config.admin_state == ADMIN_STATE_ENABLED) {
      RETURN_IF_ERROR(bf_sde_interface_->EnablePort(device, sdk_port_id));
      config_new->admin_state = ADMIN_STATE_ENABLED;
      VLOG(1) << "Enabled port " << port_id << " in node " << node_id
              << " (SDK Port " << sdk_port_id << ").";
    }

    if (config.shaping_config) {
      RETURN_IF_ERROR(ApplyPortShapingConfig(node_id, device, sdk_port_id,
                                             *config.shaping_config));
      config_new->shaping_config = config.shaping_config;
    }

    VLOG(1) << "Replayed port " << port_id << " in node " << node_id << ".";

    return ::util::OkStatus();
  };

  ::util::Status status = ::util::OkStatus();  // errors to keep track of.

  for (auto& p : node_id_to_port_id_to_port_config_[node_id]) {
    uint32 port_id = p.first;
    PortConfig config_new;
    APPEND_STATUS_IF_ERROR(status,
                           replay_one_port(port_id, p.second, &config_new));
    p.second = config_new;
  }

  // Replay QoS configuration.
  RETURN_IF_ERROR(
      bf_sde_interface_->ConfigureQos(device, node_id_to_qos_config_[node_id]));

  for (const auto& drop_target :
       node_id_to_deflect_on_drop_config_[node_id].drop_targets()) {
    uint32 sdk_port_id;
    switch (drop_target.port_type_case()) {
      case TofinoConfig::DeflectOnPacketDropConfig::DropTarget::kPort: {
        ASSIGN_OR_RETURN(sdk_port_id,
                         GetSdkPortId(node_id, drop_target.port()));
        break;
      }
      case TofinoConfig::DeflectOnPacketDropConfig::DropTarget::kSdkPort: {
        sdk_port_id = drop_target.sdk_port();
        break;
      }
      default:
        return MAKE_ERROR(ERR_INVALID_PARAM)
               << "Unsupported port type in DropTarget "
               << drop_target.ShortDebugString();
    }

    RETURN_IF_ERROR(bf_sde_interface_->SetDeflectOnDropDestination(
        device, sdk_port_id, drop_target.queue()));
    LOG(INFO) << "Configured deflect on drop target port " << sdk_port_id
              << " in node " << node_id << ".";
  }

  // Re-configure the CPU port in the traffic manager.
  ASSIGN_OR_RETURN(auto cpu_port, bf_sde_interface_->GetPcieCpuPort(device));
  RETURN_IF_ERROR(bf_sde_interface_->SetTmCpuPort(device, cpu_port));

  LOG(INFO) << "Replayed chassis config for node " << node_id << ".";

  return status;
}

::util::Status BfChassisManager::GetFrontPanelPortInfo(
    uint64 node_id, uint32 port_id, FrontPanelPortInfo* fp_port_info) {
  auto* port_id_to_port_key =
      gtl::FindOrNull(node_id_to_port_id_to_singleton_port_key_, node_id);
  RET_CHECK(port_id_to_port_key != nullptr)
      << "Node " << node_id << " is not configured or not known.";
  auto* port_key = gtl::FindOrNull(*port_id_to_port_key, port_id);
  RET_CHECK(port_key != nullptr) << "Node " << node_id << ", port " << port_id
                                 << " is not configured or not known.";
  return phal_interface_->GetFrontPanelPortInfo(port_key->slot, port_key->port,
                                                fp_port_info);
}

std::unique_ptr<BfChassisManager> BfChassisManager::CreateInstance(
    OperationMode mode, PhalInterface* phal_interface,
    BfSdeInterface* bf_sde_interface) {
  return absl::WrapUnique(
      new BfChassisManager(mode, phal_interface, bf_sde_interface));
}

void BfChassisManager::SendPortOperStateGnmiEvent(
    uint64 node_id, uint32 port_id, PortState new_state,
    absl::Time time_last_changed) {
  absl::ReaderMutexLock l(&gnmi_event_lock_);
  if (!gnmi_event_writer_) return;
  // Allocate and initialize a PortOperStateChangedEvent event and pass it to
  // the gNMI publisher using the gNMI event notification channel.
  // The GnmiEventPtr is a smart pointer (shared_ptr<>) and it takes care of
  // the memory allocated to this event object once the event is handled by
  // the GnmiPublisher.
  if (!gnmi_event_writer_->Write(GnmiEventPtr(new PortOperStateChangedEvent(
          node_id, port_id, new_state,
          absl::ToUnixNanos(time_last_changed))))) {
    // Remove WriterInterface if it is no longer operational.
    gnmi_event_writer_.reset();
  }
}

void* BfChassisManager::PortStatusEventHandlerThreadFunc(void* arg) {
  CHECK(arg != nullptr);
  // Retrieve arguments.
  auto* args = reinterpret_cast<ReaderArgs<PortStatusEvent>*>(arg);
  auto* manager = args->manager;
  std::unique_ptr<ChannelReader<PortStatusEvent>> reader =
      std::move(args->reader);
  delete args;
  manager->ReadPortStatusEvents(reader);
  return nullptr;
}

void BfChassisManager::ReadPortStatusEvents(
    const std::unique_ptr<ChannelReader<PortStatusEvent>>& reader) {
  PortStatusEvent event;
  do {
    // Check switch shutdown.
    // TODO(max): This check should be on the shutdown variable.
    {
      absl::ReaderMutexLock l(&chassis_lock);
      if (!initialized_) break;
    }
    // Block on the next linkscan event message from the Channel.
    int code = reader->Read(&event, absl::InfiniteDuration()).error_code();
    // Exit if the Channel is closed.
    if (code == ERR_CANCELLED) break;
    // Read should never timeout.
    if (code == ERR_ENTRY_NOT_FOUND) {
      LOG(ERROR) << "Read with infinite timeout failed with ENTRY_NOT_FOUND.";
      continue;
    }
    // Handle received message.
    PortStatusEventHandler(event.device, event.port, event.state,
                           event.time_last_changed);
  } while (true);
}

void BfChassisManager::PortStatusEventHandler(int device, int port,
                                              PortState new_state,
                                              absl::Time time_last_changed) {
  absl::WriterMutexLock l(&chassis_lock);
  // TODO(max): check for shutdown here
  // if (shutdown) {
  //   VLOG(1) << "The class is already shutdown. Exiting.";
  //   return;
  // }

  // Update the state.
  const uint64* node_id = gtl::FindOrNull(device_to_node_id_, device);
  if (node_id == nullptr) {
    LOG(ERROR) << "Inconsistent state. Device " << device << " is not known!";
    return;
  }
  const uint32* port_id =
      gtl::FindOrNull(node_id_to_sdk_port_id_to_port_id_[*node_id], port);
  if (port_id == nullptr) {
    // We get a notification for all ports, even ports that were not added,
    // when doing a Fast Refresh, which can be confusing, so we use VLOG
    // instead.
    VLOG(1)
        << "Ignored an unknown SdkPort " << port << " on node " << *node_id
        << ". Most probably this is a non-configured channel of a flex port.";
    return;
  }
  node_id_to_port_id_to_port_state_[*node_id][*port_id] = new_state;
  node_id_to_port_id_to_time_last_changed_[*node_id][*port_id] =
      time_last_changed;

  // Notify the managers about the change of port state.
  // Nothing to do for now.

  // Notify gNMI about the change of logical port state.
  SendPortOperStateGnmiEvent(*node_id, *port_id, new_state, time_last_changed);

  LOG(INFO) << "State of port " << *port_id << " in node " << *node_id
            << " (SDK port " << port << "): " << PrintPortState(new_state)
            << ".";
}

void* BfChassisManager::TransceiverEventHandlerThreadFunc(void* arg) {
  CHECK(arg != nullptr);
  // Retrieve arguments.
  auto* args = reinterpret_cast<ReaderArgs<TransceiverEvent>*>(arg);
  auto* manager = args->manager;
  std::unique_ptr<ChannelReader<TransceiverEvent>> reader =
      std::move(args->reader);
  delete args;
  manager->ReadTransceiverEvents(reader);
  return nullptr;
}

void BfChassisManager::ReadTransceiverEvents(
    const std::unique_ptr<ChannelReader<TransceiverEvent>>& reader) {
  do {
    // Check switch shutdown.
    // TODO(max): This check should be on the shutdown variable.
    {
      absl::ReaderMutexLock l(&chassis_lock);
      if (!initialized_) break;
    }
    TransceiverEvent event;
    // Block on the next transceiver event message from the Channel.
    int code = reader->Read(&event, absl::InfiniteDuration()).error_code();
    // Exit if the Channel is closed.
    if (code == ERR_CANCELLED) break;
    // Read should never timeout.
    if (code == ERR_ENTRY_NOT_FOUND) {
      LOG(ERROR) << "Read with infinite timeout failed with ENTRY_NOT_FOUND.";
      continue;
    }
    // Handle received message.
    TransceiverEventHandler(event.slot, event.port, event.state);
  } while (true);
}

void BfChassisManager::TransceiverEventHandler(int slot, int port,
                                               HwState new_state) {
  absl::WriterMutexLock l(&chassis_lock);

  PortKey xcvr_port_key(slot, port);
  LOG(INFO) << "Transceiver event for port " << xcvr_port_key.ToString() << ": "
            << HwState_Name(new_state) << ".";

  // See if we know about this transceiver module. Find a mutable state pointer
  // so we can override it later.
  HwState* mutable_state =
      gtl::FindOrNull(xcvr_port_key_to_xcvr_state_, xcvr_port_key);
  if (mutable_state == nullptr) {
    LOG(ERROR) << "Detected unknown " << xcvr_port_key.ToString()
               << " in TransceiverEventHandler. This should not happen!";
    return;
  }
  HwState old_state = *mutable_state;

  // This handler is supposed to return present or non present for the state of
  // the transceiver modules. Other values do no make sense.
  if (new_state != HW_STATE_PRESENT && new_state != HW_STATE_NOT_PRESENT) {
    LOG(ERROR) << "Invalid state for transceiver " << xcvr_port_key.ToString()
               << " in TransceiverEventHandler: " << HwState_Name(new_state)
               << ".";
    return;
  }

  // Discard some invalid situations and report the error. Then save the new
  // state
  if (old_state == HW_STATE_READY && new_state == HW_STATE_PRESENT) {
    LOG(ERROR) << "Got present for a ready transceiver "
               << xcvr_port_key.ToString() << " in TransceiverEventHandler.";
    return;
  }
  if (old_state == HW_STATE_UNKNOWN && new_state == HW_STATE_NOT_PRESENT) {
    LOG(ERROR) << "Got not-present for an unknown transceiver "
               << xcvr_port_key.ToString() << " in TransceiverEventHandler.";
    return;
  }
  *mutable_state = new_state;

  // TODO(antonin): set autoneg based on media type...
  FrontPanelPortInfo fp_port_info;
  auto status =
      phal_interface_->GetFrontPanelPortInfo(slot, port, &fp_port_info);
  if (!status.ok()) {
    LOG(ERROR) << "Failure in TransceiverEventHandler: " << status;
    return;
  }

  // Finally, before we exit we make sure if the port was HW_STATE_PRESENT,
  // it is set to HW_STATE_READY to show it has been configured and ready.
  if (*mutable_state == HW_STATE_PRESENT) {
    LOG(INFO) << "Transceiver " << xcvr_port_key.ToString() << " is ready.";
    *mutable_state = HW_STATE_READY;
  }
}

::util::Status BfChassisManager::RegisterEventWriters() {
  if (initialized_) {
    return MAKE_ERROR(ERR_INTERNAL)
           << "RegisterEventWriters() can be called only before the class is "
           << "initialized.";
  }
  // If we have not done that yet, create port status event Channel, register
  // Writer, and create Reader thread.
  if (!port_status_event_channel_) {
    port_status_event_channel_ =
        Channel<PortStatusEvent>::Create(kMaxPortStatusEventDepth);
    // Create and hand-off Writer to the BfSdeInterface.
    auto writer =
        ChannelWriter<PortStatusEvent>::Create(port_status_event_channel_);
    RETURN_IF_ERROR(
        bf_sde_interface_->RegisterPortStatusEventWriter(std::move(writer)));
    LOG(INFO) << "Successfully registered port status notification callback.";
    // Create and hand-off Reader to new reader thread.
    auto reader =
        ChannelReader<PortStatusEvent>::Create(port_status_event_channel_);
    pthread_t port_status_event_reader_tid;
    int ret = pthread_create(
        &port_status_event_reader_tid, nullptr,
        PortStatusEventHandlerThreadFunc,
        new ReaderArgs<PortStatusEvent>{this, std::move(reader)});
    if (ret != 0) {
      return MAKE_ERROR(ERR_INTERNAL)
             << "Failed to create port status thread. Err: " << ret << ".";
    }
    // We don't care about the return value. The thread should exit following
    // the closing of the Channel in UnregisterEventWriters().
    ret = pthread_detach(port_status_event_reader_tid);
    if (ret != 0) {
      return MAKE_ERROR(ERR_INTERNAL)
             << "Failed to detach port status thread. Err: " << ret << ".";
    }
  }

  // If we have not done that yet, create transceiver module insert/removal
  // event Channel, register ChannelWriter, and create ChannelReader thread.
  if (xcvr_event_writer_id_ == kInvalidWriterId) {
    xcvr_event_channel_ = Channel<TransceiverEvent>::Create(kMaxXcvrEventDepth);
    // Create and hand-off ChannelWriter to the PhalInterface.
    auto writer = ChannelWriter<TransceiverEvent>::Create(xcvr_event_channel_);
    int priority = PhalInterface::kTransceiverEventWriterPriorityHigh;
    ASSIGN_OR_RETURN(xcvr_event_writer_id_,
                     phal_interface_->RegisterTransceiverEventWriter(
                         std::move(writer), priority));
    // Create and hand-off ChannelReader to new reader thread.
    auto reader = ChannelReader<TransceiverEvent>::Create(xcvr_event_channel_);
    pthread_t xcvr_event_reader_tid;
    int ret = pthread_create(
        &xcvr_event_reader_tid, nullptr, TransceiverEventHandlerThreadFunc,
        new ReaderArgs<TransceiverEvent>{this, std::move(reader)});
    if (ret != 0) {
      return MAKE_ERROR(ERR_INTERNAL)
             << "Failed to create transceiver event thread. Err: " << ret
             << ".";
    }
    // We don't care about the return value of the thread. It should exit once
    // the Channel is closed in UnregisterEventWriters().
    ret = pthread_detach(xcvr_event_reader_tid);
    if (ret != 0) {
      return MAKE_ERROR(ERR_INTERNAL)
             << "Failed to detach transceiver event thread. Err: " << ret
             << ".";
    }
  }

  return ::util::OkStatus();
}

::util::Status BfChassisManager::UnregisterEventWriters() {
  absl::WriterMutexLock l(&chassis_lock);
  ::util::Status status = ::util::OkStatus();
  // Unregister the linkscan and transceiver module event Writers.
  APPEND_STATUS_IF_ERROR(status,
                         bf_sde_interface_->UnregisterPortStatusEventWriter());
  // Close Channel.
  if (!port_status_event_channel_ || !port_status_event_channel_->Close()) {
    ::util::Status error = MAKE_ERROR(ERR_INTERNAL)
                           << "Error when closing port status change"
                           << " event channel.";
    APPEND_STATUS_IF_ERROR(status, error);
  }
  port_status_event_channel_.reset();
  if (xcvr_event_writer_id_ != kInvalidWriterId) {
    APPEND_STATUS_IF_ERROR(status,
                           phal_interface_->UnregisterTransceiverEventWriter(
                               xcvr_event_writer_id_));
    xcvr_event_writer_id_ = kInvalidWriterId;
    // Close Channel.
    if (!xcvr_event_channel_ || !xcvr_event_channel_->Close()) {
      ::util::Status error = MAKE_ERROR(ERR_INTERNAL)
                             << "Error when closing transceiver event channel.";
      APPEND_STATUS_IF_ERROR(status, error);
    }
    xcvr_event_channel_.reset();
  }

  return status;
}

::util::StatusOr<int> BfChassisManager::GetDeviceFromNodeId(
    uint64 node_id) const {
  if (!initialized_) {
    return MAKE_ERROR(ERR_NOT_INITIALIZED) << "Not initialized!";
  }
  const int* device = gtl::FindOrNull(node_id_to_device_, node_id);
  RET_CHECK(device != nullptr)
      << "Node " << node_id << " is not configured or not known.";

  return *device;
}

void BfChassisManager::CleanupInternalState() {
  device_to_node_id_.clear();
  node_id_to_device_.clear();
  node_id_to_port_id_to_port_state_.clear();
  node_id_to_port_id_to_time_last_changed_.clear();
  node_id_to_port_id_to_port_config_.clear();
  node_id_to_port_id_to_singleton_port_key_.clear();
  node_id_to_port_id_to_sdk_port_id_.clear();
  node_id_to_sdk_port_id_to_port_id_.clear();
  node_id_to_deflect_on_drop_config_.clear();
  node_id_to_qos_config_.clear();
  xcvr_port_key_to_xcvr_state_.clear();
}

::util::Status BfChassisManager::Shutdown() {
  ::util::Status status = ::util::OkStatus();
  {
    absl::ReaderMutexLock l(&chassis_lock);
    if (!initialized_) return status;
  }
  // It is fine to release the chassis lock here (it is actually needed to call
  // UnregisterEventWriters or there would be a deadlock). Because initialized_
  // is set to true, RegisterEventWriters cannot be called.
  APPEND_STATUS_IF_ERROR(status, UnregisterEventWriters());
  {
    absl::WriterMutexLock l(&chassis_lock);
    initialized_ = false;
    CleanupInternalState();
  }
  return status;
}

}  // namespace barefoot
}  // namespace hal
}  // namespace stratum<|MERGE_RESOLUTION|>--- conflicted
+++ resolved
@@ -684,14 +684,10 @@
     RET_CHECK(singleton_port.id() != kCpuPortId)
         << "SingletonPort " << PrintSingletonPort(singleton_port)
         << " has the reserved CPU port ID (" << kCpuPortId << ").";
-<<<<<<< HEAD
-    RET_CHECK(singleton_port.slot() > 0)
-=======
-    CHECK_RETURN_IF_FALSE(singleton_port.id() != kSdnCpuPortId)
+    RET_CHECK(singleton_port.id() != kSdnCpuPortId)
         << "SingletonPort " << PrintSingletonPort(singleton_port)
         << " has the reserved CPU port ID (" << kSdnCpuPortId << ").";
-    CHECK_RETURN_IF_FALSE(singleton_port.slot() > 0)
->>>>>>> 4f0133db
+    RET_CHECK(singleton_port.slot() > 0)
         << "No valid slot in " << singleton_port.ShortDebugString() << ".";
     RET_CHECK(singleton_port.port() > 0)
         << "No valid port in " << singleton_port.ShortDebugString() << ".";
