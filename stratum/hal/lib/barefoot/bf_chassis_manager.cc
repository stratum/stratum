--- conflicted
+++ resolved
@@ -57,11 +57,8 @@
       node_id_to_port_id_to_port_state_(),
       node_id_to_port_id_to_port_config_(),
       node_id_to_port_id_to_singleton_port_key_(),
-<<<<<<< HEAD
       node_id_to_port_id_to_sdk_port_id_(),
       node_id_to_sdk_port_id_to_port_id_(),
-=======
->>>>>>> 9672fbd5
       xcvr_port_key_to_xcvr_state_() {}
 
 BFChassisManager::~BFChassisManager() = default;
@@ -1033,10 +1030,6 @@
                            << " event channel.";
     APPEND_STATUS_IF_ERROR(status, error);
   }
-<<<<<<< HEAD
-  // TODO(bocon): need nullptr check
-=======
->>>>>>> 9672fbd5
   port_status_change_event_channel_.reset();
   if (xcvr_event_writer_id_ != kInvalidWriterId) {
     APPEND_STATUS_IF_ERROR(status,
