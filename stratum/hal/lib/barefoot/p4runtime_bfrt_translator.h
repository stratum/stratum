--- conflicted
+++ resolved
@@ -30,8 +30,7 @@
                                            uint64 node_id)
       LOCKS_EXCLUDED(lock_);
   virtual ::util::Status PushForwardingPipelineConfig(
-<<<<<<< HEAD
-      const ::p4::v1::ForwardingPipelineConfig& config) LOCKS_EXCLUDED(lock_);
+      const ::p4::config::v1::P4Info& p4info) LOCKS_EXCLUDED(lock_);
   virtual ::util::StatusOr<::p4::v1::WriteRequest> TranslateWriteRequest(
       const ::p4::v1::WriteRequest& request) LOCKS_EXCLUDED(lock_);
   virtual ::util::StatusOr<::p4::v1::ReadRequest> TranslateReadRequest(
@@ -61,57 +60,33 @@
         bf_sde_interface_(bf_sde_interface),
         translation_enabled_(false) {}
   virtual ::util::StatusOr<::p4::v1::Entity> TranslateEntity(
-    const ::p4::v1::Entity& entity, const bool& to_sdk)
+    const ::p4::v1::Entity& entity, bool to_sdk)
     SHARED_LOCKS_REQUIRED(lock_);
   virtual ::util::StatusOr<::p4::v1::TableEntry> TranslateTableEntry(
-      const ::p4::v1::TableEntry& entry, const bool& to_sdk)
+      const ::p4::v1::TableEntry& entry, bool to_sdk)
       SHARED_LOCKS_REQUIRED(lock_);
   virtual ::util::StatusOr<::p4::v1::ActionProfileMember>
   TranslateActionProfileMember(const ::p4::v1::ActionProfileMember& entry,
-                               const bool& to_sdk) SHARED_LOCKS_REQUIRED(lock_);
+                               bool to_sdk) SHARED_LOCKS_REQUIRED(lock_);
   virtual ::util::StatusOr<::p4::v1::MeterEntry> TranslateMeterEntry(
-      const ::p4::v1::MeterEntry& entry, const bool& to_sdk)
+      const ::p4::v1::MeterEntry& entry, bool to_sdk)
       SHARED_LOCKS_REQUIRED(lock_);
   virtual ::util::StatusOr<::p4::v1::DirectMeterEntry>
   TranslateDirectMeterEntry(const ::p4::v1::DirectMeterEntry& entry,
-                            const bool& to_sdk) SHARED_LOCKS_REQUIRED(lock_);
+                            bool to_sdk) SHARED_LOCKS_REQUIRED(lock_);
   virtual ::util::StatusOr<::p4::v1::CounterEntry> TranslateCounterEntry(
-      const ::p4::v1::CounterEntry& entry, const bool& to_sdk)
+      const ::p4::v1::CounterEntry& entry, bool to_sdk)
       SHARED_LOCKS_REQUIRED(lock_);
   virtual ::util::StatusOr<::p4::v1::DirectCounterEntry>
   TranslateDirectCounterEntry(const ::p4::v1::DirectCounterEntry& entry,
-                              const bool& to_sdk) SHARED_LOCKS_REQUIRED(lock_);
+                              bool to_sdk) SHARED_LOCKS_REQUIRED(lock_);
   virtual ::util::StatusOr<::p4::v1::RegisterEntry> TranslateRegisterEntry(
-      const ::p4::v1::RegisterEntry& entry, const bool& to_sdk)
+      const ::p4::v1::RegisterEntry& entry, bool to_sdk)
       SHARED_LOCKS_REQUIRED(lock_);
   virtual ::util::StatusOr<::p4::v1::PacketReplicationEngineEntry>
   TranslatePacketReplicationEngineEntry(
-      const ::p4::v1::PacketReplicationEngineEntry& entry, const bool& to_sdk)
+      const ::p4::v1::PacketReplicationEngineEntry& entry, bool to_sdk)
       SHARED_LOCKS_REQUIRED(lock_);
-=======
-      const ::p4::config::v1::P4Info& p4info) LOCKS_EXCLUDED(lock_);
-  virtual ::util::StatusOr<::p4::v1::TableEntry> TranslateTableEntry(
-      const ::p4::v1::TableEntry& entry, bool to_sdk) LOCKS_EXCLUDED(lock_);
-  virtual ::util::StatusOr<::p4::v1::ActionProfileMember>
-  TranslateActionProfileMember(const ::p4::v1::ActionProfileMember& entry,
-                               bool to_sdk) LOCKS_EXCLUDED(lock_);
-  virtual ::util::StatusOr<::p4::v1::MeterEntry> TranslateMeterEntry(
-      const ::p4::v1::MeterEntry& entry, bool to_sdk) LOCKS_EXCLUDED(lock_);
-  virtual ::util::StatusOr<::p4::v1::DirectMeterEntry>
-  TranslateDirectMeterEntry(const ::p4::v1::DirectMeterEntry& entry,
-                            bool to_sdk) LOCKS_EXCLUDED(lock_);
-  virtual ::util::StatusOr<::p4::v1::CounterEntry> TranslateCounterEntry(
-      const ::p4::v1::CounterEntry& entry, bool to_sdk) LOCKS_EXCLUDED(lock_);
-  virtual ::util::StatusOr<::p4::v1::DirectCounterEntry>
-  TranslateDirectCounterEntry(const ::p4::v1::DirectCounterEntry& entry,
-                              bool to_sdk) LOCKS_EXCLUDED(lock_);
-  virtual ::util::StatusOr<::p4::v1::RegisterEntry> TranslateRegisterEntry(
-      const ::p4::v1::RegisterEntry& entry, bool to_sdk) LOCKS_EXCLUDED(lock_);
-  virtual ::util::StatusOr<::p4::v1::PacketReplicationEngineEntry>
-  TranslatePacketReplicationEngineEntry(
-      const ::p4::v1::PacketReplicationEngineEntry& entry, bool to_sdk)
-      LOCKS_EXCLUDED(lock_);
->>>>>>> b9148168
   static std::unique_ptr<P4RuntimeBfrtTranslator> CreateInstance(
       BfSdeInterface* bf_sde_interface, int device_id) {
     return absl::WrapUnique(
