// Copyright 2018-present Barefoot Networks, Inc.
// SPDX-License-Identifier: Apache-2.0

#ifndef STRATUM_HAL_LIB_BAREFOOT_BF_CHASSIS_MANAGER_H_
#define STRATUM_HAL_LIB_BAREFOOT_BF_CHASSIS_MANAGER_H_

#include <map>
#include <memory>
#include <thread>  // NOLINT

#include "absl/base/thread_annotations.h"
#include "absl/memory/memory.h"
#include "absl/synchronization/mutex.h"
#include "absl/types/optional.h"
#include "stratum/glue/integral_types.h"
#include "stratum/hal/lib/barefoot/bf_sde_interface.h"
#include "stratum/hal/lib/common/gnmi_events.h"
#include "stratum/hal/lib/common/phal_interface.h"
#include "stratum/hal/lib/common/utils.h"
#include "stratum/hal/lib/common/writer_interface.h"
#include "stratum/lib/channel/channel.h"

namespace stratum {
namespace hal {
namespace barefoot {

// Lock which protects chassis state across the entire switch.
extern absl::Mutex chassis_lock;

class BFChassisManager {
 public:
  virtual ~BFChassisManager();

  virtual ::util::Status PushChassisConfig(const ChassisConfig& config)
      EXCLUSIVE_LOCKS_REQUIRED(chassis_lock);

  virtual ::util::Status VerifyChassisConfig(const ChassisConfig& config)
      SHARED_LOCKS_REQUIRED(chassis_lock);

  virtual ::util::Status Shutdown() LOCKS_EXCLUDED(chassis_lock);

  virtual ::util::Status RegisterEventNotifyWriter(
      const std::shared_ptr<WriterInterface<GnmiEventPtr>>& writer)
      LOCKS_EXCLUDED(gnmi_event_lock_);

  virtual ::util::Status UnregisterEventNotifyWriter()
      LOCKS_EXCLUDED(gnmi_event_lock_);

  virtual ::util::StatusOr<DataResponse> GetPortData(
      const DataRequest::Request& request) SHARED_LOCKS_REQUIRED(chassis_lock);

  virtual ::util::StatusOr<PortState> GetPortState(uint64 node_id,
                                                   uint32 port_id)
      SHARED_LOCKS_REQUIRED(chassis_lock);

  virtual ::util::Status GetPortCounters(uint64 node_id, uint32 port_id,
                                         PortCounters* counters)
      SHARED_LOCKS_REQUIRED(chassis_lock);

  virtual ::util::Status ReplayPortsConfig(uint64 node_id)
      EXCLUSIVE_LOCKS_REQUIRED(chassis_lock);

  virtual ::util::Status ResetPortsConfig(uint64 node_id)
      EXCLUSIVE_LOCKS_REQUIRED(chassis_lock);

  virtual ::util::Status GetFrontPanelPortInfo(uint64 node_id, uint32 port_id,
                                               FrontPanelPortInfo* fp_port_info)
      SHARED_LOCKS_REQUIRED(chassis_lock);

  ::util::StatusOr<std::map<uint64, int>> GetNodeIdToUnitMap() const
      SHARED_LOCKS_REQUIRED(chassis_lock);

  ::util::StatusOr<int> GetUnitFromNodeId(uint64 node_id) const
      SHARED_LOCKS_REQUIRED(chassis_lock);

  virtual ::util::StatusOr<uint32> GetSdkPortId(uint64 node_id,
                                                uint32 port_id) const
      SHARED_LOCKS_REQUIRED(chassis_lock);

  // Factory function for creating the instance of the class.
  static std::unique_ptr<BFChassisManager> CreateInstance(
<<<<<<< HEAD
      OperationMode mode, PhalInterface* phal_interface,
      BFPalInterface* bf_pal_interface);
=======
      PhalInterface* phal_interface, BfSdeInterface* bf_sde_interface);
>>>>>>> 6c5632a6

  // BFChassisManager is neither copyable nor movable.
  BFChassisManager(const BFChassisManager&) = delete;
  BFChassisManager& operator=(const BFChassisManager&) = delete;
  BFChassisManager(BFChassisManager&&) = delete;
  BFChassisManager& operator=(BFChassisManager&&) = delete;

 private:
  // Private constructor. Use CreateInstance() to create an instance of this
  // class.
<<<<<<< HEAD
  BFChassisManager(OperationMode mode, PhalInterface* phal_interface,
                   BFPalInterface* bf_pal_interface);
=======
  BFChassisManager(PhalInterface* phal_interface,
                   BfSdeInterface* bf_sde_interface);
>>>>>>> 6c5632a6

  // Maximum depth of port status change event channel.
  static constexpr int kMaxPortStatusEventDepth = 1024;
  static constexpr int kMaxXcvrEventDepth = 1024;

  struct PortConfig {
    // ADMIN_STATE_UNKNOWN indicate that something went wrong during the port
    // configuration, and the port add wasn't event attempted or failed.
    AdminState admin_state;
    absl::optional<uint64> speed_bps;  // empty if port add failed
    absl::optional<int32> mtu;         // empty if MTU configuration failed
    absl::optional<TriState> autoneg;  // empty if Autoneg configuration failed
    absl::optional<FecMode> fec_mode;  // empty if port add failed
    // empty if loopback mode configuration failed
    absl::optional<LoopbackState> loopback_mode;

    PortConfig() : admin_state(ADMIN_STATE_UNKNOWN) {}
  };

  ::util::StatusOr<const PortConfig*> GetPortConfig(uint64 node_id,
                                                    uint32 port_id) const
      SHARED_LOCKS_REQUIRED(chassis_lock);

  ::util::Status RegisterEventWriters() EXCLUSIVE_LOCKS_REQUIRED(chassis_lock);
  ::util::Status UnregisterEventWriters() LOCKS_EXCLUDED(chassis_lock);

  // Cleans up the internal state. Resets all the internal port maps and
  // deletes the pointers.
  void CleanupInternalState() EXCLUSIVE_LOCKS_REQUIRED(chassis_lock);

  // Forward PortStatus changed events through the appropriate node's registered
  // ChannelWriter<GnmiEventPtr> object.
  void SendPortOperStateGnmiEvent(uint64 node_id, uint32 port_id,
                                  PortState new_state)
      LOCKS_EXCLUDED(gnmi_event_lock_);

  // Thread function for reading and processing port state events.
  void ReadPortStatusEvents() LOCKS_EXCLUDED(chassis_lock);

  // Thread function for reading and processing transceiver events.
  void ReadTransceiverEvents() LOCKS_EXCLUDED(chassis_lock);

  // Transceiver module insert/removal event handler. This method is executed by
  // ReadTransceiverEvents in the xcvr_event_thread_ thread which processes
  // transceiver module insert/removal events. Port is the 1-based frontpanel
  // port number.
  void TransceiverEventHandler(int slot, int port, HwState new_state)
      LOCKS_EXCLUDED(chassis_lock);

  // helper to add / configure / enable a port with BfSdeInterface
  ::util::Status AddPortHelper(uint64 node_id, int unit, uint32 port_id,
                               const SingletonPort& singleton_port,
                               PortConfig* config);

  // helper to update port configuration with BfSdeInterface
  ::util::Status UpdatePortHelper(uint64 node_id, int unit, uint32 port_id,
                                  const SingletonPort& singleton_port,
                                  const PortConfig& config_old,
                                  PortConfig* config);

  // Determines the mode of operation:
  // - OPERATION_MODE_STANDALONE: when Stratum stack runs independently and
  // therefore needs to do all the SDK initialization itself.
  // - OPERATION_MODE_COUPLED: when Stratum stack runs as part of Sandcastle
  // stack, coupled with the rest of stack processes.
  // - OPERATION_MODE_SIM: when Stratum stack runs in simulation mode.
  // Note that this variable is set upon initialization and is never changed
  // afterwards.
  OperationMode mode_;

  bool initialized_ GUARDED_BY(chassis_lock);

  std::shared_ptr<Channel<BfSdeInterface::PortStatusEvent>>
      port_status_event_channel_ GUARDED_BY(chassis_lock);

  std::unique_ptr<ChannelReader<BfSdeInterface::PortStatusEvent>>
      port_status_event_reader_;

  std::thread port_status_event_thread_;

  // The id of the transceiver module insert/removal event ChannelWriter, as
  // returned by PhalInterface::RegisterTransceiverEventChannelWriter(). Used to
  // remove the handler later if needed.
  int xcvr_event_writer_id_;

  std::shared_ptr<Channel<PhalInterface::TransceiverEvent>> xcvr_event_channel_
      GUARDED_BY(chassis_lock);

  std::unique_ptr<ChannelReader<PhalInterface::TransceiverEvent>>
      xcvr_event_reader_;

  std::thread xcvr_event_thread_;

  // WriterInterface<GnmiEventPtr> object for sending event notifications.
  mutable absl::Mutex gnmi_event_lock_;
  std::shared_ptr<WriterInterface<GnmiEventPtr>> gnmi_event_writer_
      GUARDED_BY(gnmi_event_lock_);

  // Map from unit number to the node ID as specified by the config.
  std::map<int, uint64> unit_to_node_id_ GUARDED_BY(chassis_lock);

  // Map from node ID to unit number.
  std::map<uint64, int> node_id_to_unit_ GUARDED_BY(chassis_lock);

  // Map from node ID to another map from port ID to PortState representing
  // the state of the singleton port uniquely identified by (node ID, port ID).
  std::map<uint64, std::map<uint32, PortState>>
      node_id_to_port_id_to_port_state_ GUARDED_BY(chassis_lock);

  // Map from node ID to another map from port ID to port configuration.
  // We may change this once missing "get" methods get added to BfSdeInterface,
  // as we would be able to rely on BfSdeInterface to query config parameters,
  // instead of maintaining a "consistent" view in this map.
  std::map<uint64, std::map<uint32, PortConfig>>
      node_id_to_port_id_to_port_config_ GUARDED_BY(chassis_lock);

  // Map from node ID to another map from port ID to PortKey corresponding
  // to the singleton port uniquely identified by (node ID, port ID). This map
  // is updated as part of each config push.
  std::map<uint64, std::map<uint32, PortKey>>
      node_id_to_port_id_to_singleton_port_key_ GUARDED_BY(chassis_lock);

  // Map from node ID to another map from (SDN) port ID to SDK port ID.
  // SDN port IDs are used in Stratum and by callers to P4Runtime and gNMI,
  // and SDK port IDs are used in calls to the BF SDK. This map is updated
  // as part of each config push.
  std::map<uint64, std::map<uint32, uint32>> node_id_to_port_id_to_sdk_port_id_
      GUARDED_BY(chassis_lock);

  // Map from node ID to another map from SDK port ID to (SDN) port ID.
  // This contains the inverse mapping of: node_id_to_port_id_to_sdk_port_id_
  // This map is updated as part of each config push.
  std::map<uint64, std::map<uint32, uint32>> node_id_to_sdk_port_id_to_port_id_
      GUARDED_BY(chassis_lock);

  // Map from PortKey representing (slot, port) of a transceiver port to the
  // state of the transceiver module plugged into that (slot, port).
  std::map<PortKey, HwState> xcvr_port_key_to_xcvr_state_
      GUARDED_BY(chassis_lock);

  // Pointer to a PhalInterface implementation.
  PhalInterface* phal_interface_;  // not owned by this class.

  // Pointer to a BfSdeInterface implementation that wraps all the SDE calls.
  BfSdeInterface* bf_sde_interface_;  // not owned by this class.

  friend class BFChassisManagerTest;
};

}  // namespace barefoot
}  // namespace hal
}  // namespace stratum

#endif  // STRATUM_HAL_LIB_BAREFOOT_BF_CHASSIS_MANAGER_H_<|MERGE_RESOLUTION|>--- conflicted
+++ resolved
@@ -79,12 +79,8 @@
 
   // Factory function for creating the instance of the class.
   static std::unique_ptr<BFChassisManager> CreateInstance(
-<<<<<<< HEAD
       OperationMode mode, PhalInterface* phal_interface,
-      BFPalInterface* bf_pal_interface);
-=======
-      PhalInterface* phal_interface, BfSdeInterface* bf_sde_interface);
->>>>>>> 6c5632a6
+      BfSdeInterface* bf_sde_interface);
 
   // BFChassisManager is neither copyable nor movable.
   BFChassisManager(const BFChassisManager&) = delete;
@@ -95,13 +91,8 @@
  private:
   // Private constructor. Use CreateInstance() to create an instance of this
   // class.
-<<<<<<< HEAD
   BFChassisManager(OperationMode mode, PhalInterface* phal_interface,
-                   BFPalInterface* bf_pal_interface);
-=======
-  BFChassisManager(PhalInterface* phal_interface,
                    BfSdeInterface* bf_sde_interface);
->>>>>>> 6c5632a6
 
   // Maximum depth of port status change event channel.
   static constexpr int kMaxPortStatusEventDepth = 1024;
