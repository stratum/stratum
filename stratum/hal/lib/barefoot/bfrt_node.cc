// Copyright 2020-present Open Networking Foundation
// SPDX-License-Identifier: Apache-2.0

#include "stratum/hal/lib/barefoot/bfrt_node.h"

#include <unistd.h>

#include <memory>
#include <string>
#include <utility>

#include "absl/memory/memory.h"
#include "stratum/glue/status/status_macros.h"
#include "stratum/hal/lib/barefoot/bf_pipeline_utils.h"
#include "stratum/hal/lib/barefoot/bf_sde_interface.h"
#include "stratum/hal/lib/barefoot/bfrt_constants.h"
#include "stratum/hal/lib/common/proto_oneof_writer_wrapper.h"
#include "stratum/hal/lib/common/writer_interface.h"
#include "stratum/lib/macros.h"
#include "stratum/lib/utils.h"
#include "stratum/public/proto/error.pb.h"

<<<<<<< HEAD
=======
DEFINE_bool(experimental_enable_p4runtime_translation, false,
            "Enable experimental P4runtime translation feature.");

>>>>>>> b9148168
namespace stratum {
namespace hal {
namespace barefoot {

BfrtNode::BfrtNode(BfrtTableManager* bfrt_table_manager,
                   BfrtPacketioManager* bfrt_packetio_manager,
                   BfrtPreManager* bfrt_pre_manager,
                   BfrtCounterManager* bfrt_counter_manager,
<<<<<<< HEAD
=======
                   P4RuntimeBfrtTranslator* p4runtime_bfrt_translator,
>>>>>>> b9148168
                   BfSdeInterface* bf_sde_interface, int device_id)
    : pipeline_initialized_(false),
      initialized_(false),
      bfrt_config_(),
      bf_sde_interface_(ABSL_DIE_IF_NULL(bf_sde_interface)),
      bfrt_table_manager_(ABSL_DIE_IF_NULL(bfrt_table_manager)),
      bfrt_packetio_manager_(bfrt_packetio_manager),
      bfrt_pre_manager_(ABSL_DIE_IF_NULL(bfrt_pre_manager)),
      bfrt_counter_manager_(ABSL_DIE_IF_NULL(bfrt_counter_manager)),
<<<<<<< HEAD
=======
      p4runtime_bfrt_translator_(ABSL_DIE_IF_NULL(p4runtime_bfrt_translator)),
      translation_enabled_(false),
>>>>>>> b9148168
      node_id_(0),
      device_id_(device_id) {}

BfrtNode::BfrtNode()
    : pipeline_initialized_(false),
      initialized_(false),
      bfrt_config_(),
      bf_sde_interface_(nullptr),
      bfrt_table_manager_(nullptr),
      bfrt_packetio_manager_(nullptr),
      bfrt_pre_manager_(nullptr),
      bfrt_counter_manager_(nullptr),
<<<<<<< HEAD
=======
      p4runtime_bfrt_translator_(nullptr),
      translation_enabled_(false),
>>>>>>> b9148168
      node_id_(0),
      device_id_(-1) {}

BfrtNode::~BfrtNode() = default;

// Factory function for creating the instance of the class.
std::unique_ptr<BfrtNode> BfrtNode::CreateInstance(
    BfrtTableManager* bfrt_table_manager,
    BfrtPacketioManager* bfrt_packetio_manager,
    BfrtPreManager* bfrt_pre_manager, BfrtCounterManager* bfrt_counter_manager,
<<<<<<< HEAD
    BfSdeInterface* bf_sde_interface, int device_id) {
  return absl::WrapUnique(
      new BfrtNode(bfrt_table_manager, bfrt_packetio_manager, bfrt_pre_manager,
                   bfrt_counter_manager, bf_sde_interface, device_id));
=======
    P4RuntimeBfrtTranslator* p4runtime_bfrt_translator,
    BfSdeInterface* bf_sde_interface, int device_id) {
  return absl::WrapUnique(
      new BfrtNode(bfrt_table_manager, bfrt_packetio_manager, bfrt_pre_manager,
                   bfrt_counter_manager, p4runtime_bfrt_translator,
                   bf_sde_interface, device_id));
>>>>>>> b9148168
}

::util::Status BfrtNode::PushChassisConfig(const ChassisConfig& config,
                                           uint64 node_id) {
  absl::WriterMutexLock l(&lock_);
  node_id_ = node_id;
  // RETURN_IF_ERROR(bfrt_table_manager_->PushChassisConfig(config, node_id));
  RETURN_IF_ERROR(bfrt_packetio_manager_->PushChassisConfig(config, node_id));
<<<<<<< HEAD
=======
  RETURN_IF_ERROR(
      p4runtime_bfrt_translator_->PushChassisConfig(config, node_id));
>>>>>>> b9148168
  initialized_ = true;

  return ::util::OkStatus();
}

::util::Status BfrtNode::VerifyChassisConfig(const ChassisConfig& config,
                                             uint64 node_id) {
  // RETURN_IF_ERROR(bfrt_table_manager_->VerifyChassisConfig(config, node_id));
  RETURN_IF_ERROR(bfrt_packetio_manager_->VerifyChassisConfig(config, node_id));
  return ::util::OkStatus();
}

::util::Status BfrtNode::PushForwardingPipelineConfig(
    const ::p4::v1::ForwardingPipelineConfig& config) {
  // SaveForwardingPipelineConfig + CommitForwardingPipelineConfig
  RETURN_IF_ERROR(SaveForwardingPipelineConfig(config));
  return CommitForwardingPipelineConfig();
}

::util::Status BfrtNode::SaveForwardingPipelineConfig(
    const ::p4::v1::ForwardingPipelineConfig& config) {
  absl::WriterMutexLock l(&lock_);
  if (!initialized_) {
    return MAKE_ERROR(ERR_NOT_INITIALIZED) << "Not initialized!";
  }
  RETURN_IF_ERROR(VerifyForwardingPipelineConfig(config));
  BfPipelineConfig bf_config;
  RETURN_IF_ERROR(ExtractBfPipelineConfig(config, &bf_config));
  VLOG(2) << bf_config.DebugString();

  // Create internal BfrtDeviceConfig.
  BfrtDeviceConfig bfrt_config;
  auto program = bfrt_config.add_programs();
  program->set_name(bf_config.p4_name());
  program->set_bfrt(bf_config.bfruntime_info());
  *program->mutable_p4info() = config.p4info();
  for (const auto& profile : bf_config.profiles()) {
    auto pipeline = program->add_pipelines();
    pipeline->set_name(profile.profile_name());
    pipeline->set_context(profile.context());
    pipeline->set_config(profile.binary());
    *pipeline->mutable_scope() = profile.pipe_scope();
  }
  bfrt_config_ = bfrt_config;
  VLOG(2) << bfrt_config_.DebugString();

  return ::util::OkStatus();
}

::util::Status BfrtNode::CommitForwardingPipelineConfig() {
  absl::WriterMutexLock l(&lock_);
  if (!initialized_) {
    return MAKE_ERROR(ERR_NOT_INITIALIZED) << "Not initialized!";
  }
  CHECK_RETURN_IF_FALSE(bfrt_config_.programs_size() > 0);

  // Calling AddDevice() overwrites any previous pipeline.
  RETURN_IF_ERROR(bf_sde_interface_->AddDevice(device_id_, bfrt_config_));

  // Push pipeline config to the managers.
  RETURN_IF_ERROR(
      bfrt_packetio_manager_->PushForwardingPipelineConfig(bfrt_config_));
  RETURN_IF_ERROR(
      bfrt_table_manager_->PushForwardingPipelineConfig(bfrt_config_));
  RETURN_IF_ERROR(
      bfrt_pre_manager_->PushForwardingPipelineConfig(bfrt_config_));
  RETURN_IF_ERROR(
      bfrt_counter_manager_->PushForwardingPipelineConfig(bfrt_config_));
<<<<<<< HEAD

=======
  RETURN_IF_ERROR(p4runtime_bfrt_translator_->PushForwardingPipelineConfig(
      bfrt_config_.programs(0).p4info()));
  translation_enabled_ = p4runtime_bfrt_translator_->TranslationEnabled() &&
                         FLAGS_experimental_enable_p4runtime_translation;
>>>>>>> b9148168
  pipeline_initialized_ = true;
  return ::util::OkStatus();
}

::util::Status BfrtNode::VerifyForwardingPipelineConfig(
    const ::p4::v1::ForwardingPipelineConfig& config) const {
  CHECK_RETURN_IF_FALSE(config.has_p4info()) << "Missing P4 info";
  CHECK_RETURN_IF_FALSE(!config.p4_device_config().empty())
      << "Missing P4 device config";
  BfPipelineConfig bf_config;
  RETURN_IF_ERROR(ExtractBfPipelineConfig(config, &bf_config));
  RETURN_IF_ERROR(bfrt_table_manager_->VerifyForwardingPipelineConfig(config));
  return ::util::OkStatus();
}

::util::Status BfrtNode::Shutdown() {
  absl::WriterMutexLock l(&lock_);
  auto status = ::util::OkStatus();
  // TODO(max): Check if we need to de-init the ASIC or SDE
  // TODO(max): Enable other Shutdown calls once implemented.
  // APPEND_STATUS_IF_ERROR(status, bfrt_table_manager_->Shutdown());
  APPEND_STATUS_IF_ERROR(status, bfrt_packetio_manager_->Shutdown());
  // APPEND_STATUS_IF_ERROR(status, bfrt_pre_manager_->Shutdown());
  // APPEND_STATUS_IF_ERROR(status, bfrt_counter_manager_->Shutdown());

  pipeline_initialized_ = false;
  initialized_ = false;  // Set to false even if there is an error

  return status;
}

::util::Status BfrtNode::Freeze() { return ::util::OkStatus(); }

::util::Status BfrtNode::Unfreeze() { return ::util::OkStatus(); }

::util::Status BfrtNode::WriteForwardingEntries(
    const ::p4::v1::WriteRequest& req, std::vector<::util::Status>* results) {
  absl::WriterMutexLock l(&lock_);
  CHECK_RETURN_IF_FALSE(req.device_id() == node_id_)
      << "Request device id must be same as id of this BfrtNode.";
  CHECK_RETURN_IF_FALSE(req.atomicity() ==
                        ::p4::v1::WriteRequest::CONTINUE_ON_ERROR)
      << "Request atomicity "
      << ::p4::v1::WriteRequest::Atomicity_Name(req.atomicity())
      << " is not supported.";
  if (!initialized_ || !pipeline_initialized_) {
    return MAKE_ERROR(ERR_NOT_INITIALIZED) << "Not initialized!";
  }

  bool success = true;
  ASSIGN_OR_RETURN(auto session, bf_sde_interface_->CreateSession());
  RETURN_IF_ERROR(session->BeginBatch());
  for (const auto& update : req.updates()) {
    ::util::Status status = ::util::OkStatus();
    switch (update.entity().entity_case()) {
      case ::p4::v1::Entity::kTableEntry:
        status = bfrt_table_manager_->WriteTableEntry(
            session, update.type(), update.entity().table_entry());
        break;
      case ::p4::v1::Entity::kExternEntry:
        status = WriteExternEntry(session, update.type(),
                                  update.entity().extern_entry());
        break;
      case ::p4::v1::Entity::kActionProfileMember:
        status = bfrt_table_manager_->WriteActionProfileMember(
            session, update.type(), update.entity().action_profile_member());
        break;
      case ::p4::v1::Entity::kActionProfileGroup:
        status = bfrt_table_manager_->WriteActionProfileGroup(
            session, update.type(), update.entity().action_profile_group());
        break;
      case ::p4::v1::Entity::kPacketReplicationEngineEntry:
        status = bfrt_pre_manager_->WritePreEntry(
            session, update.type(),
            update.entity().packet_replication_engine_entry());
        break;
      case ::p4::v1::Entity::kDirectCounterEntry:
        status = bfrt_table_manager_->WriteDirectCounterEntry(
            session, update.type(), update.entity().direct_counter_entry());
        break;
      case ::p4::v1::Entity::kCounterEntry:
        status = bfrt_counter_manager_->WriteIndirectCounterEntry(
            session, update.type(), update.entity().counter_entry());
        break;
      case ::p4::v1::Entity::kRegisterEntry: {
        status = bfrt_table_manager_->WriteRegisterEntry(
            session, update.type(), update.entity().register_entry());
        break;
      }
      case ::p4::v1::Entity::kMeterEntry: {
        status = bfrt_table_manager_->WriteMeterEntry(
            session, update.type(), update.entity().meter_entry());
        break;
      }
      case ::p4::v1::Entity::kDirectMeterEntry:
      case ::p4::v1::Entity::kValueSetEntry:
      case ::p4::v1::Entity::kDigestEntry:
      default:
        status = MAKE_ERROR(ERR_UNIMPLEMENTED)
                 << "Unsupported entity type: " << update.ShortDebugString();
        break;
    }
    success &= status.ok();
    results->push_back(status);
  }
  RETURN_IF_ERROR(session->EndBatch());

  if (!success) {
    return MAKE_ERROR(ERR_AT_LEAST_ONE_OPER_FAILED)
           << "One or more write operations failed.";
  }

  LOG(INFO) << "P4-based forwarding entities written successfully to node with "
            << "ID " << node_id_ << ".";
  return ::util::OkStatus();
}

::util::Status BfrtNode::ReadForwardingEntries(
    const ::p4::v1::ReadRequest& req,
    WriterInterface<::p4::v1::ReadResponse>* writer,
    std::vector<::util::Status>* details) {
  CHECK_RETURN_IF_FALSE(writer) << "Channel writer must be non-null.";
  CHECK_RETURN_IF_FALSE(details) << "Details pointer must be non-null.";

  absl::ReaderMutexLock l(&lock_);
  CHECK_RETURN_IF_FALSE(req.device_id() == node_id_)
      << "Request device id must be same as id of this BfrtNode.";
  if (!initialized_ || !pipeline_initialized_) {
    return MAKE_ERROR(ERR_NOT_INITIALIZED) << "Not initialized!";
  }
<<<<<<< HEAD
=======
  P4RuntimeBfrtTranslationWriterWrapper writer_wrapper(
      writer, p4runtime_bfrt_translator_);
  if (translation_enabled_) {
    writer = &writer_wrapper;
  }
>>>>>>> b9148168
  ::p4::v1::ReadResponse resp;
  bool success = true;
  ASSIGN_OR_RETURN(auto session, bf_sde_interface_->CreateSession());
  for (const auto& entity : req.entities()) {
    switch (entity.entity_case()) {
      case ::p4::v1::Entity::kTableEntry: {
        auto status = bfrt_table_manager_->ReadTableEntry(
            session, entity.table_entry(), writer);
        success &= status.ok();
        details->push_back(status);
        break;
      }
      case ::p4::v1::Entity::kExternEntry: {
        auto status = ReadExternEntry(session, entity.extern_entry(), writer);
        success &= status.ok();
        details->push_back(status);
        break;
      }
      case ::p4::v1::Entity::kActionProfileMember: {
        auto status = bfrt_table_manager_->ReadActionProfileMember(
            session, entity.action_profile_member(), writer);
        success &= status.ok();
        details->push_back(status);
        break;
      }
      case ::p4::v1::Entity::kActionProfileGroup: {
        auto status = bfrt_table_manager_->ReadActionProfileGroup(
            session, entity.action_profile_group(), writer);
        success &= status.ok();
        details->push_back(status);
        break;
      }
      case ::p4::v1::Entity::kPacketReplicationEngineEntry: {
        auto status = bfrt_pre_manager_->ReadPreEntry(
            session, entity.packet_replication_engine_entry(), writer);
        success &= status.ok();
        details->push_back(status);
        break;
      }
      case ::p4::v1::Entity::kDirectCounterEntry: {
        auto status = bfrt_table_manager_->ReadDirectCounterEntry(
            session, entity.direct_counter_entry());
        if (!status.ok()) {
          success = false;
          details->push_back(status.status());
          break;
        }
        resp.add_entities()->mutable_direct_counter_entry()->CopyFrom(
            status.ValueOrDie());
        break;
      }
      case ::p4::v1::Entity::kCounterEntry: {
        auto status = bfrt_counter_manager_->ReadIndirectCounterEntry(
            session, entity.counter_entry(), writer);
        success &= status.ok();
        details->push_back(status);
        break;
      }
      case ::p4::v1::Entity::kRegisterEntry: {
        auto status = bfrt_table_manager_->ReadRegisterEntry(
            session, entity.register_entry(), writer);
        success &= status.ok();
        details->push_back(status);
        break;
      }
      case ::p4::v1::Entity::kMeterEntry: {
        auto status = bfrt_table_manager_->ReadMeterEntry(
            session, entity.meter_entry(), writer);
        success &= status.ok();
        details->push_back(status);
        break;
      }
      case ::p4::v1::Entity::kDirectMeterEntry:
      case ::p4::v1::Entity::kValueSetEntry:
      case ::p4::v1::Entity::kDigestEntry:
      default: {
        success = false;
        details->push_back(MAKE_ERROR(ERR_UNIMPLEMENTED)
                           << "Unsupported entity type: "
                           << entity.ShortDebugString());
        break;
      }
    }
  }
  CHECK_RETURN_IF_FALSE(writer->Write(resp))
      << "Write to stream channel failed.";
  if (!success) {
    return MAKE_ERROR(ERR_AT_LEAST_ONE_OPER_FAILED)
           << "One or more read operations failed.";
  }
  return ::util::OkStatus();
}

::util::Status BfrtNode::RegisterStreamMessageResponseWriter(
    const std::shared_ptr<WriterInterface<::p4::v1::StreamMessageResponse>>&
        writer) {
  absl::WriterMutexLock l(&lock_);
  if (!initialized_) {
    return MAKE_ERROR(ERR_NOT_INITIALIZED) << "Not initialized!";
  }
  auto packet_in_writer =
      std::make_shared<ProtoOneofWriterWrapper<::p4::v1::StreamMessageResponse,
                                               ::p4::v1::PacketIn>>(
          writer, &::p4::v1::StreamMessageResponse::mutable_packet);

  return bfrt_packetio_manager_->RegisterPacketReceiveWriter(packet_in_writer);
}

::util::Status BfrtNode::UnregisterStreamMessageResponseWriter() {
  absl::WriterMutexLock l(&lock_);
  if (!initialized_) {
    return MAKE_ERROR(ERR_NOT_INITIALIZED) << "Not initialized!";
  }

  return bfrt_packetio_manager_->UnregisterPacketReceiveWriter();
}

::util::Status BfrtNode::HandleStreamMessageRequest(
    const ::p4::v1::StreamMessageRequest& req) {
  absl::ReaderMutexLock l(&lock_);
  if (!initialized_) {
    return MAKE_ERROR(ERR_NOT_INITIALIZED) << "Not initialized!";
  }

  switch (req.update_case()) {
    case ::p4::v1::StreamMessageRequest::kPacket: {
      return bfrt_packetio_manager_->TransmitPacket(req.packet());
    }
    default:
      return MAKE_ERROR(ERR_UNIMPLEMENTED)
             << "Unsupported StreamMessageRequest " << req.ShortDebugString()
             << ".";
  }
}

::util::Status BfrtNode::WriteExternEntry(
    std::shared_ptr<BfSdeInterface::SessionInterface> session,
    const ::p4::v1::Update::Type type, const ::p4::v1::ExternEntry& entry) {
  switch (entry.extern_type_id()) {
    case kTnaExternActionProfileId: {
      ::p4::v1::ActionProfileMember act_prof_member;
      CHECK_RETURN_IF_FALSE(entry.entry().UnpackTo(&act_prof_member))
          << "Entry " << entry.ShortDebugString()
          << " is not an action profile member.";
      return bfrt_table_manager_->WriteActionProfileMember(session, type,
                                                           act_prof_member);
    }
    case kTnaExternActionSelectorId: {
      ::p4::v1::ActionProfileGroup act_prof_group;
      CHECK_RETURN_IF_FALSE(entry.entry().UnpackTo(&act_prof_group))
          << "Entry " << entry.ShortDebugString()
          << " is not an action profile group.";
      return bfrt_table_manager_->WriteActionProfileGroup(session, type,
                                                          act_prof_group);
    }
    default:
      return MAKE_ERROR(ERR_UNIMPLEMENTED)
             << "Unsupported extern entry: " << entry.ShortDebugString() << ".";
  }
}

::util::Status BfrtNode::ReadExternEntry(
    std::shared_ptr<BfSdeInterface::SessionInterface> session,
    const ::p4::v1::ExternEntry& entry,
    WriterInterface<::p4::v1::ReadResponse>* writer) {
  switch (entry.extern_type_id()) {
    case kTnaExternActionProfileId: {
      ::p4::v1::ActionProfileMember act_prof_member;
      CHECK_RETURN_IF_FALSE(entry.entry().UnpackTo(&act_prof_member))
          << "Entry " << entry.ShortDebugString()
          << " is not an action profile member";
      return bfrt_table_manager_->ReadActionProfileMember(
          session, act_prof_member, writer);
    }
    case kTnaExternActionSelectorId: {
      ::p4::v1::ActionProfileGroup act_prof_group;
      CHECK_RETURN_IF_FALSE(entry.entry().UnpackTo(&act_prof_group))
          << "Entry " << entry.ShortDebugString()
          << " is not an action profile group";
      return bfrt_table_manager_->ReadActionProfileGroup(
          session, act_prof_group, writer);
    }
    default:
      return MAKE_ERROR(ERR_OPER_NOT_SUPPORTED)
             << "Unsupported extern entry: " << entry.ShortDebugString() << ".";
  }
}

}  // namespace barefoot
}  // namespace hal
}  // namespace stratum<|MERGE_RESOLUTION|>--- conflicted
+++ resolved
@@ -20,12 +20,6 @@
 #include "stratum/lib/utils.h"
 #include "stratum/public/proto/error.pb.h"
 
-<<<<<<< HEAD
-=======
-DEFINE_bool(experimental_enable_p4runtime_translation, false,
-            "Enable experimental P4runtime translation feature.");
-
->>>>>>> b9148168
 namespace stratum {
 namespace hal {
 namespace barefoot {
@@ -34,10 +28,6 @@
                    BfrtPacketioManager* bfrt_packetio_manager,
                    BfrtPreManager* bfrt_pre_manager,
                    BfrtCounterManager* bfrt_counter_manager,
-<<<<<<< HEAD
-=======
-                   P4RuntimeBfrtTranslator* p4runtime_bfrt_translator,
->>>>>>> b9148168
                    BfSdeInterface* bf_sde_interface, int device_id)
     : pipeline_initialized_(false),
       initialized_(false),
@@ -47,11 +37,6 @@
       bfrt_packetio_manager_(bfrt_packetio_manager),
       bfrt_pre_manager_(ABSL_DIE_IF_NULL(bfrt_pre_manager)),
       bfrt_counter_manager_(ABSL_DIE_IF_NULL(bfrt_counter_manager)),
-<<<<<<< HEAD
-=======
-      p4runtime_bfrt_translator_(ABSL_DIE_IF_NULL(p4runtime_bfrt_translator)),
-      translation_enabled_(false),
->>>>>>> b9148168
       node_id_(0),
       device_id_(device_id) {}
 
@@ -64,11 +49,6 @@
       bfrt_packetio_manager_(nullptr),
       bfrt_pre_manager_(nullptr),
       bfrt_counter_manager_(nullptr),
-<<<<<<< HEAD
-=======
-      p4runtime_bfrt_translator_(nullptr),
-      translation_enabled_(false),
->>>>>>> b9148168
       node_id_(0),
       device_id_(-1) {}
 
@@ -79,19 +59,10 @@
     BfrtTableManager* bfrt_table_manager,
     BfrtPacketioManager* bfrt_packetio_manager,
     BfrtPreManager* bfrt_pre_manager, BfrtCounterManager* bfrt_counter_manager,
-<<<<<<< HEAD
     BfSdeInterface* bf_sde_interface, int device_id) {
   return absl::WrapUnique(
       new BfrtNode(bfrt_table_manager, bfrt_packetio_manager, bfrt_pre_manager,
                    bfrt_counter_manager, bf_sde_interface, device_id));
-=======
-    P4RuntimeBfrtTranslator* p4runtime_bfrt_translator,
-    BfSdeInterface* bf_sde_interface, int device_id) {
-  return absl::WrapUnique(
-      new BfrtNode(bfrt_table_manager, bfrt_packetio_manager, bfrt_pre_manager,
-                   bfrt_counter_manager, p4runtime_bfrt_translator,
-                   bf_sde_interface, device_id));
->>>>>>> b9148168
 }
 
 ::util::Status BfrtNode::PushChassisConfig(const ChassisConfig& config,
@@ -100,11 +71,6 @@
   node_id_ = node_id;
   // RETURN_IF_ERROR(bfrt_table_manager_->PushChassisConfig(config, node_id));
   RETURN_IF_ERROR(bfrt_packetio_manager_->PushChassisConfig(config, node_id));
-<<<<<<< HEAD
-=======
-  RETURN_IF_ERROR(
-      p4runtime_bfrt_translator_->PushChassisConfig(config, node_id));
->>>>>>> b9148168
   initialized_ = true;
 
   return ::util::OkStatus();
@@ -173,14 +139,8 @@
       bfrt_pre_manager_->PushForwardingPipelineConfig(bfrt_config_));
   RETURN_IF_ERROR(
       bfrt_counter_manager_->PushForwardingPipelineConfig(bfrt_config_));
-<<<<<<< HEAD
-
-=======
   RETURN_IF_ERROR(p4runtime_bfrt_translator_->PushForwardingPipelineConfig(
       bfrt_config_.programs(0).p4info()));
-  translation_enabled_ = p4runtime_bfrt_translator_->TranslationEnabled() &&
-                         FLAGS_experimental_enable_p4runtime_translation;
->>>>>>> b9148168
   pipeline_initialized_ = true;
   return ::util::OkStatus();
 }
@@ -311,14 +271,6 @@
   if (!initialized_ || !pipeline_initialized_) {
     return MAKE_ERROR(ERR_NOT_INITIALIZED) << "Not initialized!";
   }
-<<<<<<< HEAD
-=======
-  P4RuntimeBfrtTranslationWriterWrapper writer_wrapper(
-      writer, p4runtime_bfrt_translator_);
-  if (translation_enabled_) {
-    writer = &writer_wrapper;
-  }
->>>>>>> b9148168
   ::p4::v1::ReadResponse resp;
   bool success = true;
   ASSIGN_OR_RETURN(auto session, bf_sde_interface_->CreateSession());
