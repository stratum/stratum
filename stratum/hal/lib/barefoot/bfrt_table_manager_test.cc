--- conflicted
+++ resolved
@@ -598,7 +598,30 @@
       session_mock, ::p4::v1::Update::DELETE, entry));
 }
 
-<<<<<<< HEAD
+TEST_F(BfrtTableManagerTest, RejectWriteTableUnspecifiedTypeTest) {
+  ASSERT_OK(PushTestConfig());
+  auto session_mock = std::make_shared<SessionMock>();
+  ::p4::v1::TableEntry entry;
+  ASSERT_OK(ParseProtoFromString(kTableEntryText, &entry));
+  ::util::Status ret = bfrt_table_manager_->WriteTableEntry(
+      session_mock, ::p4::v1::Update::UNSPECIFIED, entry);
+  ASSERT_FALSE(ret.ok());
+  EXPECT_EQ(ERR_INVALID_PARAM, ret.error_code());
+  EXPECT_THAT(ret.error_message(), HasSubstr("Invalid update type"));
+}
+
+TEST_F(BfrtTableManagerTest, RejectReadTableEntryWriteSessionNullTest) {
+  ASSERT_OK(PushTestConfig());
+  auto session_mock = std::make_shared<SessionMock>();
+  ::p4::v1::TableEntry entry;
+  ASSERT_OK(ParseProtoFromString(kTableEntryText, &entry));
+  ::util::Status ret =
+      bfrt_table_manager_->ReadTableEntry(session_mock, entry, nullptr);
+  ASSERT_FALSE(ret.ok());
+  EXPECT_EQ(ERR_INVALID_PARAM, ret.error_code());
+  EXPECT_THAT(ret.error_message(), HasSubstr("Null writer."));
+}
+
 TEST_F(BfrtTableManagerTest, RejectWriteRegisterEntryTypeInsertTest) {
   ASSERT_OK(PushTestConfig());
   auto session_mock = std::make_shared<SessionMock>();
@@ -768,30 +791,6 @@
   ASSERT_FALSE(ret.ok());
   EXPECT_EQ(ERR_INTERNAL, ret.error_code());
   EXPECT_THAT(ret.error_message(), HasSubstr("Write to stream for failed."));
-=======
-TEST_F(BfrtTableManagerTest, RejectWriteTableUnspecifiedTypeTest) {
-  ASSERT_OK(PushTestConfig());
-  auto session_mock = std::make_shared<SessionMock>();
-  ::p4::v1::TableEntry entry;
-  ASSERT_OK(ParseProtoFromString(kTableEntryText, &entry));
-  ::util::Status ret = bfrt_table_manager_->WriteTableEntry(
-      session_mock, ::p4::v1::Update::UNSPECIFIED, entry);
-  ASSERT_FALSE(ret.ok());
-  EXPECT_EQ(ERR_INVALID_PARAM, ret.error_code());
-  EXPECT_THAT(ret.error_message(), HasSubstr("Invalid update type"));
-}
-
-TEST_F(BfrtTableManagerTest, RejectReadTableEntryWriteSessionNullTest) {
-  ASSERT_OK(PushTestConfig());
-  auto session_mock = std::make_shared<SessionMock>();
-  ::p4::v1::TableEntry entry;
-  ASSERT_OK(ParseProtoFromString(kTableEntryText, &entry));
-  ::util::Status ret =
-      bfrt_table_manager_->ReadTableEntry(session_mock, entry, nullptr);
-  ASSERT_FALSE(ret.ok());
-  EXPECT_EQ(ERR_INVALID_PARAM, ret.error_code());
-  EXPECT_THAT(ret.error_message(), HasSubstr("Null writer."));
->>>>>>> 2b3f1826
 }
 
 }  // namespace barefoot
