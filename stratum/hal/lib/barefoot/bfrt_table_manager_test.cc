// Copyright 2020-present Open Networking Foundation
// SPDX-License-Identifier: Apache-2.0

#include "stratum/hal/lib/barefoot/bfrt_table_manager.h"

#include <string>
#include <utility>

#include "absl/memory/memory.h"
#include "gmock/gmock.h"
#include "gtest/gtest.h"
#include "stratum/glue/status/status_test_util.h"
#include "stratum/hal/lib/barefoot/bf_sde_mock.h"
#include "stratum/hal/lib/barefoot/bfrt_constants.h"
#include "stratum/hal/lib/barefoot/bfrt_p4runtime_translator_mock.h"
#include "stratum/hal/lib/common/writer_mock.h"
#include "stratum/lib/test_utils/matchers.h"
#include "stratum/lib/utils.h"

// FIXME
DEFINE_string(bfrt_sde_config_dir, "/var/run/stratum/bfrt_config",
              "The dir used by the SDE to load the device configuration.");

namespace stratum {
namespace hal {
namespace barefoot {

using test_utils::EqualsProto;
using ::testing::_;
using ::testing::ByMove;
using ::testing::DoAll;
using ::testing::HasSubstr;
using ::testing::Invoke;
using ::testing::InvokeWithoutArgs;
using ::testing::Optional;
using ::testing::Return;
using ::testing::SetArgPointee;

class BfrtTableManagerTest : public ::testing::Test {
 protected:
  void SetUp() override {
    bf_sde_wrapper_mock_ = absl::make_unique<BfSdeMock>();
    bfrt_p4runtime_translator_mock_ =
        absl::make_unique<BfrtP4RuntimeTranslatorMock>();
    bfrt_table_manager_ = BfrtTableManager::CreateInstance(
        OPERATION_MODE_STANDALONE, bf_sde_wrapper_mock_.get(),
        bfrt_p4runtime_translator_mock_.get(), kDevice1);
  }

  void TearDown() override { ASSERT_OK(bfrt_table_manager_->Shutdown()); }

  ::util::Status PushTestConfig() {
    const std::string kSamplePipelineText = R"pb(
      programs {
        name: "test pipeline config",
        p4info {
          pkg_info {
            arch: "tna"
          }
          tables {
            preamble {
              id: 33583783
              name: "Ingress.control.table1"
            }
            match_fields {
              id: 1
              name: "field1"
              bitwidth: 9
              match_type: EXACT
            }
            match_fields {
              id: 2
              name: "field2"
              bitwidth: 12
              match_type: TERNARY
            }
            match_fields {
              id: 3
              name: "field3"
              bitwidth: 15
              match_type: RANGE
            }
            action_refs {
              id: 16794911
            }
            const_default_action_id: 16836487
            direct_resource_ids: 318814845
            size: 1024
          }
          tables {
            preamble {
              id: 33597630
              name: "Ingress.control.const_table1"
            }
            match_fields {
              id: 1
              name: "field1"
              bitwidth: 12
              match_type: TERNARY
            }
            action_refs {
              id: 16794911
            }
            size: 1024
            is_const_table: true
          }
          actions {
            preamble {
              id: 16794911
              name: "Ingress.control.action1"
            }
            params {
              id: 1
              name: "vlan_id"
              bitwidth: 12
            }
          }
          direct_counters {
            preamble {
              id: 318814845
              name: "Ingress.control.counter1"
            }
            spec {
              unit: BOTH
            }
            direct_table_id: 33583783
          }
          meters {
            preamble {
              id: 55555
              name: "Ingress.control.meter_bytes"
              alias: "meter_bytes"
            }
            spec {
              unit: BYTES
            }
            size: 500
          }
          meters {
            preamble {
              id: 55556
              name: "Ingress.control.meter_packets"
              alias: "meter_packets"
            }
            spec {
              unit: PACKETS
            }
            size: 500
          }
<<<<<<< HEAD
          registers {
              preamble {
                id: 66666
                name: "Ingress.control.my_register"
                alias: "my_register"
              }
              type_spec {
                bitstring {
                  bit {
                    bitwidth: 8
                   }
                 }
              }
            size: 10
=======
          digests {
            preamble {
              id: 401732455
              name: "Ingress.digest_a"
              alias: "digest_a"
            }
            type_spec {
              struct {
                name: "my_digest_t"
              }
            }
>>>>>>> 6bb10ecd
          }
        }
      }
    )pb";
    BfrtDeviceConfig config;
    RETURN_IF_ERROR(ParseProtoFromString(kSamplePipelineText, &config));
    std::shared_ptr<BfSdeInterface::SessionInterface> session_mock =
        std::make_shared<SessionMock>();
    EXPECT_CALL(*bf_sde_wrapper_mock_, CreateSession())
        .WillOnce(Return(session_mock));
    EXPECT_CALL(*bf_sde_wrapper_mock_, RegisterDigestListWriter(kDevice1, _))
        .WillOnce(Return(::util::OkStatus()));
    return bfrt_table_manager_->PushForwardingPipelineConfig(config);
  }

  static constexpr int kDevice1 = 0;
  static constexpr char kTableEntryText[] = R"pb(
    table_id: 33583783
    match {
      field_id: 4
      ternary {
        value: "\211B"
        mask: "\377\377"
      }
    }
    action {
      action {
        action_id: 16783057
      }
    }
    priority: 10
  )pb";

  std::unique_ptr<BfSdeMock> bf_sde_wrapper_mock_;
  std::unique_ptr<BfrtP4RuntimeTranslatorMock> bfrt_p4runtime_translator_mock_;
  std::unique_ptr<BfrtTableManager> bfrt_table_manager_;
};

constexpr int BfrtTableManagerTest::kDevice1;
constexpr char BfrtTableManagerTest::kTableEntryText[];

TEST_F(BfrtTableManagerTest, WriteDirectCounterEntryTest) {
  ASSERT_OK(PushTestConfig());
  constexpr int kP4TableId = 33583783;
  constexpr int kBfRtTableId = 20;
  constexpr int kBfrtPriority = 16777205;  // Inverted
  auto table_key_mock = absl::make_unique<TableKeyMock>();
  auto table_data_mock = absl::make_unique<TableDataMock>();
  auto session_mock = std::make_shared<SessionMock>();

  EXPECT_CALL(*table_key_mock, SetPriority(kBfrtPriority))
      .WillOnce(Return(::util::OkStatus()));
  EXPECT_CALL(*table_data_mock, SetCounterData(200, 100))
      .WillOnce(Return(::util::OkStatus()));
  EXPECT_CALL(*bf_sde_wrapper_mock_, GetBfRtId(kP4TableId))
      .WillOnce(Return(kBfRtTableId));
  // TODO(max): figure out how to expect the session mock here.
  EXPECT_CALL(*bf_sde_wrapper_mock_,
              ModifyTableEntry(kDevice1, _, kBfRtTableId, table_key_mock.get(),
                               table_data_mock.get()))
      .WillOnce(Return(::util::OkStatus()));
  EXPECT_CALL(*bf_sde_wrapper_mock_, CreateTableKey(kBfRtTableId))
      .WillOnce(Return(ByMove(
          ::util::StatusOr<std::unique_ptr<BfSdeInterface::TableKeyInterface>>(
              std::move(table_key_mock)))));
  EXPECT_CALL(*bf_sde_wrapper_mock_, CreateTableData(kBfRtTableId, _))
      .WillOnce(Return(ByMove(
          ::util::StatusOr<std::unique_ptr<BfSdeInterface::TableDataInterface>>(
              std::move(table_data_mock)))));

  const std::string kDirectCounterEntryText = R"pb(
    table_entry {
      table_id: 33583783
      match {
        field_id: 1
        exact { value: "\001" }
      }
      match {
        field_id: 2
        ternary { value: "\x00" mask: "\x0f\xff" }
      }
      action { action { action_id: 1 } }
      priority: 10
    }
    data {
      byte_count: 200
      packet_count: 100
    }
  )pb";

  ::p4::v1::DirectCounterEntry entry;
  ASSERT_OK(ParseProtoFromString(kDirectCounterEntryText, &entry));
  EXPECT_CALL(*bfrt_p4runtime_translator_mock_,
              TranslateDirectCounterEntry(EqualsProto(entry), true))
      .WillOnce(Return(::util::StatusOr<::p4::v1::DirectCounterEntry>(entry)));

  EXPECT_OK(bfrt_table_manager_->WriteDirectCounterEntry(
      session_mock, ::p4::v1::Update::MODIFY, entry));
}

TEST_F(BfrtTableManagerTest, WriteIndirectMeterEntryTest) {
  ASSERT_OK(PushTestConfig());
  constexpr int kP4MeterId = 55555;
  constexpr int kBfRtTableId = 11111;
  constexpr int kMeterIndex = 12345;
  auto session_mock = std::make_shared<SessionMock>();

  EXPECT_CALL(*bf_sde_wrapper_mock_, GetBfRtId(kP4MeterId))
      .WillOnce(Return(kBfRtTableId));
  // TODO(max): figure out how to expect the session mock here.
  EXPECT_CALL(*bf_sde_wrapper_mock_,
              WriteIndirectMeter(kDevice1, _, kBfRtTableId,
                                 Optional(kMeterIndex), false, 1, 100, 2, 200))
      .WillOnce(Return(::util::OkStatus()));

  const std::string kMeterEntryText = R"pb(
    meter_id: 55555
    index {
      index: 12345
    }
    config {
      cir: 1
      cburst: 100
      pir: 2
      pburst: 200
    }
  )pb";
  ::p4::v1::MeterEntry entry;
  ASSERT_OK(ParseProtoFromString(kMeterEntryText, &entry));
  EXPECT_CALL(*bfrt_p4runtime_translator_mock_,
              TranslateMeterEntry(EqualsProto(entry), true))
      .WillOnce(Return(::util::StatusOr<::p4::v1::MeterEntry>(entry)));

  EXPECT_OK(bfrt_table_manager_->WriteMeterEntry(
      session_mock, ::p4::v1::Update::MODIFY, entry));
}

TEST_F(BfrtTableManagerTest, ResetIndirectMeterEntryTest) {
  ASSERT_OK(PushTestConfig());
  constexpr int kP4MeterId = 55555;
  constexpr int kBfRtTableId = 11111;
  constexpr int kMeterIndex = 12345;
  auto session_mock = std::make_shared<SessionMock>();

  EXPECT_CALL(*bf_sde_wrapper_mock_, GetBfRtId(kP4MeterId))
      .WillOnce(Return(kBfRtTableId));
  // TODO(max): figure out how to expect the session mock here.
  EXPECT_CALL(*bf_sde_wrapper_mock_,
              WriteIndirectMeter(
                  kDevice1, _, kBfRtTableId, Optional(kMeterIndex), false,
                  kUnsetMeterThresholdReset, kUnsetMeterThresholdReset,
                  kUnsetMeterThresholdReset, kUnsetMeterThresholdReset))
      .WillOnce(Return(::util::OkStatus()));

  const std::string kMeterEntryText = R"pb(
    meter_id: 55555
    index {
      index: 12345
    }
  )pb";
  ::p4::v1::MeterEntry entry;
  ASSERT_OK(ParseProtoFromString(kMeterEntryText, &entry));
  EXPECT_CALL(*bfrt_p4runtime_translator_mock_,
              TranslateMeterEntry(EqualsProto(entry), true))
      .WillOnce(Return(::util::StatusOr<::p4::v1::MeterEntry>(entry)));

  EXPECT_OK(bfrt_table_manager_->WriteMeterEntry(
      session_mock, ::p4::v1::Update::MODIFY, entry));
}

TEST_F(BfrtTableManagerTest, RejectMeterEntryModifyWithoutMeterId) {
  ASSERT_OK(PushTestConfig());
  auto session_mock = std::make_shared<SessionMock>();

  const std::string kMeterEntryText = R"pb(
    meter_id: 0
    index {
      index: 12345
    }
    config {
      cir: 1
      cburst: 100
      pir: 2
      pburst: 200
    }
  )pb";
  ::p4::v1::MeterEntry entry;
  ASSERT_OK(ParseProtoFromString(kMeterEntryText, &entry));
  EXPECT_CALL(*bfrt_p4runtime_translator_mock_,
              TranslateMeterEntry(EqualsProto(entry), true))
      .WillOnce(Return(::util::StatusOr<::p4::v1::MeterEntry>(entry)));

  ::util::Status ret = bfrt_table_manager_->WriteMeterEntry(
      session_mock, ::p4::v1::Update::MODIFY, entry);
  ASSERT_FALSE(ret.ok());
  EXPECT_EQ(ERR_INVALID_PARAM, ret.error_code());
  EXPECT_THAT(ret.error_message(), HasSubstr("Missing meter id"));
}

TEST_F(BfrtTableManagerTest, RejectMeterEntryInsertDelete) {
  ASSERT_OK(PushTestConfig());
  auto session_mock = std::make_shared<SessionMock>();

  const std::string kMeterEntryText = R"pb(
    meter_id: 55555
    index {
      index: 12345
    }
    config {
      cir: 1
      cburst: 100
      pir: 2
      pburst: 200
    }
  )pb";
  ::p4::v1::MeterEntry entry;
  ASSERT_OK(ParseProtoFromString(kMeterEntryText, &entry));
  EXPECT_CALL(*bfrt_p4runtime_translator_mock_,
              TranslateMeterEntry(EqualsProto(entry), true))
      .WillRepeatedly(Return(::util::StatusOr<::p4::v1::MeterEntry>(entry)));
  ::util::Status ret = bfrt_table_manager_->WriteMeterEntry(
      session_mock, ::p4::v1::Update::INSERT, entry);
  ASSERT_FALSE(ret.ok());
  EXPECT_EQ(ERR_INVALID_PARAM, ret.error_code());

  ret = bfrt_table_manager_->WriteMeterEntry(session_mock,
                                             ::p4::v1::Update::DELETE, entry);
  ASSERT_FALSE(ret.ok());
  EXPECT_EQ(ERR_INVALID_PARAM, ret.error_code());
}

TEST_F(BfrtTableManagerTest, ReadSingleIndirectMeterEntryTest) {
  ASSERT_OK(PushTestConfig());
  auto session_mock = std::make_shared<SessionMock>();
  constexpr int kP4MeterId = 55555;
  constexpr int kBfRtTableId = 11111;
  constexpr int kMeterIndex = 12345;
  WriterMock<::p4::v1::ReadResponse> writer_mock;

  {
    EXPECT_CALL(*bf_sde_wrapper_mock_, GetBfRtId(kP4MeterId))
        .WillOnce(Return(kBfRtTableId));

    std::vector<uint32> meter_indices = {kMeterIndex};
    std::vector<uint64> cirs = {1};
    std::vector<uint64> cbursts = {100};
    std::vector<uint64> pirs = {2};
    std::vector<uint64> pbursts = {200};
    std::vector<bool> in_pps = {true};
    EXPECT_CALL(*bf_sde_wrapper_mock_,
                ReadIndirectMeters(kDevice1, _, kBfRtTableId,
                                   Optional(kMeterIndex), _, _, _, _, _, _))
        .WillOnce(DoAll(SetArgPointee<4>(meter_indices), SetArgPointee<5>(cirs),
                        SetArgPointee<6>(cbursts), SetArgPointee<7>(pirs),
                        SetArgPointee<8>(pbursts), SetArgPointee<9>(in_pps),
                        Return(::util::OkStatus())));

    const std::string kMeterResponseText = R"pb(
      entities {
        meter_entry {
          meter_id: 55555
          index {
            index: 12345
          }
          config {
            cir: 1
            cburst: 100
            pir: 2
            pburst: 200
          }
        }
      }
    )pb";
    ::p4::v1::ReadResponse resp;
    ASSERT_OK(ParseProtoFromString(kMeterResponseText, &resp));
    const auto& entry = resp.entities(0).meter_entry();
    EXPECT_CALL(*bfrt_p4runtime_translator_mock_,
                TranslateMeterEntry(EqualsProto(entry), false))
        .WillOnce(Return(::util::StatusOr<::p4::v1::MeterEntry>(entry)));
    EXPECT_CALL(writer_mock, Write(EqualsProto(resp))).WillOnce(Return(true));
  }

  const std::string kMeterEntryText = R"pb(
    meter_id: 55555
    index {
      index: 12345
    }
  )pb";
  ::p4::v1::MeterEntry entry;
  ASSERT_OK(ParseProtoFromString(kMeterEntryText, &entry));
  EXPECT_CALL(*bfrt_p4runtime_translator_mock_,
              TranslateMeterEntry(EqualsProto(entry), true))
      .WillOnce(Return(::util::StatusOr<::p4::v1::MeterEntry>(entry)));

  EXPECT_OK(
      bfrt_table_manager_->ReadMeterEntry(session_mock, entry, &writer_mock));
}

TEST_F(BfrtTableManagerTest, RejectMeterEntryReadWithoutId) {
  ASSERT_OK(PushTestConfig());
  auto session_mock = std::make_shared<SessionMock>();
  WriterMock<::p4::v1::ReadResponse> writer_mock;

  const std::string kMeterEntryText = R"pb(
    meter_id: 0
    index {
      index: 12345
    }
    config {
      cir: 1
      cburst: 100
      pir: 2
      pburst: 200
    }
  )pb";
  ::p4::v1::MeterEntry entry;
  ASSERT_OK(ParseProtoFromString(kMeterEntryText, &entry));
  EXPECT_CALL(*bfrt_p4runtime_translator_mock_,
              TranslateMeterEntry(EqualsProto(entry), true))
      .WillOnce(Return(::util::StatusOr<::p4::v1::MeterEntry>(entry)));

  ::util::Status ret =
      bfrt_table_manager_->ReadMeterEntry(session_mock, entry, &writer_mock);
  ASSERT_FALSE(ret.ok());
  EXPECT_EQ(ERR_INVALID_PARAM, ret.error_code());
}

TEST_F(BfrtTableManagerTest, InsertDigestEntrySuccess) {
  ASSERT_OK(PushTestConfig());
  constexpr int kP4DigestId = 401732455;
  constexpr int kBfRtTableId = 11111;
  auto session_mock = std::make_shared<SessionMock>();

  EXPECT_CALL(*bf_sde_wrapper_mock_, GetBfRtId(kP4DigestId))
      .WillOnce(Return(kBfRtTableId));
  // TODO(max): figure out how to expect the session mock here.
  EXPECT_CALL(
      *bf_sde_wrapper_mock_,
      InsertDigest(kDevice1, _, kBfRtTableId, absl::Nanoseconds(1000000000)))
      .WillOnce(Return(::util::OkStatus()));

  const std::string kDigestEntryText = R"pb(
    digest_id: 401732455
    config {
      ack_timeout_ns: 2000000000
      max_timeout_ns: 1000000000
      max_list_size: 100
    }
  )pb";
  ::p4::v1::DigestEntry entry;
  ASSERT_OK(ParseProtoFromString(kDigestEntryText, &entry));
  // EXPECT_CALL(*bfrt_p4runtime_translator_mock_,
  //             TranslateMeterEntry(EqualsProto(entry), true))
  //     .WillOnce(Return(::util::StatusOr<::p4::v1::DigestEntry>(entry)));

  EXPECT_OK(bfrt_table_manager_->WriteDigestEntry(
      session_mock, ::p4::v1::Update::INSERT, entry));
}

TEST_F(BfrtTableManagerTest, ModifyDigestEntrySuccess) {
  ASSERT_OK(PushTestConfig());
  constexpr int kP4DigestId = 401732455;
  constexpr int kBfRtTableId = 11111;
  auto session_mock = std::make_shared<SessionMock>();

  EXPECT_CALL(*bf_sde_wrapper_mock_, GetBfRtId(kP4DigestId))
      .WillOnce(Return(kBfRtTableId));
  // TODO(max): figure out how to expect the session mock here.
  EXPECT_CALL(
      *bf_sde_wrapper_mock_,
      ModifyDigest(kDevice1, _, kBfRtTableId, absl::Nanoseconds(1000000000)))
      .WillOnce(Return(::util::OkStatus()));

  const std::string kDigestEntryText = R"pb(
    digest_id: 401732455
    config {
      ack_timeout_ns: 2000000000
      max_timeout_ns: 1000000000
      max_list_size: 100
    }
  )pb";
  ::p4::v1::DigestEntry entry;
  ASSERT_OK(ParseProtoFromString(kDigestEntryText, &entry));
  // EXPECT_CALL(*bfrt_p4runtime_translator_mock_,
  //             TranslateMeterEntry(EqualsProto(entry), true))
  //     .WillOnce(Return(::util::StatusOr<::p4::v1::DigestEntry>(entry)));

  EXPECT_OK(bfrt_table_manager_->WriteDigestEntry(
      session_mock, ::p4::v1::Update::MODIFY, entry));
}

TEST_F(BfrtTableManagerTest, DeleteDigestEntrySuccess) {
  ASSERT_OK(PushTestConfig());
  constexpr int kP4DigestId = 401732455;
  constexpr int kBfRtTableId = 11111;
  auto session_mock = std::make_shared<SessionMock>();

  EXPECT_CALL(*bf_sde_wrapper_mock_, GetBfRtId(kP4DigestId))
      .WillOnce(Return(kBfRtTableId));
  // TODO(max): figure out how to expect the session mock here.
  EXPECT_CALL(*bf_sde_wrapper_mock_, DeleteDigest(kDevice1, _, kBfRtTableId))
      .WillOnce(Return(::util::OkStatus()));

  const std::string kDigestEntryText = R"pb(
    digest_id: 401732455
    config {
      ack_timeout_ns: 1000000000
      max_timeout_ns: 1000000000
      max_list_size: 100
    }
  )pb";
  ::p4::v1::DigestEntry entry;
  ASSERT_OK(ParseProtoFromString(kDigestEntryText, &entry));
  // EXPECT_CALL(*bfrt_p4runtime_translator_mock_,
  //             TranslateMeterEntry(EqualsProto(entry), true))
  //     .WillOnce(Return(::util::StatusOr<::p4::v1::DigestEntry>(entry)));

  EXPECT_OK(bfrt_table_manager_->WriteDigestEntry(
      session_mock, ::p4::v1::Update::DELETE, entry));
}

TEST_F(BfrtTableManagerTest, ReadSingleDigestEntrySuccess) {
  ASSERT_OK(PushTestConfig());
  constexpr int kP4DigestId = 401732455;
  constexpr int kBfRtTableId = 11111;
  auto session_mock = std::make_shared<SessionMock>();
  WriterMock<::p4::v1::ReadResponse> writer_mock;

  EXPECT_CALL(*bf_sde_wrapper_mock_, GetBfRtId(kP4DigestId))
      .WillOnce(Return(kBfRtTableId));
  EXPECT_CALL(writer_mock, Write(_)).WillOnce(Return(true));
  // TODO(max): figure out how to expect the session mock here.
  // EXPECT_CALL(*bf_sde_wrapper_mock_, DeleteDigest(kDevice1, _, kBfRtTableId))
  //     .WillOnce(Return(::util::OkStatus()));

  const std::string kDigestEntryText = R"pb(
    digest_id: 401732455
  )pb";
  ::p4::v1::DigestEntry entry;
  ASSERT_OK(ParseProtoFromString(kDigestEntryText, &entry));
  // EXPECT_CALL(*bfrt_p4runtime_translator_mock_,
  //             TranslateMeterEntry(EqualsProto(entry), true))
  //     .WillOnce(Return(::util::StatusOr<::p4::v1::DigestEntry>(entry)));

  EXPECT_OK(
      bfrt_table_manager_->ReadDigestEntry(session_mock, entry, &writer_mock));
}

TEST_F(BfrtTableManagerTest, RejectTableEntryWithDontCareRangeMatch) {
  ASSERT_OK(PushTestConfig());
  constexpr int kP4TableId = 33583783;
  constexpr int kBfRtTableId = 20;
  auto table_key_mock = absl::make_unique<TableKeyMock>();
  auto table_data_mock = absl::make_unique<TableDataMock>();
  auto session_mock = std::make_shared<SessionMock>();
  WriterMock<::p4::v1::ReadResponse> writer_mock;

  EXPECT_CALL(*bf_sde_wrapper_mock_, GetBfRtId(kP4TableId))
      .WillOnce(Return(kBfRtTableId));
  EXPECT_CALL(*bf_sde_wrapper_mock_, CreateTableKey(kBfRtTableId))
      .WillOnce(Return(ByMove(
          ::util::StatusOr<std::unique_ptr<BfSdeInterface::TableKeyInterface>>(
              std::move(table_key_mock)))));
  EXPECT_CALL(*bf_sde_wrapper_mock_, CreateTableData(kBfRtTableId, _))
      .WillOnce(Return(ByMove(
          ::util::StatusOr<std::unique_ptr<BfSdeInterface::TableDataInterface>>(
              std::move(table_data_mock)))));

  const std::string kTableEntryText = R"pb(
    table_id: 33583783
    match {
      field_id: 3
      range { low: "\000\000" high: "\x7f\xff" }
    }
    priority: 10
  )pb";
  ::p4::v1::TableEntry entry;
  ASSERT_OK(ParseProtoFromString(kTableEntryText, &entry));
  EXPECT_CALL(*bfrt_p4runtime_translator_mock_,
              TranslateTableEntry(EqualsProto(entry), true))
      .WillOnce(Return(::util::StatusOr<::p4::v1::TableEntry>(entry)));

  ::util::Status ret =
      bfrt_table_manager_->ReadTableEntry(session_mock, entry, &writer_mock);
  ASSERT_FALSE(ret.ok());
  EXPECT_EQ(ERR_INVALID_PARAM, ret.error_code());
}

TEST_F(BfrtTableManagerTest, WriteTableEntryTest) {
  ASSERT_OK(PushTestConfig());
  constexpr int kP4TableId = 33583783;
  constexpr int kP4ActionId = 16783057;
  constexpr int kBfRtTableId = 20;
  auto table_key_mock = absl::make_unique<TableKeyMock>();
  auto table_data_mock = absl::make_unique<TableDataMock>();
  auto session_mock = std::make_shared<SessionMock>();

  EXPECT_CALL(*bf_sde_wrapper_mock_, GetBfRtId(kP4TableId))
      .WillOnce(Return(kBfRtTableId));
  EXPECT_CALL(*bf_sde_wrapper_mock_,
              InsertTableEntry(kDevice1, _, kBfRtTableId, table_key_mock.get(),
                               table_data_mock.get()))
      .WillOnce(Return(::util::OkStatus()));
  EXPECT_CALL(*bf_sde_wrapper_mock_, CreateTableKey(kBfRtTableId))
      .WillOnce(Return(ByMove(
          ::util::StatusOr<std::unique_ptr<BfSdeInterface::TableKeyInterface>>(
              std::move(table_key_mock)))));
  EXPECT_CALL(*bf_sde_wrapper_mock_, CreateTableData(kBfRtTableId, kP4ActionId))
      .WillOnce(Return(ByMove(
          ::util::StatusOr<std::unique_ptr<BfSdeInterface::TableDataInterface>>(
              std::move(table_data_mock)))));
  ::p4::v1::TableEntry entry;
  ASSERT_OK(ParseProtoFromString(kTableEntryText, &entry));
  EXPECT_CALL(*bfrt_p4runtime_translator_mock_,
              TranslateTableEntry(EqualsProto(entry), true))
      .WillOnce(Return(::util::StatusOr<::p4::v1::TableEntry>(entry)));

  EXPECT_OK(bfrt_table_manager_->WriteTableEntry(
      session_mock, ::p4::v1::Update::INSERT, entry));
}

TEST_F(BfrtTableManagerTest, ModifyTableEntryTest) {
  ASSERT_OK(PushTestConfig());
  constexpr int kP4TableId = 33583783;
  constexpr int kP4ActionId = 16783057;
  constexpr int kBfRtTableId = 20;
  auto table_key_mock = absl::make_unique<TableKeyMock>();
  auto table_data_mock = absl::make_unique<TableDataMock>();
  auto session_mock = std::make_shared<SessionMock>();

  EXPECT_CALL(*bf_sde_wrapper_mock_, GetBfRtId(kP4TableId))
      .WillOnce(Return(kBfRtTableId));
  EXPECT_CALL(*bf_sde_wrapper_mock_,
              ModifyTableEntry(kDevice1, _, kBfRtTableId, table_key_mock.get(),
                               table_data_mock.get()))
      .WillOnce(Return(::util::OkStatus()));
  EXPECT_CALL(*bf_sde_wrapper_mock_, CreateTableKey(kBfRtTableId))
      .WillOnce(Return(ByMove(
          ::util::StatusOr<std::unique_ptr<BfSdeInterface::TableKeyInterface>>(
              std::move(table_key_mock)))));
  EXPECT_CALL(*bf_sde_wrapper_mock_, CreateTableData(kBfRtTableId, kP4ActionId))
      .WillOnce(Return(ByMove(
          ::util::StatusOr<std::unique_ptr<BfSdeInterface::TableDataInterface>>(
              std::move(table_data_mock)))));
  ::p4::v1::TableEntry entry;
  ASSERT_OK(ParseProtoFromString(kTableEntryText, &entry));
  EXPECT_CALL(*bfrt_p4runtime_translator_mock_,
              TranslateTableEntry(EqualsProto(entry), true))
      .WillOnce(Return(::util::StatusOr<::p4::v1::TableEntry>(entry)));

  EXPECT_OK(bfrt_table_manager_->WriteTableEntry(
      session_mock, ::p4::v1::Update::MODIFY, entry));
}

TEST_F(BfrtTableManagerTest, DeleteTableEntryTest) {
  ASSERT_OK(PushTestConfig());
  constexpr int kP4TableId = 33583783;
  constexpr int kP4ActionId = 16783057;
  constexpr int kBfRtTableId = 20;
  auto table_key_mock = absl::make_unique<TableKeyMock>();
  auto table_data_mock = absl::make_unique<TableDataMock>();
  auto session_mock = std::make_shared<SessionMock>();

  EXPECT_CALL(*bf_sde_wrapper_mock_, GetBfRtId(kP4TableId))
      .WillOnce(Return(kBfRtTableId));
  EXPECT_CALL(*bf_sde_wrapper_mock_,
              DeleteTableEntry(kDevice1, _, kBfRtTableId, table_key_mock.get()))
      .WillOnce(Return(::util::OkStatus()));
  EXPECT_CALL(*bf_sde_wrapper_mock_, CreateTableKey(kBfRtTableId))
      .WillOnce(Return(ByMove(
          ::util::StatusOr<std::unique_ptr<BfSdeInterface::TableKeyInterface>>(
              std::move(table_key_mock)))));
  EXPECT_CALL(*bf_sde_wrapper_mock_, CreateTableData(kBfRtTableId, kP4ActionId))
      .WillOnce(Return(ByMove(
          ::util::StatusOr<std::unique_ptr<BfSdeInterface::TableDataInterface>>(
              std::move(table_data_mock)))));
  ::p4::v1::TableEntry entry;
  ASSERT_OK(ParseProtoFromString(kTableEntryText, &entry));
  EXPECT_CALL(*bfrt_p4runtime_translator_mock_,
              TranslateTableEntry(EqualsProto(entry), true))
      .WillOnce(Return(::util::StatusOr<::p4::v1::TableEntry>(entry)));

  EXPECT_OK(bfrt_table_manager_->WriteTableEntry(
      session_mock, ::p4::v1::Update::DELETE, entry));
}

TEST_F(BfrtTableManagerTest, RejectWriteTableUnspecifiedTypeTest) {
  ASSERT_OK(PushTestConfig());
  auto session_mock = std::make_shared<SessionMock>();
  ::p4::v1::TableEntry entry;
  ASSERT_OK(ParseProtoFromString(kTableEntryText, &entry));
  ::util::Status ret = bfrt_table_manager_->WriteTableEntry(
      session_mock, ::p4::v1::Update::UNSPECIFIED, entry);
  ASSERT_FALSE(ret.ok());
  EXPECT_EQ(ERR_INVALID_PARAM, ret.error_code());
  EXPECT_THAT(ret.error_message(), HasSubstr("Invalid update type"));
}

TEST_F(BfrtTableManagerTest, RejectReadTableEntryWriteSessionNullTest) {
  ASSERT_OK(PushTestConfig());
  auto session_mock = std::make_shared<SessionMock>();
  ::p4::v1::TableEntry entry;
  ASSERT_OK(ParseProtoFromString(kTableEntryText, &entry));

  ::util::Status ret =
      bfrt_table_manager_->ReadTableEntry(session_mock, entry, nullptr);
  ASSERT_FALSE(ret.ok());
  EXPECT_EQ(ERR_INVALID_PARAM, ret.error_code());
  EXPECT_THAT(ret.error_message(), HasSubstr("Null writer."));
}

TEST_F(BfrtTableManagerTest, RejectWriteTableConstTest) {
  ASSERT_OK(PushTestConfig());
  constexpr int kP4TableId = 33597630;
  constexpr int kBfRtTableId = 20;
  auto session_mock = std::make_shared<SessionMock>();

  EXPECT_CALL(*bf_sde_wrapper_mock_, GetBfRtId(kP4TableId))
      .WillOnce(Return(kBfRtTableId));

  const std::string kTableEntryText2 = R"pb(
    table_id: 33597630
  )pb";
  ::p4::v1::TableEntry entry;
  ASSERT_OK(ParseProtoFromString(kTableEntryText2, &entry));
  EXPECT_CALL(*bfrt_p4runtime_translator_mock_,
              TranslateTableEntry(EqualsProto(entry), true))
      .WillOnce(Return(::util::StatusOr<::p4::v1::TableEntry>(entry)));

  ::util::Status ret = bfrt_table_manager_->WriteTableEntry(
      session_mock, ::p4::v1::Update::INSERT, entry);
  ASSERT_FALSE(ret.ok());
  EXPECT_EQ(ERR_PERMISSION_DENIED, ret.error_code());
  EXPECT_THAT(ret.error_message(), HasSubstr("Can't write to const table"));
}

TEST_F(BfrtTableManagerTest, RejectWriteTableDefaultActionTest) {
  ASSERT_OK(PushTestConfig());
  constexpr int kP4TableId = 33583783;
  constexpr int kBfRtTableId = 20;
  auto table_key_mock = absl::make_unique<TableKeyMock>();
  auto table_data_mock = absl::make_unique<TableDataMock>();
  auto session_mock = std::make_shared<SessionMock>();

  EXPECT_CALL(*bf_sde_wrapper_mock_, GetBfRtId(kP4TableId))
      .WillOnce(Return(kBfRtTableId));

  const std::string kTableEntryText2 = R"pb(
    table_id: 33583783
    is_default_action: true
  )pb";
  ::p4::v1::TableEntry entry;
  ASSERT_OK(ParseProtoFromString(kTableEntryText2, &entry));
  EXPECT_CALL(*bfrt_p4runtime_translator_mock_,
              TranslateTableEntry(EqualsProto(entry), true))
      .WillOnce(Return(::util::StatusOr<::p4::v1::TableEntry>(entry)));

  ::util::Status ret = bfrt_table_manager_->WriteTableEntry(
      session_mock, ::p4::v1::Update::INSERT, entry);
  ASSERT_FALSE(ret.ok());
  EXPECT_EQ(ERR_INVALID_PARAM, ret.error_code());
  EXPECT_THAT(ret.error_message(),
              HasSubstr("The default table entry can only be modified"));
}

TEST_F(BfrtTableManagerTest, RejectModifyTableDefaultActionWithMatchTest) {
  ASSERT_OK(PushTestConfig());
  constexpr int kP4TableId = 33583783;
  constexpr int kBfRtTableId = 20;
  auto table_key_mock = absl::make_unique<TableKeyMock>();
  auto table_data_mock = absl::make_unique<TableDataMock>();
  auto session_mock = std::make_shared<SessionMock>();

  EXPECT_CALL(*bf_sde_wrapper_mock_, GetBfRtId(kP4TableId))
      .WillOnce(Return(kBfRtTableId));

  const std::string kTableEntryText2 = R"pb(
    table_id: 33583783
    match {}
    is_default_action: true
  )pb";
  ::p4::v1::TableEntry entry;
  ASSERT_OK(ParseProtoFromString(kTableEntryText2, &entry));
  EXPECT_CALL(*bfrt_p4runtime_translator_mock_,
              TranslateTableEntry(EqualsProto(entry), true))
      .WillOnce(Return(::util::StatusOr<::p4::v1::TableEntry>(entry)));

  ::util::Status ret = bfrt_table_manager_->WriteTableEntry(
      session_mock, ::p4::v1::Update::MODIFY, entry);
  ASSERT_FALSE(ret.ok());
  EXPECT_EQ(ERR_INVALID_PARAM, ret.error_code());
  EXPECT_THAT(ret.error_message(),
              HasSubstr("Default action must not contain match fields"));
}

TEST_F(BfrtTableManagerTest, RejectModifyTableDefaultActionWithPriorityTest) {
  ASSERT_OK(PushTestConfig());
  constexpr int kP4TableId = 33583783;
  constexpr int kBfRtTableId = 20;
  auto table_key_mock = absl::make_unique<TableKeyMock>();
  auto table_data_mock = absl::make_unique<TableDataMock>();
  auto session_mock = std::make_shared<SessionMock>();

  EXPECT_CALL(*bf_sde_wrapper_mock_, GetBfRtId(kP4TableId))
      .WillOnce(Return(kBfRtTableId));

  const std::string kTableEntryText2 = R"pb(
    table_id: 33583783
    is_default_action: true
    priority: 10
  )pb";
  ::p4::v1::TableEntry entry;
  ASSERT_OK(ParseProtoFromString(kTableEntryText2, &entry));
  EXPECT_CALL(*bfrt_p4runtime_translator_mock_,
              TranslateTableEntry(EqualsProto(entry), true))
      .WillOnce(Return(::util::StatusOr<::p4::v1::TableEntry>(entry)));

  ::util::Status ret = bfrt_table_manager_->WriteTableEntry(
      session_mock, ::p4::v1::Update::MODIFY, entry);
  ASSERT_FALSE(ret.ok());
  EXPECT_EQ(ERR_INVALID_PARAM, ret.error_code());
  EXPECT_THAT(ret.error_message(),
              HasSubstr("Default action must not contain a priority field"));
}

TEST_F(BfrtTableManagerTest, RejectWriteDirectCounterEntryTypeInsertTest) {
  ASSERT_OK(PushTestConfig());
  auto table_key_mock = absl::make_unique<TableKeyMock>();
  auto table_data_mock = absl::make_unique<TableDataMock>();
  auto session_mock = std::make_shared<SessionMock>();
  const std::string kDirectCounterEntryText = R"pb(
    table_entry {
      table_id: 33583783
      match {
        field_id: 1
        exact { value: "\001" }
      }
      match {
        field_id: 2
        ternary { value: "\x00" mask: "\x0f\xff" }
      }
      action { action { action_id: 1 } }
      priority: 10
    }
    data {
      byte_count: 200
      packet_count: 100
    }
  )pb";
  ::p4::v1::DirectCounterEntry entry;
  ASSERT_OK(ParseProtoFromString(kDirectCounterEntryText, &entry));
  ::util::Status ret = bfrt_table_manager_->WriteDirectCounterEntry(
      session_mock, ::p4::v1::Update::INSERT, entry);
  ASSERT_FALSE(ret.ok());
  EXPECT_EQ(ERR_INVALID_PARAM, ret.error_code());
  EXPECT_THAT(ret.error_message(),
              HasSubstr("Update type of DirectCounterEntry"));
}

TEST_F(BfrtTableManagerTest, RejectWriteRegisterEntryTypeInsertTest) {
  ASSERT_OK(PushTestConfig());
  auto session_mock = std::make_shared<SessionMock>();
  const std::string kRegisterEntryText = R"pb(
    register_id: 66666
  )pb";
  ::p4::v1::RegisterEntry entry;
  ASSERT_OK(ParseProtoFromString(kRegisterEntryText, &entry));
  ::util::Status ret = bfrt_table_manager_->WriteRegisterEntry(
      session_mock, ::p4::v1::Update::INSERT, entry);
  ASSERT_FALSE(ret.ok());
  EXPECT_EQ(ERR_INVALID_PARAM, ret.error_code());
  EXPECT_THAT(ret.error_message(), HasSubstr("Update type of RegisterEntry"));
}

TEST_F(BfrtTableManagerTest, RejectWriteRegisterEntryNoDataTest) {
  ASSERT_OK(PushTestConfig());
  auto session_mock = std::make_shared<SessionMock>();
  const std::string kRegisterEntryText = R"pb(
    register_id: 66666
  )pb";
  ::p4::v1::RegisterEntry entry;
  ASSERT_OK(ParseProtoFromString(kRegisterEntryText, &entry));
  ::util::Status ret = bfrt_table_manager_->WriteRegisterEntry(
      session_mock, ::p4::v1::Update::MODIFY, entry);
  ASSERT_FALSE(ret.ok());
  EXPECT_EQ(ERR_INVALID_PARAM, ret.error_code());
  EXPECT_THAT(ret.error_message(), HasSubstr("RegisterEntry"));
}

TEST_F(BfrtTableManagerTest, RejectWriteRegisterEntryNoBitStringTest) {
  ASSERT_OK(PushTestConfig());
  auto session_mock = std::make_shared<SessionMock>();
  const std::string kRegisterEntryText = R"pb(
    register_id: 66666
    index {
      index: 1
    }
    data {
      varbit: {
        bitstring: "\x00"
        bitwidth: 32
      }
    }
  )pb";
  ::p4::v1::RegisterEntry entry;
  ASSERT_OK(ParseProtoFromString(kRegisterEntryText, &entry));
  ::util::Status ret = bfrt_table_manager_->WriteRegisterEntry(
      session_mock, ::p4::v1::Update::MODIFY, entry);
  ASSERT_FALSE(ret.ok());
  EXPECT_EQ(ERR_INVALID_PARAM, ret.error_code());
  EXPECT_THAT(ret.error_message(),
              HasSubstr("Only bitstring registers data types are supported."));
}

TEST_F(BfrtTableManagerTest, WriteRegisterEntryTest) {
  ASSERT_OK(PushTestConfig());
  constexpr int kP4RegisterId = 66666;
  constexpr int kBfRtTableId = 21;
  auto session_mock = std::make_shared<SessionMock>();

  EXPECT_CALL(*bf_sde_wrapper_mock_, GetBfRtId(kP4RegisterId))
      .WillOnce(Return(kBfRtTableId));
  const std::string kRegisterEntryText = R"pb(
    register_id: 66666
    index {
      index: 1
    }
    data {
      bitstring: "\x01"
    }
  )pb";
  ::p4::v1::RegisterEntry entry;
  ASSERT_OK(ParseProtoFromString(kRegisterEntryText, &entry));
  EXPECT_CALL(*bfrt_p4runtime_translator_mock_,
              TranslateRegisterEntry(EqualsProto(entry), true))
      .WillOnce(Return(::util::StatusOr<::p4::v1::RegisterEntry>(entry)));
  EXPECT_OK(bfrt_table_manager_->WriteRegisterEntry(
      session_mock, ::p4::v1::Update::MODIFY, entry));
}

TEST_F(BfrtTableManagerTest, ReadRegisterEntryTest) {
  ASSERT_OK(PushTestConfig());
  constexpr int kP4RegisterId = 66666;
  constexpr int kRegisterIndex = 1;
  constexpr int kBfRtTableId = 21;
  auto session_mock = std::make_shared<SessionMock>();
  WriterMock<::p4::v1::ReadResponse> writer_mock;

  {
    EXPECT_CALL(*bf_sde_wrapper_mock_, GetBfRtId(kP4RegisterId))
        .WillOnce(Return(kBfRtTableId));
    std::vector<uint32> register_indices = {kRegisterIndex};
    std::vector<uint64> register_datas = {1};
    EXPECT_CALL(*bf_sde_wrapper_mock_,
                ReadRegisters(kDevice1, _, kBfRtTableId,
                              Optional(kRegisterIndex), _, _, _))
        .WillOnce(DoAll(SetArgPointee<4>(register_indices),
                        SetArgPointee<5>(register_datas),
                        Return(::util::OkStatus())));

    const std::string kRegisterResponseText = R"pb(
     entities {
      register_entry {
        register_id: 66666
        index { 
          index: 1}
        data { 
          bitstring: "\x01"}
        }
      }
    )pb";
    ::p4::v1::ReadResponse resp;
    ASSERT_OK(ParseProtoFromString(kRegisterResponseText, &resp));
    const auto& entry = resp.entities(0).register_entry();
    EXPECT_CALL(*bfrt_p4runtime_translator_mock_,
                TranslateRegisterEntry(EqualsProto(entry), false))
        .WillOnce(Return(::util::StatusOr<::p4::v1::RegisterEntry>(entry)));
    EXPECT_CALL(writer_mock, Write(EqualsProto(resp))).WillOnce(Return(true));
  }

  const std::string kRegisterEntryText = R"pb(
    register_id: 66666
    index {
      index: 1
    }
    data {
      bitstring: "\x01"
    }
  )pb";
  ::p4::v1::RegisterEntry entry;
  ASSERT_OK(ParseProtoFromString(kRegisterEntryText, &entry));
  EXPECT_CALL(*bfrt_p4runtime_translator_mock_,
              TranslateRegisterEntry(EqualsProto(entry), true))
      .WillOnce(Return(::util::StatusOr<::p4::v1::RegisterEntry>(entry)));

  EXPECT_OK(bfrt_table_manager_->ReadRegisterEntry(session_mock, entry,
                                                   &writer_mock));
}

TEST_F(BfrtTableManagerTest, RejectReadRegisterEntryTest) {
  ASSERT_OK(PushTestConfig());
  constexpr int kP4RegisterId = 66666;
  constexpr int kRegisterIndex = 1;
  constexpr int kBfRtTableId = 21;
  auto session_mock = std::make_shared<SessionMock>();
  WriterMock<::p4::v1::ReadResponse> writer_mock;
  EXPECT_CALL(*bf_sde_wrapper_mock_, GetBfRtId(kP4RegisterId))
      .WillOnce(Return(kBfRtTableId));
  const std::string kRegisterEntryText = R"pb(
  register_id: 66666
    index {
      index: 1
    }
    data {
      bitstring: "\x01"
    }
  )pb";
  ::p4::v1::RegisterEntry entry;
  ASSERT_OK(ParseProtoFromString(kRegisterEntryText, &entry));
  EXPECT_CALL(*bfrt_p4runtime_translator_mock_,
              TranslateRegisterEntry(EqualsProto(entry), true))
      .WillOnce(Return(::util::StatusOr<::p4::v1::RegisterEntry>(entry)));

  ::util::Status ret =
      bfrt_table_manager_->ReadRegisterEntry(session_mock, entry, &writer_mock);
  ASSERT_FALSE(ret.ok());
  EXPECT_EQ(ERR_INTERNAL, ret.error_code());
  EXPECT_THAT(ret.error_message(), HasSubstr("Write to stream for failed."));
}

}  // namespace barefoot
}  // namespace hal
}  // namespace stratum<|MERGE_RESOLUTION|>--- conflicted
+++ resolved
@@ -147,7 +147,6 @@
             }
             size: 500
           }
-<<<<<<< HEAD
           registers {
               preamble {
                 id: 66666
@@ -162,7 +161,7 @@
                  }
               }
             size: 10
-=======
+          }
           digests {
             preamble {
               id: 401732455
@@ -174,7 +173,6 @@
                 name: "my_digest_t"
               }
             }
->>>>>>> 6bb10ecd
           }
         }
       }
