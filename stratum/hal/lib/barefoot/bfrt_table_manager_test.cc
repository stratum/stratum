--- conflicted
+++ resolved
@@ -583,7 +583,36 @@
       session_mock, ::p4::v1::Update::DELETE, entry));
 }
 
-<<<<<<< HEAD
+TEST_F(BfrtTableManagerTest, RejectReadActionProfileMemberTest) {
+  ASSERT_OK(PushTestConfig());
+  auto session_mock = std::make_shared<SessionMock>();
+  WriterMock<::p4::v1::ReadResponse> writer_mock;
+  const std::string kActionProfileEntryText = R"pb(
+    action_profile_id : 0
+    member_id : 1
+    action {}
+  )pb";
+  ::p4::v1::ActionProfileMember entry;
+  ::util::Status ret = bfrt_table_manager_->ReadActionProfileMember(
+      session_mock, entry, &writer_mock);
+  ASSERT_FALSE(ret.ok());
+  EXPECT_EQ(ERR_INVALID_PARAM, ret.error_code());
+  EXPECT_THAT(ret.error_message(),
+              HasSubstr("Reading all action profiles is not supported yet."));
+}
+
+TEST_F(BfrtTableManagerTest, RejectReadTableEntryWriteSessionNullTest) {
+  ASSERT_OK(PushTestConfig());
+  auto session_mock = std::make_shared<SessionMock>();
+  ::p4::v1::TableEntry entry;
+  ASSERT_OK(ParseProtoFromString(kTableEntryText, &entry));
+  ::util::Status ret =
+      bfrt_table_manager_->ReadTableEntry(session_mock, entry, nullptr);
+  ASSERT_FALSE(ret.ok());
+  EXPECT_EQ(ERR_INVALID_PARAM, ret.error_code());
+  EXPECT_THAT(ret.error_message(), HasSubstr("Null writer."));
+}
+
 TEST_F(BfrtTableManagerTest, WriteActionProfileMemberTest) {
   ASSERT_OK(PushTestConfig());
   constexpr int kP4TableId = 33583783;
@@ -635,7 +664,7 @@
     member_id : 1
     action {
             action_id: 16783057
-            para { param_id: 1 value: "\x01" }
+            params { param_id: 1 value: "\x01" }
             params { param_id: 2 value: "\x01" }
     }
   )pb";
@@ -680,26 +709,17 @@
       session_mock, ::p4::v1::Update::DELETE, entry));
 }
 
-TEST_F(BfrtTableManagerTest, RejectWriteActionProfileMembereUnspecifiedType) {
+TEST_F(BfrtTableManagerTest,  RejectWriteActionProfileMembereUnspecifiedType) {
   ASSERT_OK(PushTestConfig());
   auto session_mock = std::make_shared<SessionMock>();
   ::p4::v1::ActionProfileMember entry;
-  ::util::Status ret = bfrt_table_manager_->WriteActionProfileMember(
-=======
-TEST_F(BfrtTableManagerTest, RejectWriteTableUnspecifiedTypeTest) {
-  ASSERT_OK(PushTestConfig());
-  auto session_mock = std::make_shared<SessionMock>();
-  ::p4::v1::TableEntry entry;
-  ASSERT_OK(ParseProtoFromString(kTableEntryText, &entry));
-  ::util::Status ret = bfrt_table_manager_->WriteTableEntry(
->>>>>>> 2b3f1826
-      session_mock, ::p4::v1::Update::UNSPECIFIED, entry);
+  ::util::Status ret =bfrt_table_manager_->WriteActionProfileMember(
+                    session_mock, ::p4::v1::Update::UNSPECIFIED, entry);
   ASSERT_FALSE(ret.ok());
   EXPECT_EQ(ERR_INVALID_PARAM, ret.error_code());
   EXPECT_THAT(ret.error_message(), HasSubstr("Invalid update type"));
 }
 
-<<<<<<< HEAD
 TEST_F(BfrtTableManagerTest, RejectReadActionProfileMemberTest) {
   ASSERT_OK(PushTestConfig());
   auto session_mock = std::make_shared<SessionMock>();
@@ -710,24 +730,10 @@
     action {}
   )pb";
   ::p4::v1::ActionProfileMember entry;
-  ::util::Status ret = bfrt_table_manager_->ReadActionProfileMember(
-      session_mock, entry, &writer_mock);
-  ASSERT_FALSE(ret.ok());
-  EXPECT_EQ(ERR_INVALID_PARAM, ret.error_code());
-  EXPECT_THAT(ret.error_message(),
-              HasSubstr("Reading all action profiles is not supported yet."));
-=======
-TEST_F(BfrtTableManagerTest, RejectReadTableEntryWriteSessionNullTest) {
-  ASSERT_OK(PushTestConfig());
-  auto session_mock = std::make_shared<SessionMock>();
-  ::p4::v1::TableEntry entry;
-  ASSERT_OK(ParseProtoFromString(kTableEntryText, &entry));
-  ::util::Status ret =
-      bfrt_table_manager_->ReadTableEntry(session_mock, entry, nullptr);
-  ASSERT_FALSE(ret.ok());
-  EXPECT_EQ(ERR_INVALID_PARAM, ret.error_code());
-  EXPECT_THAT(ret.error_message(), HasSubstr("Null writer."));
->>>>>>> 2b3f1826
+  ::util::Status ret = bfrt_table_manager_->ReadActionProfileMember(session_mock, entry, &writer_mock);
+  ASSERT_FALSE(ret.ok());
+  EXPECT_EQ(ERR_INVALID_PARAM, ret.error_code());
+  EXPECT_THAT(ret.error_message(),HasSubstr("Reading all action profiles is not supported yet."));
 }
 
 }  // namespace barefoot
