// Copyright 2020-present Open Networking Foundation
// SPDX-License-Identifier: Apache-2.0

#include "stratum/hal/lib/barefoot/bfrt_table_manager.h"

#include <string>
#include <utility>

#include "absl/memory/memory.h"
#include "gmock/gmock.h"
#include "gtest/gtest.h"
#include "stratum/glue/status/status_test_util.h"
#include "stratum/hal/lib/barefoot/bf_sde_mock.h"
#include "stratum/hal/lib/barefoot/bfrt_constants.h"
#include "stratum/hal/lib/barefoot/bfrt_p4runtime_translator_mock.h"
#include "stratum/hal/lib/common/writer_mock.h"
#include "stratum/lib/test_utils/matchers.h"
#include "stratum/lib/utils.h"

// FIXME
DEFINE_string(bfrt_sde_config_dir, "/var/run/stratum/bfrt_config",
              "The dir used by the SDE to load the device configuration.");

namespace stratum {
namespace hal {
namespace barefoot {

using test_utils::EqualsProto;
using ::testing::_;
using ::testing::ByMove;
using ::testing::DoAll;
using ::testing::HasSubstr;
using ::testing::Invoke;
using ::testing::InvokeWithoutArgs;
using ::testing::Optional;
using ::testing::Return;
using ::testing::SetArgPointee;

class BfrtTableManagerTest : public ::testing::Test {
 protected:
  void SetUp() override {
    bf_sde_wrapper_mock_ = absl::make_unique<BfSdeMock>();
    bfrt_p4runtime_translator_mock_ =
        absl::make_unique<BfrtP4RuntimeTranslatorMock>();
    bfrt_table_manager_ = BfrtTableManager::CreateInstance(
        OPERATION_MODE_STANDALONE, bf_sde_wrapper_mock_.get(),
        bfrt_p4runtime_translator_mock_.get(), kDevice1);
  }

  ::util::Status PushTestConfig() {
    const std::string kSamplePipelineText = R"pb(
      programs {
        name: "test pipeline config",
        p4info {
          pkg_info {
            arch: "tna"
          }
          tables {
            preamble {
              id: 33583783
              name: "Ingress.control.table1"
            }
            match_fields {
              id: 1
              name: "field1"
              bitwidth: 9
              match_type: EXACT
            }
            match_fields {
              id: 2
              name: "field2"
              bitwidth: 12
              match_type: TERNARY
            }
            match_fields {
              id: 3
              name: "field3"
              bitwidth: 15
              match_type: RANGE
            }
            action_refs {
              id: 16794911
            }
            const_default_action_id: 16836487
            direct_resource_ids: 318814845
            size: 1024
          }
          actions {
            preamble {
              id: 16794911
              name: "Ingress.control.action1"
            }
            params {
              id: 1
              name: "vlan_id"
              bitwidth: 12
            }
          }
          direct_counters {
            preamble {
              id: 318814845
              name: "Ingress.control.counter1"
            }
            spec {
              unit: BOTH
            }
            direct_table_id: 33583783
          }
          meters {
            preamble {
              id: 55555
              name: "Ingress.control.meter_bytes"
              alias: "meter_bytes"
            }
            spec {
              unit: BYTES
            }
            size: 500
          }
          meters {
            preamble {
              id: 55556
              name: "Ingress.control.meter_packets"
              alias: "meter_packets"
            }
            spec {
              unit: PACKETS
            }
            size: 500
          }
          registers {
              preamble {
                id: 66666
                name: "Ingress.control.my_register"
                alias: "my_register"
              }
              type_spec {
                bitstring {
                  bit {
                    bitwidth: 8
                   }
                 }
              }
            size: 10
          }
        }
      }
    )pb";
    BfrtDeviceConfig config;
    RETURN_IF_ERROR(ParseProtoFromString(kSamplePipelineText, &config));
    return bfrt_table_manager_->PushForwardingPipelineConfig(config);
  }

  static constexpr int kDevice1 = 0;
  static constexpr char kTableEntryText[] = R"pb(
    table_id: 33583783
    match {
      field_id: 4
      ternary {
        value: "\211B"
        mask: "\377\377"
      }
    }
    action {
      action {
        action_id: 16783057
      }
    }
    priority: 10
  )pb";

  std::unique_ptr<BfSdeMock> bf_sde_wrapper_mock_;
  std::unique_ptr<BfrtP4RuntimeTranslatorMock> bfrt_p4runtime_translator_mock_;
  std::unique_ptr<BfrtTableManager> bfrt_table_manager_;
};

constexpr int BfrtTableManagerTest::kDevice1;
constexpr char BfrtTableManagerTest::kTableEntryText[];

TEST_F(BfrtTableManagerTest, WriteDirectCounterEntryTest) {
  ASSERT_OK(PushTestConfig());
  constexpr int kP4TableId = 33583783;
  constexpr int kBfRtTableId = 20;
  constexpr int kBfrtPriority = 16777205;  // Inverted
  auto table_key_mock = absl::make_unique<TableKeyMock>();
  auto table_data_mock = absl::make_unique<TableDataMock>();
  auto session_mock = std::make_shared<SessionMock>();

  EXPECT_CALL(*table_key_mock, SetPriority(kBfrtPriority))
      .WillOnce(Return(::util::OkStatus()));
  EXPECT_CALL(*table_data_mock, SetCounterData(200, 100))
      .WillOnce(Return(::util::OkStatus()));
  EXPECT_CALL(*bf_sde_wrapper_mock_, GetBfRtId(kP4TableId))
      .WillOnce(Return(kBfRtTableId));
  // TODO(max): figure out how to expect the session mock here.
  EXPECT_CALL(*bf_sde_wrapper_mock_,
              ModifyTableEntry(kDevice1, _, kBfRtTableId, table_key_mock.get(),
                               table_data_mock.get()))
      .WillOnce(Return(::util::OkStatus()));
  EXPECT_CALL(*bf_sde_wrapper_mock_, CreateTableKey(kBfRtTableId))
      .WillOnce(Return(ByMove(
          ::util::StatusOr<std::unique_ptr<BfSdeInterface::TableKeyInterface>>(
              std::move(table_key_mock)))));
  EXPECT_CALL(*bf_sde_wrapper_mock_, CreateTableData(kBfRtTableId, _))
      .WillOnce(Return(ByMove(
          ::util::StatusOr<std::unique_ptr<BfSdeInterface::TableDataInterface>>(
              std::move(table_data_mock)))));

  const std::string kDirectCounterEntryText = R"pb(
    table_entry {
      table_id: 33583783
      match {
        field_id: 1
        exact { value: "\001" }
      }
      match {
        field_id: 2
        ternary { value: "\x00" mask: "\x0f\xff" }
      }
      action { action { action_id: 1 } }
      priority: 10
    }
    data {
      byte_count: 200
      packet_count: 100
    }
  )pb";

  ::p4::v1::DirectCounterEntry entry;
  ASSERT_OK(ParseProtoFromString(kDirectCounterEntryText, &entry));
  EXPECT_CALL(*bfrt_p4runtime_translator_mock_,
              TranslateDirectCounterEntry(EqualsProto(entry), true))
      .WillOnce(Return(::util::StatusOr<::p4::v1::DirectCounterEntry>(entry)));

  EXPECT_OK(bfrt_table_manager_->WriteDirectCounterEntry(
      session_mock, ::p4::v1::Update::MODIFY, entry));
}

TEST_F(BfrtTableManagerTest, WriteIndirectMeterEntryTest) {
  ASSERT_OK(PushTestConfig());
  constexpr int kP4MeterId = 55555;
  constexpr int kBfRtTableId = 11111;
  constexpr int kMeterIndex = 12345;
  auto session_mock = std::make_shared<SessionMock>();

  EXPECT_CALL(*bf_sde_wrapper_mock_, GetBfRtId(kP4MeterId))
      .WillOnce(Return(kBfRtTableId));
  // TODO(max): figure out how to expect the session mock here.
  EXPECT_CALL(*bf_sde_wrapper_mock_,
              WriteIndirectMeter(kDevice1, _, kBfRtTableId,
                                 Optional(kMeterIndex), false, 1, 100, 2, 200))
      .WillOnce(Return(::util::OkStatus()));

  const std::string kMeterEntryText = R"pb(
    meter_id: 55555
    index {
      index: 12345
    }
    config {
      cir: 1
      cburst: 100
      pir: 2
      pburst: 200
    }
  )pb";
  ::p4::v1::MeterEntry entry;
  ASSERT_OK(ParseProtoFromString(kMeterEntryText, &entry));
  EXPECT_CALL(*bfrt_p4runtime_translator_mock_,
              TranslateMeterEntry(EqualsProto(entry), true))
      .WillOnce(Return(::util::StatusOr<::p4::v1::MeterEntry>(entry)));

  EXPECT_OK(bfrt_table_manager_->WriteMeterEntry(
      session_mock, ::p4::v1::Update::MODIFY, entry));
}

TEST_F(BfrtTableManagerTest, ResetIndirectMeterEntryTest) {
  ASSERT_OK(PushTestConfig());
  constexpr int kP4MeterId = 55555;
  constexpr int kBfRtTableId = 11111;
  constexpr int kMeterIndex = 12345;
  auto session_mock = std::make_shared<SessionMock>();

  EXPECT_CALL(*bf_sde_wrapper_mock_, GetBfRtId(kP4MeterId))
      .WillOnce(Return(kBfRtTableId));
  // TODO(max): figure out how to expect the session mock here.
  EXPECT_CALL(*bf_sde_wrapper_mock_,
              WriteIndirectMeter(
                  kDevice1, _, kBfRtTableId, Optional(kMeterIndex), false,
                  kUnsetMeterThresholdReset, kUnsetMeterThresholdReset,
                  kUnsetMeterThresholdReset, kUnsetMeterThresholdReset))
      .WillOnce(Return(::util::OkStatus()));

  const std::string kMeterEntryText = R"pb(
    meter_id: 55555
    index {
      index: 12345
    }
  )pb";
  ::p4::v1::MeterEntry entry;
  ASSERT_OK(ParseProtoFromString(kMeterEntryText, &entry));
  EXPECT_CALL(*bfrt_p4runtime_translator_mock_,
              TranslateMeterEntry(EqualsProto(entry), true))
      .WillOnce(Return(::util::StatusOr<::p4::v1::MeterEntry>(entry)));

  EXPECT_OK(bfrt_table_manager_->WriteMeterEntry(
      session_mock, ::p4::v1::Update::MODIFY, entry));
}

TEST_F(BfrtTableManagerTest, RejectMeterEntryModifyWithoutMeterId) {
  ASSERT_OK(PushTestConfig());
  auto session_mock = std::make_shared<SessionMock>();

  const std::string kMeterEntryText = R"pb(
    meter_id: 0
    index {
      index: 12345
    }
    config {
      cir: 1
      cburst: 100
      pir: 2
      pburst: 200
    }
  )pb";
  ::p4::v1::MeterEntry entry;
  ASSERT_OK(ParseProtoFromString(kMeterEntryText, &entry));
  EXPECT_CALL(*bfrt_p4runtime_translator_mock_,
              TranslateMeterEntry(EqualsProto(entry), true))
      .WillOnce(Return(::util::StatusOr<::p4::v1::MeterEntry>(entry)));

  ::util::Status ret = bfrt_table_manager_->WriteMeterEntry(
      session_mock, ::p4::v1::Update::MODIFY, entry);
  ASSERT_FALSE(ret.ok());
  EXPECT_EQ(ERR_INVALID_PARAM, ret.error_code());
  EXPECT_THAT(ret.error_message(), HasSubstr("Missing meter id"));
}

TEST_F(BfrtTableManagerTest, RejectMeterEntryInsertDelete) {
  ASSERT_OK(PushTestConfig());
  auto session_mock = std::make_shared<SessionMock>();

  const std::string kMeterEntryText = R"pb(
    meter_id: 55555
    index {
      index: 12345
    }
    config {
      cir: 1
      cburst: 100
      pir: 2
      pburst: 200
    }
  )pb";
  ::p4::v1::MeterEntry entry;
  ASSERT_OK(ParseProtoFromString(kMeterEntryText, &entry));
  EXPECT_CALL(*bfrt_p4runtime_translator_mock_,
              TranslateMeterEntry(EqualsProto(entry), true))
      .WillRepeatedly(Return(::util::StatusOr<::p4::v1::MeterEntry>(entry)));
  ::util::Status ret = bfrt_table_manager_->WriteMeterEntry(
      session_mock, ::p4::v1::Update::INSERT, entry);
  ASSERT_FALSE(ret.ok());
  EXPECT_EQ(ERR_INVALID_PARAM, ret.error_code());

  ret = bfrt_table_manager_->WriteMeterEntry(session_mock,
                                             ::p4::v1::Update::DELETE, entry);
  ASSERT_FALSE(ret.ok());
  EXPECT_EQ(ERR_INVALID_PARAM, ret.error_code());
}

TEST_F(BfrtTableManagerTest, ReadSingleIndirectMeterEntryTest) {
  ASSERT_OK(PushTestConfig());
  auto session_mock = std::make_shared<SessionMock>();
  constexpr int kP4MeterId = 55555;
  constexpr int kBfRtTableId = 11111;
  constexpr int kMeterIndex = 12345;
  WriterMock<::p4::v1::ReadResponse> writer_mock;

  {
    EXPECT_CALL(*bf_sde_wrapper_mock_, GetBfRtId(kP4MeterId))
        .WillOnce(Return(kBfRtTableId));

    std::vector<uint32> meter_indices = {kMeterIndex};
    std::vector<uint64> cirs = {1};
    std::vector<uint64> cbursts = {100};
    std::vector<uint64> pirs = {2};
    std::vector<uint64> pbursts = {200};
    std::vector<bool> in_pps = {true};
    EXPECT_CALL(*bf_sde_wrapper_mock_,
                ReadIndirectMeters(kDevice1, _, kBfRtTableId,
                                   Optional(kMeterIndex), _, _, _, _, _, _))
        .WillOnce(DoAll(SetArgPointee<4>(meter_indices), SetArgPointee<5>(cirs),
                        SetArgPointee<6>(cbursts), SetArgPointee<7>(pirs),
                        SetArgPointee<8>(pbursts), SetArgPointee<9>(in_pps),
                        Return(::util::OkStatus())));

    const std::string kMeterResponseText = R"pb(
      entities {
        meter_entry {
          meter_id: 55555
          index {
            index: 12345
          }
          config {
            cir: 1
            cburst: 100
            pir: 2
            pburst: 200
          }
        }
      }
    )pb";
    ::p4::v1::ReadResponse resp;
    ASSERT_OK(ParseProtoFromString(kMeterResponseText, &resp));
    const auto& entry = resp.entities(0).meter_entry();
    EXPECT_CALL(*bfrt_p4runtime_translator_mock_,
                TranslateMeterEntry(EqualsProto(entry), false))
        .WillOnce(Return(::util::StatusOr<::p4::v1::MeterEntry>(entry)));
    EXPECT_CALL(writer_mock, Write(EqualsProto(resp))).WillOnce(Return(true));
  }

  const std::string kMeterEntryText = R"pb(
    meter_id: 55555
    index {
      index: 12345
    }
  )pb";
  ::p4::v1::MeterEntry entry;
  ASSERT_OK(ParseProtoFromString(kMeterEntryText, &entry));
  EXPECT_CALL(*bfrt_p4runtime_translator_mock_,
              TranslateMeterEntry(EqualsProto(entry), true))
      .WillOnce(Return(::util::StatusOr<::p4::v1::MeterEntry>(entry)));

  EXPECT_OK(
      bfrt_table_manager_->ReadMeterEntry(session_mock, entry, &writer_mock));
}

TEST_F(BfrtTableManagerTest, RejectMeterEntryReadWithoutId) {
  ASSERT_OK(PushTestConfig());
  auto session_mock = std::make_shared<SessionMock>();
  WriterMock<::p4::v1::ReadResponse> writer_mock;

  const std::string kMeterEntryText = R"pb(
    meter_id: 0
    index {
      index: 12345
    }
    config {
      cir: 1
      cburst: 100
      pir: 2
      pburst: 200
    }
  )pb";
  ::p4::v1::MeterEntry entry;
  ASSERT_OK(ParseProtoFromString(kMeterEntryText, &entry));
  EXPECT_CALL(*bfrt_p4runtime_translator_mock_,
              TranslateMeterEntry(EqualsProto(entry), true))
      .WillOnce(Return(::util::StatusOr<::p4::v1::MeterEntry>(entry)));

  ::util::Status ret =
      bfrt_table_manager_->ReadMeterEntry(session_mock, entry, &writer_mock);
  ASSERT_FALSE(ret.ok());
  EXPECT_EQ(ERR_INVALID_PARAM, ret.error_code());
}

TEST_F(BfrtTableManagerTest, RejectTableEntryWithDontCareRangeMatch) {
  ASSERT_OK(PushTestConfig());
  constexpr int kP4TableId = 33583783;
  constexpr int kBfRtTableId = 20;
  auto table_key_mock = absl::make_unique<TableKeyMock>();
  auto table_data_mock = absl::make_unique<TableDataMock>();
  auto session_mock = std::make_shared<SessionMock>();
  WriterMock<::p4::v1::ReadResponse> writer_mock;

  EXPECT_CALL(*bf_sde_wrapper_mock_, GetBfRtId(kP4TableId))
      .WillOnce(Return(kBfRtTableId));
  EXPECT_CALL(*bf_sde_wrapper_mock_, CreateTableKey(kBfRtTableId))
      .WillOnce(Return(ByMove(
          ::util::StatusOr<std::unique_ptr<BfSdeInterface::TableKeyInterface>>(
              std::move(table_key_mock)))));
  EXPECT_CALL(*bf_sde_wrapper_mock_, CreateTableData(kBfRtTableId, _))
      .WillOnce(Return(ByMove(
          ::util::StatusOr<std::unique_ptr<BfSdeInterface::TableDataInterface>>(
              std::move(table_data_mock)))));

  const std::string kTableEntryText = R"pb(
    table_id: 33583783
    match {
      field_id: 3
      range { low: "\000\000" high: "\x7f\xff" }
    }
    priority: 10
  )pb";
  ::p4::v1::TableEntry entry;
  ASSERT_OK(ParseProtoFromString(kTableEntryText, &entry));
  EXPECT_CALL(*bfrt_p4runtime_translator_mock_,
              TranslateTableEntry(EqualsProto(entry), true))
      .WillOnce(Return(::util::StatusOr<::p4::v1::TableEntry>(entry)));

  ::util::Status ret =
      bfrt_table_manager_->ReadTableEntry(session_mock, entry, &writer_mock);
  ASSERT_FALSE(ret.ok());
  EXPECT_EQ(ERR_INVALID_PARAM, ret.error_code());
}

TEST_F(BfrtTableManagerTest, WriteTableEntryTest) {
  ASSERT_OK(PushTestConfig());
  constexpr int kP4TableId = 33583783;
  constexpr int kP4ActionId = 16783057;
  constexpr int kBfRtTableId = 20;
  auto table_key_mock = absl::make_unique<TableKeyMock>();
  auto table_data_mock = absl::make_unique<TableDataMock>();
  auto session_mock = std::make_shared<SessionMock>();

  EXPECT_CALL(*bf_sde_wrapper_mock_, GetBfRtId(kP4TableId))
      .WillOnce(Return(kBfRtTableId));
  EXPECT_CALL(*bf_sde_wrapper_mock_,
              InsertTableEntry(kDevice1, _, kBfRtTableId, table_key_mock.get(),
                               table_data_mock.get()))
      .WillOnce(Return(::util::OkStatus()));
  EXPECT_CALL(*bf_sde_wrapper_mock_, CreateTableKey(kBfRtTableId))
      .WillOnce(Return(ByMove(
          ::util::StatusOr<std::unique_ptr<BfSdeInterface::TableKeyInterface>>(
              std::move(table_key_mock)))));
  EXPECT_CALL(*bf_sde_wrapper_mock_, CreateTableData(kBfRtTableId, kP4ActionId))
      .WillOnce(Return(ByMove(
          ::util::StatusOr<std::unique_ptr<BfSdeInterface::TableDataInterface>>(
              std::move(table_data_mock)))));
  ::p4::v1::TableEntry entry;
  ASSERT_OK(ParseProtoFromString(kTableEntryText, &entry));
  EXPECT_CALL(*bfrt_p4runtime_translator_mock_,
              TranslateTableEntry(EqualsProto(entry), true))
      .WillOnce(Return(::util::StatusOr<::p4::v1::TableEntry>(entry)));
  EXPECT_OK(bfrt_table_manager_->WriteTableEntry(
      session_mock, ::p4::v1::Update::INSERT, entry));
}

TEST_F(BfrtTableManagerTest, ModifyTableEntryTest) {
  ASSERT_OK(PushTestConfig());
  constexpr int kP4TableId = 33583783;
  constexpr int kP4ActionId = 16783057;
  constexpr int kBfRtTableId = 20;
  auto table_key_mock = absl::make_unique<TableKeyMock>();
  auto table_data_mock = absl::make_unique<TableDataMock>();
  auto session_mock = std::make_shared<SessionMock>();

  EXPECT_CALL(*bf_sde_wrapper_mock_, GetBfRtId(kP4TableId))
      .WillOnce(Return(kBfRtTableId));
  EXPECT_CALL(*bf_sde_wrapper_mock_,
              ModifyTableEntry(kDevice1, _, kBfRtTableId, table_key_mock.get(),
                               table_data_mock.get()))
      .WillOnce(Return(::util::OkStatus()));
  EXPECT_CALL(*bf_sde_wrapper_mock_, CreateTableKey(kBfRtTableId))
      .WillOnce(Return(ByMove(
          ::util::StatusOr<std::unique_ptr<BfSdeInterface::TableKeyInterface>>(
              std::move(table_key_mock)))));
  EXPECT_CALL(*bf_sde_wrapper_mock_, CreateTableData(kBfRtTableId, kP4ActionId))
      .WillOnce(Return(ByMove(
          ::util::StatusOr<std::unique_ptr<BfSdeInterface::TableDataInterface>>(
              std::move(table_data_mock)))));
  ::p4::v1::TableEntry entry;
  ASSERT_OK(ParseProtoFromString(kTableEntryText, &entry));
  EXPECT_CALL(*bfrt_p4runtime_translator_mock_,
              TranslateTableEntry(EqualsProto(entry), true))
      .WillOnce(Return(::util::StatusOr<::p4::v1::TableEntry>(entry)));
  EXPECT_OK(bfrt_table_manager_->WriteTableEntry(
      session_mock, ::p4::v1::Update::MODIFY, entry));
}

TEST_F(BfrtTableManagerTest, DeleteTableEntryTest) {
  ASSERT_OK(PushTestConfig());
  constexpr int kP4TableId = 33583783;
  constexpr int kP4ActionId = 16783057;
  constexpr int kBfRtTableId = 20;
  auto table_key_mock = absl::make_unique<TableKeyMock>();
  auto table_data_mock = absl::make_unique<TableDataMock>();
  auto session_mock = std::make_shared<SessionMock>();

  EXPECT_CALL(*bf_sde_wrapper_mock_, GetBfRtId(kP4TableId))
      .WillOnce(Return(kBfRtTableId));
  EXPECT_CALL(*bf_sde_wrapper_mock_,
              DeleteTableEntry(kDevice1, _, kBfRtTableId, table_key_mock.get()))
      .WillOnce(Return(::util::OkStatus()));
  EXPECT_CALL(*bf_sde_wrapper_mock_, CreateTableKey(kBfRtTableId))
      .WillOnce(Return(ByMove(
          ::util::StatusOr<std::unique_ptr<BfSdeInterface::TableKeyInterface>>(
              std::move(table_key_mock)))));
  EXPECT_CALL(*bf_sde_wrapper_mock_, CreateTableData(kBfRtTableId, kP4ActionId))
      .WillOnce(Return(ByMove(
          ::util::StatusOr<std::unique_ptr<BfSdeInterface::TableDataInterface>>(
              std::move(table_data_mock)))));
  ::p4::v1::TableEntry entry;
  ASSERT_OK(ParseProtoFromString(kTableEntryText, &entry));
  EXPECT_CALL(*bfrt_p4runtime_translator_mock_,
              TranslateTableEntry(EqualsProto(entry), true))
      .WillOnce(Return(::util::StatusOr<::p4::v1::TableEntry>(entry)));
  EXPECT_OK(bfrt_table_manager_->WriteTableEntry(
      session_mock, ::p4::v1::Update::DELETE, entry));
}

TEST_F(BfrtTableManagerTest, RejectWriteTableUnspecifiedTypeTest) {
  ASSERT_OK(PushTestConfig());
  auto session_mock = std::make_shared<SessionMock>();
  ::p4::v1::TableEntry entry;
  ASSERT_OK(ParseProtoFromString(kTableEntryText, &entry));
  ::util::Status ret = bfrt_table_manager_->WriteTableEntry(
      session_mock, ::p4::v1::Update::UNSPECIFIED, entry);
  ASSERT_FALSE(ret.ok());
  EXPECT_EQ(ERR_INVALID_PARAM, ret.error_code());
  EXPECT_THAT(ret.error_message(), HasSubstr("Invalid update type"));
}

TEST_F(BfrtTableManagerTest, RejectReadTableEntryWriteSessionNullTest) {
  ASSERT_OK(PushTestConfig());
  auto session_mock = std::make_shared<SessionMock>();
  ::p4::v1::TableEntry entry;
  ASSERT_OK(ParseProtoFromString(kTableEntryText, &entry));
  ::util::Status ret =
      bfrt_table_manager_->ReadTableEntry(session_mock, entry, nullptr);
  ASSERT_FALSE(ret.ok());
  EXPECT_EQ(ERR_INVALID_PARAM, ret.error_code());
  EXPECT_THAT(ret.error_message(), HasSubstr("Null writer."));
}

<<<<<<< HEAD
TEST_F(BfrtTableManagerTest, RejectWriteRegisterEntryTypeInsertTest) {
  ASSERT_OK(PushTestConfig());
  auto session_mock = std::make_shared<SessionMock>();
  const std::string kRegisterEntryText = R"pb(
    register_id: 66666
  )pb";
  ::p4::v1::RegisterEntry entry;
  ASSERT_OK(ParseProtoFromString(kRegisterEntryText, &entry));
  ::util::Status ret = bfrt_table_manager_->WriteRegisterEntry(
      session_mock, ::p4::v1::Update::INSERT, entry);
  ASSERT_FALSE(ret.ok());
  EXPECT_EQ(ERR_INVALID_PARAM, ret.error_code());
  EXPECT_THAT(ret.error_message(), HasSubstr("Update type of RegisterEntry"));
}

TEST_F(BfrtTableManagerTest, RejectWriteRegisterEntryNoDataTest) {
  ASSERT_OK(PushTestConfig());
  auto session_mock = std::make_shared<SessionMock>();
  const std::string kRegisterEntryText = R"pb(
    register_id: 66666
  )pb";
  ::p4::v1::RegisterEntry entry;
  ASSERT_OK(ParseProtoFromString(kRegisterEntryText, &entry));
  ::util::Status ret = bfrt_table_manager_->WriteRegisterEntry(
      session_mock, ::p4::v1::Update::MODIFY, entry);
  ASSERT_FALSE(ret.ok());
  EXPECT_EQ(ERR_INVALID_PARAM, ret.error_code());
  EXPECT_THAT(ret.error_message(), HasSubstr("RegisterEntry"));
}

TEST_F(BfrtTableManagerTest, RejectWriteRegisterEntryNoBitStringTest) {
  ASSERT_OK(PushTestConfig());
  auto session_mock = std::make_shared<SessionMock>();
  const std::string kRegisterEntryText = R"pb(
    register_id: 66666
    index {
      index: 1
    }
    data {
      varbit: {
        bitstring: "\x00"
        bitwidth: 32
      }
    }
  )pb";
  ::p4::v1::RegisterEntry entry;
  ASSERT_OK(ParseProtoFromString(kRegisterEntryText, &entry));
  ::util::Status ret = bfrt_table_manager_->WriteRegisterEntry(
      session_mock, ::p4::v1::Update::MODIFY, entry);
  ASSERT_FALSE(ret.ok());
  EXPECT_EQ(ERR_INVALID_PARAM, ret.error_code());
  EXPECT_THAT(ret.error_message(),
              HasSubstr("Only bitstring registers data types are supported."));
}

TEST_F(BfrtTableManagerTest, WriteRegisterEntryTest) {
  ASSERT_OK(PushTestConfig());
  constexpr int kP4RegisterId = 66666;
  constexpr int kBfRtTableId = 21;
  auto session_mock = std::make_shared<SessionMock>();

  EXPECT_CALL(*bf_sde_wrapper_mock_, GetBfRtId(kP4RegisterId))
      .WillOnce(Return(kBfRtTableId));
  const std::string kRegisterEntryText = R"pb(
    register_id: 66666
    index {
      index: 1
    }
    data {
      bitstring: "\x01"
    }
  )pb";
  ::p4::v1::RegisterEntry entry;
  ASSERT_OK(ParseProtoFromString(kRegisterEntryText, &entry));
  EXPECT_CALL(*bfrt_p4runtime_translator_mock_,
              TranslateRegisterEntry(EqualsProto(entry), true))
      .WillOnce(Return(::util::StatusOr<::p4::v1::RegisterEntry>(entry)));
  EXPECT_OK(bfrt_table_manager_->WriteRegisterEntry(
      session_mock, ::p4::v1::Update::MODIFY, entry));
}

TEST_F(BfrtTableManagerTest, ReadRegisterEntryTest) {
  ASSERT_OK(PushTestConfig());
  constexpr int kP4RegisterId = 66666;
  constexpr int kRegisterIndex = 1;
  constexpr int kBfRtTableId = 21;
  auto session_mock = std::make_shared<SessionMock>();
  WriterMock<::p4::v1::ReadResponse> writer_mock;

  {
    EXPECT_CALL(*bf_sde_wrapper_mock_, GetBfRtId(kP4RegisterId))
        .WillOnce(Return(kBfRtTableId));
    std::vector<uint32> register_indices = {kRegisterIndex};
    std::vector<uint64> register_datas = {1};
    EXPECT_CALL(*bf_sde_wrapper_mock_,
                ReadRegisters(kDevice1, _, kBfRtTableId,
                              Optional(kRegisterIndex), _, _, _))
        .WillOnce(DoAll(SetArgPointee<4>(register_indices),
                        SetArgPointee<5>(register_datas),
                        Return(::util::OkStatus())));

    const std::string kRegisterResponseText = R"pb(
     entities {
      register_entry {
        register_id: 66666
        index { 
          index: 1}
        data { 
          bitstring: "\x01"}
        }
      }
    )pb";
    ::p4::v1::ReadResponse resp;
    ASSERT_OK(ParseProtoFromString(kRegisterResponseText, &resp));
    const auto& entry = resp.entities(0).register_entry();
    EXPECT_CALL(*bfrt_p4runtime_translator_mock_,
                TranslateRegisterEntry(EqualsProto(entry), false))
        .WillOnce(Return(::util::StatusOr<::p4::v1::RegisterEntry>(entry)));
    EXPECT_CALL(writer_mock, Write(EqualsProto(resp))).WillOnce(Return(true));
  }

  const std::string kRegisterEntryText = R"pb(
    register_id: 66666
    index {
      index: 1
    }
    data {
      bitstring: "\x01"
    }
  )pb";
  ::p4::v1::RegisterEntry entry;
  ASSERT_OK(ParseProtoFromString(kRegisterEntryText, &entry));
  EXPECT_CALL(*bfrt_p4runtime_translator_mock_,
              TranslateRegisterEntry(EqualsProto(entry), true))
      .WillOnce(Return(::util::StatusOr<::p4::v1::RegisterEntry>(entry)));

  EXPECT_OK(bfrt_table_manager_->ReadRegisterEntry(session_mock, entry,
                                                   &writer_mock));
}

TEST_F(BfrtTableManagerTest, RejectReadRegisterEntryTest) {
  ASSERT_OK(PushTestConfig());
  constexpr int kP4RegisterId = 66666;
  constexpr int kRegisterIndex = 1;
  constexpr int kBfRtTableId = 21;
  auto session_mock = std::make_shared<SessionMock>();
  WriterMock<::p4::v1::ReadResponse> writer_mock;
  EXPECT_CALL(*bf_sde_wrapper_mock_, GetBfRtId(kP4RegisterId))
      .WillOnce(Return(kBfRtTableId));
  const std::string kRegisterEntryText = R"pb(
  register_id: 66666
    index {
      index: 1
    }
    data {
      bitstring: "\x01"
    }
  )pb";
  ::p4::v1::RegisterEntry entry;
  ASSERT_OK(ParseProtoFromString(kRegisterEntryText, &entry));
  EXPECT_CALL(*bfrt_p4runtime_translator_mock_,
              TranslateRegisterEntry(EqualsProto(entry), true))
      .WillOnce(Return(::util::StatusOr<::p4::v1::RegisterEntry>(entry)));

  ::util::Status ret =
      bfrt_table_manager_->ReadRegisterEntry(session_mock, entry, &writer_mock);
  ASSERT_FALSE(ret.ok());
  EXPECT_EQ(ERR_INTERNAL, ret.error_code());
  EXPECT_THAT(ret.error_message(), HasSubstr("Write to stream for failed."));
=======
TEST_F(BfrtTableManagerTest, RejectWriteDirectCounterEntryTypeInsertTest) {
  ASSERT_OK(PushTestConfig());
  auto table_key_mock = absl::make_unique<TableKeyMock>();
  auto table_data_mock = absl::make_unique<TableDataMock>();
  auto session_mock = std::make_shared<SessionMock>();
  const std::string kDirectCounterEntryText = R"pb(
    table_entry {
      table_id: 33583783
      match {
        field_id: 1
        exact { value: "\001" }
      }
      match {
        field_id: 2
        ternary { value: "\x00" mask: "\x0f\xff" }
      }
      action { action { action_id: 1 } }
      priority: 10
    }
    data {
      byte_count: 200
      packet_count: 100
    }
  )pb";
  ::p4::v1::DirectCounterEntry entry;
  ASSERT_OK(ParseProtoFromString(kDirectCounterEntryText, &entry));
  ::util::Status ret = bfrt_table_manager_->WriteDirectCounterEntry(
      session_mock, ::p4::v1::Update::INSERT, entry);
  ASSERT_FALSE(ret.ok());
  EXPECT_EQ(ERR_INVALID_PARAM, ret.error_code());
  EXPECT_THAT(ret.error_message(),
              HasSubstr("Update type of DirectCounterEntry"));
>>>>>>> 42b63eb8
}

}  // namespace barefoot
}  // namespace hal
}  // namespace stratum<|MERGE_RESOLUTION|>--- conflicted
+++ resolved
@@ -622,7 +622,40 @@
   EXPECT_THAT(ret.error_message(), HasSubstr("Null writer."));
 }
 
-<<<<<<< HEAD
+TEST_F(BfrtTableManagerTest, RejectWriteDirectCounterEntryTypeInsertTest) {
+  ASSERT_OK(PushTestConfig());
+  auto table_key_mock = absl::make_unique<TableKeyMock>();
+  auto table_data_mock = absl::make_unique<TableDataMock>();
+  auto session_mock = std::make_shared<SessionMock>();
+  const std::string kDirectCounterEntryText = R"pb(
+    table_entry {
+      table_id: 33583783
+      match {
+        field_id: 1
+        exact { value: "\001" }
+      }
+      match {
+        field_id: 2
+        ternary { value: "\x00" mask: "\x0f\xff" }
+      }
+      action { action { action_id: 1 } }
+      priority: 10
+    }
+    data {
+      byte_count: 200
+      packet_count: 100
+    }
+  )pb";
+  ::p4::v1::DirectCounterEntry entry;
+  ASSERT_OK(ParseProtoFromString(kDirectCounterEntryText, &entry));
+  ::util::Status ret = bfrt_table_manager_->WriteDirectCounterEntry(
+      session_mock, ::p4::v1::Update::INSERT, entry);
+  ASSERT_FALSE(ret.ok());
+  EXPECT_EQ(ERR_INVALID_PARAM, ret.error_code());
+  EXPECT_THAT(ret.error_message(),
+              HasSubstr("Update type of DirectCounterEntry"));
+}
+
 TEST_F(BfrtTableManagerTest, RejectWriteRegisterEntryTypeInsertTest) {
   ASSERT_OK(PushTestConfig());
   auto session_mock = std::make_shared<SessionMock>();
@@ -792,40 +825,6 @@
   ASSERT_FALSE(ret.ok());
   EXPECT_EQ(ERR_INTERNAL, ret.error_code());
   EXPECT_THAT(ret.error_message(), HasSubstr("Write to stream for failed."));
-=======
-TEST_F(BfrtTableManagerTest, RejectWriteDirectCounterEntryTypeInsertTest) {
-  ASSERT_OK(PushTestConfig());
-  auto table_key_mock = absl::make_unique<TableKeyMock>();
-  auto table_data_mock = absl::make_unique<TableDataMock>();
-  auto session_mock = std::make_shared<SessionMock>();
-  const std::string kDirectCounterEntryText = R"pb(
-    table_entry {
-      table_id: 33583783
-      match {
-        field_id: 1
-        exact { value: "\001" }
-      }
-      match {
-        field_id: 2
-        ternary { value: "\x00" mask: "\x0f\xff" }
-      }
-      action { action { action_id: 1 } }
-      priority: 10
-    }
-    data {
-      byte_count: 200
-      packet_count: 100
-    }
-  )pb";
-  ::p4::v1::DirectCounterEntry entry;
-  ASSERT_OK(ParseProtoFromString(kDirectCounterEntryText, &entry));
-  ::util::Status ret = bfrt_table_manager_->WriteDirectCounterEntry(
-      session_mock, ::p4::v1::Update::INSERT, entry);
-  ASSERT_FALSE(ret.ok());
-  EXPECT_EQ(ERR_INVALID_PARAM, ret.error_code());
-  EXPECT_THAT(ret.error_message(),
-              HasSubstr("Update type of DirectCounterEntry"));
->>>>>>> 42b63eb8
 }
 
 }  // namespace barefoot
