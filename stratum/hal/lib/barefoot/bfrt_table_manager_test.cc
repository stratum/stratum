// Copyright 2020-present Open Networking Foundation
// SPDX-License-Identifier: Apache-2.0

#include "stratum/hal/lib/barefoot/bfrt_table_manager.h"

#include <string>
#include <utility>

#include "absl/memory/memory.h"
#include "gmock/gmock.h"
#include "gtest/gtest.h"
#include "stratum/glue/status/status_test_util.h"
#include "stratum/hal/lib/barefoot/bf_sde_mock.h"
#include "stratum/hal/lib/barefoot/bfrt_constants.h"
#include "stratum/hal/lib/barefoot/bfrt_p4runtime_translator_mock.h"
#include "stratum/hal/lib/common/writer_mock.h"
#include "stratum/lib/test_utils/matchers.h"
#include "stratum/lib/utils.h"

// FIXME
DEFINE_string(bfrt_sde_config_dir, "/var/run/stratum/bfrt_config",
              "The dir used by the SDE to load the device configuration.");

namespace stratum {
namespace hal {
namespace barefoot {

using test_utils::EqualsProto;
using ::testing::_;
using ::testing::ByMove;
using ::testing::DoAll;
using ::testing::HasSubstr;
using ::testing::Invoke;
using ::testing::InvokeWithoutArgs;
using ::testing::Optional;
using ::testing::Return;
using ::testing::SetArgPointee;

class BfrtTableManagerTest : public ::testing::Test {
 protected:
  void SetUp() override {
    bf_sde_wrapper_mock_ = absl::make_unique<BfSdeMock>();
    bfrt_p4runtime_translator_mock_ =
        absl::make_unique<BfrtP4RuntimeTranslatorMock>();
    bfrt_table_manager_ = BfrtTableManager::CreateInstance(
        OPERATION_MODE_STANDALONE, bf_sde_wrapper_mock_.get(),
        bfrt_p4runtime_translator_mock_.get(), kDevice1);
  }

  ::util::Status PushTestConfig() {
    const std::string kSamplePipelineText = R"pb(
      programs {
        name: "test pipeline config",
        p4info {
          pkg_info {
            arch: "tna"
          }
          tables {
            preamble {
              id: 33583783
              name: "Ingress.control.table1"
            }
            match_fields {
              id: 1
              name: "field1"
              bitwidth: 9
              match_type: EXACT
            }
            match_fields {
              id: 2
              name: "field2"
              bitwidth: 12
              match_type: TERNARY
            }
            match_fields {
              id: 3
              name: "field3"
              bitwidth: 15
              match_type: RANGE
            }
            action_refs {
              id: 16794911
            }
            const_default_action_id: 16836487
            direct_resource_ids: 318814845
            size: 1024
          }
          tables {
            preamble {
              id: 33597630
              name: "Ingress.control.table2"
            }
            match_fields {
              id: 1
              name: "field1"
              bitwidth: 12
              match_type: TERNARY
            }
            action_refs {
              id: 16794911
            }
            size: 1024
            is_const_table: true
          }
          actions {
            preamble {
              id: 16794911
              name: "Ingress.control.action1"
            }
            params {
              id: 1
              name: "vlan_id"
              bitwidth: 12
            }
          }
          direct_counters {
            preamble {
              id: 318814845
              name: "Ingress.control.counter1"
            }
            spec {
              unit: BOTH
            }
            direct_table_id: 33583783
          }
          meters {
            preamble {
              id: 55555
              name: "Ingress.control.meter_bytes"
              alias: "meter_bytes"
            }
            spec {
              unit: BYTES
            }
            size: 500
          }
          meters {
            preamble {
              id: 55556
              name: "Ingress.control.meter_packets"
              alias: "meter_packets"
            }
            spec {
              unit: PACKETS
            }
            size: 500
          }
        }
      }
    )pb";
    BfrtDeviceConfig config;
    RETURN_IF_ERROR(ParseProtoFromString(kSamplePipelineText, &config));
    return bfrt_table_manager_->PushForwardingPipelineConfig(config);
  }

  static constexpr int kDevice1 = 0;
  static constexpr char kTableEntryText[] = R"pb(
    table_id: 33583783
    match {
<<<<<<< HEAD
       field_id: 2
       ternary {
         value: "\211B"
         mask: "\377\377"
       }
=======
      field_id: 4
      ternary {
        value: "\211B"
        mask: "\377\377"
      }
>>>>>>> cb10d850
    }
    action {
      action {
        action_id: 16783057
      }
    }
    priority: 10
  )pb";

  std::unique_ptr<BfSdeMock> bf_sde_wrapper_mock_;
  std::unique_ptr<BfrtP4RuntimeTranslatorMock> bfrt_p4runtime_translator_mock_;
  std::unique_ptr<BfrtTableManager> bfrt_table_manager_;
};

constexpr int BfrtTableManagerTest::kDevice1;
constexpr char BfrtTableManagerTest::kTableEntryText[];

TEST_F(BfrtTableManagerTest, WriteDirectCounterEntryTest) {
  ASSERT_OK(PushTestConfig());
  constexpr int kP4TableId = 33583783;
  constexpr int kBfRtTableId = 20;
  constexpr int kBfrtPriority = 16777205;  // Inverted
  auto table_key_mock = absl::make_unique<TableKeyMock>();
  auto table_data_mock = absl::make_unique<TableDataMock>();
  auto session_mock = std::make_shared<SessionMock>();

  EXPECT_CALL(*table_key_mock, SetPriority(kBfrtPriority))
      .WillOnce(Return(::util::OkStatus()));
  EXPECT_CALL(*table_data_mock, SetCounterData(200, 100))
      .WillOnce(Return(::util::OkStatus()));
  EXPECT_CALL(*bf_sde_wrapper_mock_, GetBfRtId(kP4TableId))
      .WillOnce(Return(kBfRtTableId));
  // TODO(max): figure out how to expect the session mock here.
  EXPECT_CALL(*bf_sde_wrapper_mock_,
              ModifyTableEntry(kDevice1, _, kBfRtTableId, table_key_mock.get(),
                               table_data_mock.get()))
      .WillOnce(Return(::util::OkStatus()));
  EXPECT_CALL(*bf_sde_wrapper_mock_, CreateTableKey(kBfRtTableId))
      .WillOnce(Return(ByMove(
          ::util::StatusOr<std::unique_ptr<BfSdeInterface::TableKeyInterface>>(
              std::move(table_key_mock)))));
  EXPECT_CALL(*bf_sde_wrapper_mock_, CreateTableData(kBfRtTableId, _))
      .WillOnce(Return(ByMove(
          ::util::StatusOr<std::unique_ptr<BfSdeInterface::TableDataInterface>>(
              std::move(table_data_mock)))));

  const std::string kDirectCounterEntryText = R"pb(
    table_entry {
      table_id: 33583783
      match {
        field_id: 1
        exact { value: "\001" }
      }
      match {
        field_id: 2
        ternary { value: "\x00" mask: "\x0f\xff" }
      }
      action { action { action_id: 1 } }
      priority: 10
    }
    data {
      byte_count: 200
      packet_count: 100
    }
  )pb";

  ::p4::v1::DirectCounterEntry entry;
  ASSERT_OK(ParseProtoFromString(kDirectCounterEntryText, &entry));
  EXPECT_CALL(*bfrt_p4runtime_translator_mock_,
              TranslateDirectCounterEntry(EqualsProto(entry), true))
      .WillOnce(Return(::util::StatusOr<::p4::v1::DirectCounterEntry>(entry)));

  EXPECT_OK(bfrt_table_manager_->WriteDirectCounterEntry(
      session_mock, ::p4::v1::Update::MODIFY, entry));
}

TEST_F(BfrtTableManagerTest, WriteIndirectMeterEntryTest) {
  ASSERT_OK(PushTestConfig());
  constexpr int kP4MeterId = 55555;
  constexpr int kBfRtTableId = 11111;
  constexpr int kMeterIndex = 12345;
  auto session_mock = std::make_shared<SessionMock>();

  EXPECT_CALL(*bf_sde_wrapper_mock_, GetBfRtId(kP4MeterId))
      .WillOnce(Return(kBfRtTableId));
  // TODO(max): figure out how to expect the session mock here.
  EXPECT_CALL(*bf_sde_wrapper_mock_,
              WriteIndirectMeter(kDevice1, _, kBfRtTableId,
                                 Optional(kMeterIndex), false, 1, 100, 2, 200))
      .WillOnce(Return(::util::OkStatus()));

  const std::string kMeterEntryText = R"pb(
    meter_id: 55555
    index {
      index: 12345
    }
    config {
      cir: 1
      cburst: 100
      pir: 2
      pburst: 200
    }
  )pb";
  ::p4::v1::MeterEntry entry;
  ASSERT_OK(ParseProtoFromString(kMeterEntryText, &entry));
  EXPECT_CALL(*bfrt_p4runtime_translator_mock_,
              TranslateMeterEntry(EqualsProto(entry), true))
      .WillOnce(Return(::util::StatusOr<::p4::v1::MeterEntry>(entry)));

  EXPECT_OK(bfrt_table_manager_->WriteMeterEntry(
      session_mock, ::p4::v1::Update::MODIFY, entry));
}

TEST_F(BfrtTableManagerTest, ResetIndirectMeterEntryTest) {
  ASSERT_OK(PushTestConfig());
  constexpr int kP4MeterId = 55555;
  constexpr int kBfRtTableId = 11111;
  constexpr int kMeterIndex = 12345;
  auto session_mock = std::make_shared<SessionMock>();

  EXPECT_CALL(*bf_sde_wrapper_mock_, GetBfRtId(kP4MeterId))
      .WillOnce(Return(kBfRtTableId));
  // TODO(max): figure out how to expect the session mock here.
  EXPECT_CALL(*bf_sde_wrapper_mock_,
              WriteIndirectMeter(
                  kDevice1, _, kBfRtTableId, Optional(kMeterIndex), false,
                  kUnsetMeterThresholdReset, kUnsetMeterThresholdReset,
                  kUnsetMeterThresholdReset, kUnsetMeterThresholdReset))
      .WillOnce(Return(::util::OkStatus()));

  const std::string kMeterEntryText = R"pb(
    meter_id: 55555
    index {
      index: 12345
    }
  )pb";
  ::p4::v1::MeterEntry entry;
  ASSERT_OK(ParseProtoFromString(kMeterEntryText, &entry));
  EXPECT_CALL(*bfrt_p4runtime_translator_mock_,
              TranslateMeterEntry(EqualsProto(entry), true))
      .WillOnce(Return(::util::StatusOr<::p4::v1::MeterEntry>(entry)));

  EXPECT_OK(bfrt_table_manager_->WriteMeterEntry(
      session_mock, ::p4::v1::Update::MODIFY, entry));
}

TEST_F(BfrtTableManagerTest, RejectMeterEntryModifyWithoutMeterId) {
  ASSERT_OK(PushTestConfig());
  auto session_mock = std::make_shared<SessionMock>();

  const std::string kMeterEntryText = R"pb(
    meter_id: 0
    index {
      index: 12345
    }
    config {
      cir: 1
      cburst: 100
      pir: 2
      pburst: 200
    }
  )pb";
  ::p4::v1::MeterEntry entry;
  ASSERT_OK(ParseProtoFromString(kMeterEntryText, &entry));
  EXPECT_CALL(*bfrt_p4runtime_translator_mock_,
              TranslateMeterEntry(EqualsProto(entry), true))
      .WillOnce(Return(::util::StatusOr<::p4::v1::MeterEntry>(entry)));

  ::util::Status ret = bfrt_table_manager_->WriteMeterEntry(
      session_mock, ::p4::v1::Update::MODIFY, entry);
  ASSERT_FALSE(ret.ok());
  EXPECT_EQ(ERR_INVALID_PARAM, ret.error_code());
  EXPECT_THAT(ret.error_message(), HasSubstr("Missing meter id"));
}

TEST_F(BfrtTableManagerTest, RejectMeterEntryInsertDelete) {
  ASSERT_OK(PushTestConfig());
  auto session_mock = std::make_shared<SessionMock>();

  const std::string kMeterEntryText = R"pb(
    meter_id: 55555
    index {
      index: 12345
    }
    config {
      cir: 1
      cburst: 100
      pir: 2
      pburst: 200
    }
  )pb";
  ::p4::v1::MeterEntry entry;
  ASSERT_OK(ParseProtoFromString(kMeterEntryText, &entry));
  EXPECT_CALL(*bfrt_p4runtime_translator_mock_,
              TranslateMeterEntry(EqualsProto(entry), true))
      .WillRepeatedly(Return(::util::StatusOr<::p4::v1::MeterEntry>(entry)));
  ::util::Status ret = bfrt_table_manager_->WriteMeterEntry(
      session_mock, ::p4::v1::Update::INSERT, entry);
  ASSERT_FALSE(ret.ok());
  EXPECT_EQ(ERR_INVALID_PARAM, ret.error_code());

  ret = bfrt_table_manager_->WriteMeterEntry(session_mock,
                                             ::p4::v1::Update::DELETE, entry);
  ASSERT_FALSE(ret.ok());
  EXPECT_EQ(ERR_INVALID_PARAM, ret.error_code());
}

TEST_F(BfrtTableManagerTest, ReadSingleIndirectMeterEntryTest) {
  ASSERT_OK(PushTestConfig());
  auto session_mock = std::make_shared<SessionMock>();
  constexpr int kP4MeterId = 55555;
  constexpr int kBfRtTableId = 11111;
  constexpr int kMeterIndex = 12345;
  WriterMock<::p4::v1::ReadResponse> writer_mock;

  {
    EXPECT_CALL(*bf_sde_wrapper_mock_, GetBfRtId(kP4MeterId))
        .WillOnce(Return(kBfRtTableId));

    std::vector<uint32> meter_indices = {kMeterIndex};
    std::vector<uint64> cirs = {1};
    std::vector<uint64> cbursts = {100};
    std::vector<uint64> pirs = {2};
    std::vector<uint64> pbursts = {200};
    std::vector<bool> in_pps = {true};
    EXPECT_CALL(*bf_sde_wrapper_mock_,
                ReadIndirectMeters(kDevice1, _, kBfRtTableId,
                                   Optional(kMeterIndex), _, _, _, _, _, _))
        .WillOnce(DoAll(SetArgPointee<4>(meter_indices), SetArgPointee<5>(cirs),
                        SetArgPointee<6>(cbursts), SetArgPointee<7>(pirs),
                        SetArgPointee<8>(pbursts), SetArgPointee<9>(in_pps),
                        Return(::util::OkStatus())));

    const std::string kMeterResponseText = R"pb(
      entities {
        meter_entry {
          meter_id: 55555
          index {
            index: 12345
          }
          config {
            cir: 1
            cburst: 100
            pir: 2
            pburst: 200
          }
        }
      }
    )pb";
    ::p4::v1::ReadResponse resp;
    ASSERT_OK(ParseProtoFromString(kMeterResponseText, &resp));
    const auto& entry = resp.entities(0).meter_entry();
    EXPECT_CALL(*bfrt_p4runtime_translator_mock_,
                TranslateMeterEntry(EqualsProto(entry), false))
        .WillOnce(Return(::util::StatusOr<::p4::v1::MeterEntry>(entry)));
    EXPECT_CALL(writer_mock, Write(EqualsProto(resp))).WillOnce(Return(true));
  }

  const std::string kMeterEntryText = R"pb(
    meter_id: 55555
    index {
      index: 12345
    }
  )pb";
  ::p4::v1::MeterEntry entry;
  ASSERT_OK(ParseProtoFromString(kMeterEntryText, &entry));
  EXPECT_CALL(*bfrt_p4runtime_translator_mock_,
              TranslateMeterEntry(EqualsProto(entry), true))
      .WillOnce(Return(::util::StatusOr<::p4::v1::MeterEntry>(entry)));

  EXPECT_OK(
      bfrt_table_manager_->ReadMeterEntry(session_mock, entry, &writer_mock));
}

TEST_F(BfrtTableManagerTest, RejectMeterEntryReadWithoutId) {
  ASSERT_OK(PushTestConfig());
  auto session_mock = std::make_shared<SessionMock>();
  WriterMock<::p4::v1::ReadResponse> writer_mock;

  const std::string kMeterEntryText = R"pb(
    meter_id: 0
    index {
      index: 12345
    }
    config {
      cir: 1
      cburst: 100
      pir: 2
      pburst: 200
    }
  )pb";
  ::p4::v1::MeterEntry entry;
  ASSERT_OK(ParseProtoFromString(kMeterEntryText, &entry));
  EXPECT_CALL(*bfrt_p4runtime_translator_mock_,
              TranslateMeterEntry(EqualsProto(entry), true))
      .WillOnce(Return(::util::StatusOr<::p4::v1::MeterEntry>(entry)));

  ::util::Status ret =
      bfrt_table_manager_->ReadMeterEntry(session_mock, entry, &writer_mock);
  ASSERT_FALSE(ret.ok());
  EXPECT_EQ(ERR_INVALID_PARAM, ret.error_code());
}

TEST_F(BfrtTableManagerTest, RejectTableEntryWithDontCareRangeMatch) {
  ASSERT_OK(PushTestConfig());
  constexpr int kP4TableId = 33583783;
  constexpr int kBfRtTableId = 20;
  auto table_key_mock = absl::make_unique<TableKeyMock>();
  auto table_data_mock = absl::make_unique<TableDataMock>();
  auto session_mock = std::make_shared<SessionMock>();
  WriterMock<::p4::v1::ReadResponse> writer_mock;

  EXPECT_CALL(*bf_sde_wrapper_mock_, GetBfRtId(kP4TableId))
      .WillOnce(Return(kBfRtTableId));
  EXPECT_CALL(*bf_sde_wrapper_mock_, CreateTableKey(kBfRtTableId))
      .WillOnce(Return(ByMove(
          ::util::StatusOr<std::unique_ptr<BfSdeInterface::TableKeyInterface>>(
              std::move(table_key_mock)))));
  EXPECT_CALL(*bf_sde_wrapper_mock_, CreateTableData(kBfRtTableId, _))
      .WillOnce(Return(ByMove(
          ::util::StatusOr<std::unique_ptr<BfSdeInterface::TableDataInterface>>(
              std::move(table_data_mock)))));

  const std::string kTableEntryText = R"pb(
    table_id: 33583783
    match {
      field_id: 3
      range { low: "\000\000" high: "\x7f\xff" }
    }
    priority: 10
  )pb";
  ::p4::v1::TableEntry entry;
  ASSERT_OK(ParseProtoFromString(kTableEntryText, &entry));
  EXPECT_CALL(*bfrt_p4runtime_translator_mock_,
              TranslateTableEntry(EqualsProto(entry), true))
      .WillOnce(Return(::util::StatusOr<::p4::v1::TableEntry>(entry)));

  ::util::Status ret =
      bfrt_table_manager_->ReadTableEntry(session_mock, entry, &writer_mock);
  ASSERT_FALSE(ret.ok());
  EXPECT_EQ(ERR_INVALID_PARAM, ret.error_code());
}

TEST_F(BfrtTableManagerTest, WriteTableEntryTest) {
  ASSERT_OK(PushTestConfig());
  constexpr int kP4TableId = 33583783;
  constexpr int kP4ActionId = 16783057;
  constexpr int kBfRtTableId = 20;
  auto table_key_mock = absl::make_unique<TableKeyMock>();
  auto table_data_mock = absl::make_unique<TableDataMock>();
  auto session_mock = std::make_shared<SessionMock>();

  EXPECT_CALL(*bf_sde_wrapper_mock_, GetBfRtId(kP4TableId))
      .WillOnce(Return(kBfRtTableId));
  EXPECT_CALL(*bf_sde_wrapper_mock_,
              InsertTableEntry(kDevice1, _, kBfRtTableId, table_key_mock.get(),
                               table_data_mock.get()))
      .WillOnce(Return(::util::OkStatus()));
  EXPECT_CALL(*bf_sde_wrapper_mock_, CreateTableKey(kBfRtTableId))
      .WillOnce(Return(ByMove(
          ::util::StatusOr<std::unique_ptr<BfSdeInterface::TableKeyInterface>>(
              std::move(table_key_mock)))));
  EXPECT_CALL(*bf_sde_wrapper_mock_, CreateTableData(kBfRtTableId, kP4ActionId))
      .WillOnce(Return(ByMove(
          ::util::StatusOr<std::unique_ptr<BfSdeInterface::TableDataInterface>>(
              std::move(table_data_mock)))));
  ::p4::v1::TableEntry entry;
  ASSERT_OK(ParseProtoFromString(kTableEntryText, &entry));
  EXPECT_CALL(*bfrt_p4runtime_translator_mock_,
              TranslateTableEntry(EqualsProto(entry), true))
      .WillOnce(Return(::util::StatusOr<::p4::v1::TableEntry>(entry)));
  EXPECT_OK(bfrt_table_manager_->WriteTableEntry(
      session_mock, ::p4::v1::Update::INSERT, entry));
}

TEST_F(BfrtTableManagerTest, ModifyTableEntryTest) {
  ASSERT_OK(PushTestConfig());
  constexpr int kP4TableId = 33583783;
  constexpr int kP4ActionId = 16783057;
  constexpr int kBfRtTableId = 20;
  auto table_key_mock = absl::make_unique<TableKeyMock>();
  auto table_data_mock = absl::make_unique<TableDataMock>();
  auto session_mock = std::make_shared<SessionMock>();

  EXPECT_CALL(*bf_sde_wrapper_mock_, GetBfRtId(kP4TableId))
      .WillOnce(Return(kBfRtTableId));
  EXPECT_CALL(*bf_sde_wrapper_mock_,
              ModifyTableEntry(kDevice1, _, kBfRtTableId, table_key_mock.get(),
                               table_data_mock.get()))
      .WillOnce(Return(::util::OkStatus()));
  EXPECT_CALL(*bf_sde_wrapper_mock_, CreateTableKey(kBfRtTableId))
      .WillOnce(Return(ByMove(
          ::util::StatusOr<std::unique_ptr<BfSdeInterface::TableKeyInterface>>(
              std::move(table_key_mock)))));
  EXPECT_CALL(*bf_sde_wrapper_mock_, CreateTableData(kBfRtTableId, kP4ActionId))
      .WillOnce(Return(ByMove(
          ::util::StatusOr<std::unique_ptr<BfSdeInterface::TableDataInterface>>(
              std::move(table_data_mock)))));
  ::p4::v1::TableEntry entry;
  ASSERT_OK(ParseProtoFromString(kTableEntryText, &entry));
  EXPECT_CALL(*bfrt_p4runtime_translator_mock_,
              TranslateTableEntry(EqualsProto(entry), true))
      .WillOnce(Return(::util::StatusOr<::p4::v1::TableEntry>(entry)));
  EXPECT_OK(bfrt_table_manager_->WriteTableEntry(
      session_mock, ::p4::v1::Update::MODIFY, entry));
}

TEST_F(BfrtTableManagerTest, DeleteTableEntryTest) {
  ASSERT_OK(PushTestConfig());
  constexpr int kP4TableId = 33583783;
  constexpr int kP4ActionId = 16783057;
  constexpr int kBfRtTableId = 20;
  auto table_key_mock = absl::make_unique<TableKeyMock>();
  auto table_data_mock = absl::make_unique<TableDataMock>();
  auto session_mock = std::make_shared<SessionMock>();

  EXPECT_CALL(*bf_sde_wrapper_mock_, GetBfRtId(kP4TableId))
      .WillOnce(Return(kBfRtTableId));
  EXPECT_CALL(*bf_sde_wrapper_mock_,
              DeleteTableEntry(kDevice1, _, kBfRtTableId, table_key_mock.get()))
      .WillOnce(Return(::util::OkStatus()));
  EXPECT_CALL(*bf_sde_wrapper_mock_, CreateTableKey(kBfRtTableId))
      .WillOnce(Return(ByMove(
          ::util::StatusOr<std::unique_ptr<BfSdeInterface::TableKeyInterface>>(
              std::move(table_key_mock)))));
  EXPECT_CALL(*bf_sde_wrapper_mock_, CreateTableData(kBfRtTableId, kP4ActionId))
      .WillOnce(Return(ByMove(
          ::util::StatusOr<std::unique_ptr<BfSdeInterface::TableDataInterface>>(
              std::move(table_data_mock)))));
  ::p4::v1::TableEntry entry;
  ASSERT_OK(ParseProtoFromString(kTableEntryText, &entry));
  EXPECT_CALL(*bfrt_p4runtime_translator_mock_,
              TranslateTableEntry(EqualsProto(entry), true))
      .WillOnce(Return(::util::StatusOr<::p4::v1::TableEntry>(entry)));
  EXPECT_OK(bfrt_table_manager_->WriteTableEntry(
      session_mock, ::p4::v1::Update::DELETE, entry));
}

<<<<<<< HEAD
TEST_F(BfrtTableManagerTest, RejectWriteTableUnspecifiedTypeTest) {
  ASSERT_OK(PushTestConfig());
  auto session_mock = std::make_shared<SessionMock>();
  ::p4::v1::TableEntry entry;
  ASSERT_OK(ParseProtoFromString(kTableEntryText, &entry));
  ::util::Status ret =
      bfrt_table_manager_->WriteTableEntry(session_mock,::p4::v1::Update::UNSPECIFIED,entry);
  ASSERT_FALSE(ret.ok());
  EXPECT_EQ(ERR_INVALID_PARAM, ret.error_code());
  EXPECT_THAT(ret.error_message(), HasSubstr("Invalid update type"));
}

TEST_F(BfrtTableManagerTest, RejectWriteTableConstTest) {
  ASSERT_OK(PushTestConfig());
  constexpr int kP4TableId = 33597630;
  constexpr int kBfRtTableId = 21;
  auto session_mock = std::make_shared<SessionMock>();

  EXPECT_CALL(*bf_sde_wrapper_mock_, GetBfRtId(kP4TableId))
      .WillOnce(Return(kBfRtTableId));

  const std::string  kTableEntryText2 = R"pb(
  table_id: 33597630
  )pb";
  ::p4::v1::TableEntry entry;
  ASSERT_OK(ParseProtoFromString( kTableEntryText2, &entry));
  EXPECT_CALL(*bfrt_p4runtime_translator_mock_,
              TranslateTableEntry(EqualsProto(entry), true))
      .WillOnce(Return(::util::StatusOr<::p4::v1::TableEntry>(entry)));
  ::util::Status ret =
      bfrt_table_manager_->WriteTableEntry(session_mock,::p4::v1::Update::INSERT,entry);
  ASSERT_FALSE(ret.ok());
  EXPECT_EQ(ERR_PERMISSION_DENIED, ret.error_code());
  EXPECT_THAT(ret.error_message(), HasSubstr("Can't write to table "));
}

TEST_F(BfrtTableManagerTest, RejectWriteTableDefaultActionTest) {
  ASSERT_OK(PushTestConfig());
  constexpr int kP4TableId =  33583783;
  constexpr int kBfRtTableId = 20;
  auto table_key_mock = absl::make_unique<TableKeyMock>();
  auto table_data_mock = absl::make_unique<TableDataMock>();
  auto session_mock = std::make_shared<SessionMock>();

  EXPECT_CALL(*bf_sde_wrapper_mock_, GetBfRtId(kP4TableId))
      .WillOnce(Return(kBfRtTableId));

  const std::string  kTableEntryText2 = R"pb(
  table_id:  33583783
  is_default_action: true
  )pb";
  ::p4::v1::TableEntry entry;
  ASSERT_OK(ParseProtoFromString( kTableEntryText2, &entry));
  EXPECT_CALL(*bfrt_p4runtime_translator_mock_,
              TranslateTableEntry(EqualsProto(entry), true))
      .WillOnce(Return(::util::StatusOr<::p4::v1::TableEntry>(entry)));
  ::util::Status ret =
      bfrt_table_manager_->WriteTableEntry(session_mock,::p4::v1::Update::INSERT,entry);
  ASSERT_FALSE(ret.ok());
  EXPECT_EQ(ERR_INVALID_PARAM, ret.error_code());
  EXPECT_THAT(ret.error_message(), HasSubstr("The table default entry can only be modified."));
}

TEST_F(BfrtTableManagerTest, RejectModifyTableDefaultActionMatchSize) {
  ASSERT_OK(PushTestConfig());
  constexpr int kP4TableId =  33583783;
  constexpr int kBfRtTableId = 20;
  auto table_key_mock = absl::make_unique<TableKeyMock>();
  auto table_data_mock = absl::make_unique<TableDataMock>();
  auto session_mock = std::make_shared<SessionMock>();

  EXPECT_CALL(*bf_sde_wrapper_mock_, GetBfRtId(kP4TableId))
      .WillOnce(Return(kBfRtTableId));

  const std::string  kTableEntryText2 = R"pb(
  table_id:  33583783
  match {}
  is_default_action: true
  )pb";
  ::p4::v1::TableEntry entry;
  ASSERT_OK(ParseProtoFromString( kTableEntryText2, &entry));
  EXPECT_CALL(*bfrt_p4runtime_translator_mock_,
              TranslateTableEntry(EqualsProto(entry), true))
      .WillOnce(Return(::util::StatusOr<::p4::v1::TableEntry>(entry)));
  ::util::Status ret =
      bfrt_table_manager_->WriteTableEntry(session_mock,::p4::v1::Update::MODIFY,entry);
  ASSERT_FALSE(ret.ok());
  EXPECT_EQ(ERR_INVALID_PARAM, ret.error_code());
  EXPECT_THAT(ret.error_message(), HasSubstr("Default action must not contain match fields."));
}

TEST_F(BfrtTableManagerTest, RejectModifyTableDefaultActionPriority) {
  ASSERT_OK(PushTestConfig());
  constexpr int kP4TableId =  33583783;
  constexpr int kBfRtTableId = 20;
  auto table_key_mock = absl::make_unique<TableKeyMock>();
  auto table_data_mock = absl::make_unique<TableDataMock>();
  auto session_mock = std::make_shared<SessionMock>();

  EXPECT_CALL(*bf_sde_wrapper_mock_, GetBfRtId(kP4TableId))
      .WillOnce(Return(kBfRtTableId));

  const std::string  kTableEntryText2 = R"pb(
  table_id:  33583783
  is_default_action: true
  priority: 10
  )pb";
  ::p4::v1::TableEntry entry;
  ASSERT_OK(ParseProtoFromString( kTableEntryText2, &entry));
  EXPECT_CALL(*bfrt_p4runtime_translator_mock_,
              TranslateTableEntry(EqualsProto(entry), true))
      .WillOnce(Return(::util::StatusOr<::p4::v1::TableEntry>(entry)));
  ::util::Status ret =
      bfrt_table_manager_->WriteTableEntry(session_mock,::p4::v1::Update::MODIFY,entry);
  ASSERT_FALSE(ret.ok());
  EXPECT_EQ(ERR_INVALID_PARAM, ret.error_code());
  EXPECT_THAT(ret.error_message(), HasSubstr("Default action must not contain a priority field."));
}

=======
>>>>>>> cb10d850
}  // namespace barefoot
}  // namespace hal
}  // namespace stratum<|MERGE_RESOLUTION|>--- conflicted
+++ resolved
@@ -157,19 +157,16 @@
   static constexpr char kTableEntryText[] = R"pb(
     table_id: 33583783
     match {
-<<<<<<< HEAD
        field_id: 2
        ternary {
          value: "\211B"
          mask: "\377\377"
        }
-=======
       field_id: 4
       ternary {
         value: "\211B"
         mask: "\377\377"
       }
->>>>>>> cb10d850
     }
     action {
       action {
@@ -608,7 +605,7 @@
       session_mock, ::p4::v1::Update::DELETE, entry));
 }
 
-<<<<<<< HEAD
+
 TEST_F(BfrtTableManagerTest, RejectWriteTableUnspecifiedTypeTest) {
   ASSERT_OK(PushTestConfig());
   auto session_mock = std::make_shared<SessionMock>();
@@ -728,8 +725,6 @@
   EXPECT_THAT(ret.error_message(), HasSubstr("Default action must not contain a priority field."));
 }
 
-=======
->>>>>>> cb10d850
 }  // namespace barefoot
 }  // namespace hal
 }  // namespace stratum