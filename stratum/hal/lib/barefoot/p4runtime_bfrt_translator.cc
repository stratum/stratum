--- conflicted
+++ resolved
@@ -394,75 +394,17 @@
   }
 
   if (translated_entry.action().type_case() == ::p4::v1::TableAction::kAction) {
-<<<<<<< HEAD
     ASSIGN_OR_RETURN(
         *(translated_entry.mutable_action()->mutable_action()),
         TranslateAction(translated_entry.action().action(), to_sdk));
-=======
-    auto* action = translated_entry.mutable_action()->mutable_action();
-    const auto& action_id = action->action_id();
-    if (action_to_param_to_type_uri_.count(action_id) &&
-        action_to_param_to_bit_width_.count(action_id)) {
-      for (::p4::v1::Action_Param& param : *action->mutable_params()) {
-        const auto& param_id = param.param_id();
-        std::string* uri =
-            gtl::FindOrNull(action_to_param_to_type_uri_[action_id], param_id);
-        int32 to_bit_width = 0;
-        if (to_sdk && uri) {
-          to_bit_width = gtl::FindWithDefault(kUriToBitWidth, *uri, 0);
-        } else {
-          to_bit_width = gtl::FindWithDefault(
-              action_to_param_to_bit_width_[action_id], param_id, 0);
-        }
-        if (uri && to_bit_width) {
-          ASSIGN_OR_RETURN(
-              const std::string& new_val,
-              TranslateValue(param.value(), *uri, to_sdk, to_bit_width));
-          param.set_value(new_val);
-        }  // else, we don't modify the value if it doesn't need to be
-           // translated.
-      }
-    }
->>>>>>> e375ba75
   } else if (translated_entry.action().type_case() ==
              ::p4::v1::TableAction::kActionProfileActionSet) {
     auto* action_set =
         translated_entry.mutable_action()->mutable_action_profile_action_set();
-<<<<<<< HEAD
-    for (int i = 0; i < action_set->action_profile_actions_size(); i++) {
-      auto* action_profile_action =
-          action_set->mutable_action_profile_actions()->Mutable(i);
+    for (::p4::v1::ActionProfileAction& action_profile_action : *action_set->mutable_action_profile_actions()) {
       ASSIGN_OR_RETURN(
-          *(action_profile_action->mutable_action()),
-          TranslateAction(action_profile_action->action(), to_sdk));
-=======
-    for (auto& action_profile_action :
-         *action_profile_action_set->mutable_action_profile_actions()) {
-      auto* action = action_profile_action.mutable_action();
-      const auto& action_id = action->action_id();
-      if (action_to_param_to_type_uri_.count(action_id) &&
-          action_to_param_to_bit_width_.count(action_id)) {
-        for (::p4::v1::Action_Param& param : *action->mutable_params()) {
-          const auto& param_id = param.param_id();
-          std::string* uri = gtl::FindOrNull(
-              action_to_param_to_type_uri_[action_id], param_id);
-          int32 to_bit_width = 0;
-          if (to_sdk && uri) {
-            to_bit_width = gtl::FindWithDefault(kUriToBitWidth, *uri, 0);
-          } else {
-            to_bit_width = gtl::FindWithDefault(
-                action_to_param_to_bit_width_[action_id], param_id, 0);
-          }
-          if (uri && to_bit_width) {
-            ASSIGN_OR_RETURN(
-                const std::string& new_val,
-                TranslateValue(param.value(), *uri, to_sdk, to_bit_width));
-            param.set_value(new_val);
-          }  // else, we don't modify the value if it doesn't need to be
-             // translated.
-        }
-      }
->>>>>>> e375ba75
+          *(action_profile_action.mutable_action()),
+          TranslateAction(action_profile_action.action(), to_sdk));
     }
   }  // else, we don't translate action profile member id or group id.
 
@@ -471,9 +413,7 @@
 
 ::util::StatusOr<::p4::v1::ActionProfileMember>
 P4RuntimeBfrtTranslator::TranslateActionProfileMember(
-<<<<<<< HEAD
-    const ::p4::v1::ActionProfileMember& act_prof_mem, const bool& to_sdk) {
-  ::absl::ReaderMutexLock l(&lock_);
+    const ::p4::v1::ActionProfileMember& act_prof_mem, bool to_sdk) {
   ::p4::v1::ActionProfileMember translated_apm;
   translated_apm.CopyFrom(act_prof_mem);
   const auto& action_profile_id = act_prof_mem.action_profile_id();
@@ -481,11 +421,6 @@
   ASSIGN_OR_RETURN(*(translated_apm.mutable_action()),
                    TranslateAction(translated_apm.action(), to_sdk));
   return translated_apm;
-=======
-    const ::p4::v1::ActionProfileMember& action_prof_mem, bool to_sdk) {
-  // TODO(Yi Tseng): Will support this in another PR.
-  return action_prof_mem;
->>>>>>> e375ba75
 }
 
 ::util::StatusOr<::p4::v1::MeterEntry>
@@ -530,7 +465,19 @@
   return entry;
 }
 
-<<<<<<< HEAD
+::util::StatusOr<::p4::v1::StreamMessageRequest>
+P4RuntimeBfrtTranslator::TranslateStreamMessageRequest(
+    const ::p4::v1::StreamMessageRequest& request) {
+  // TODO(Yi Tseng): Will support this in another PR.
+  return request;
+}
+::util::StatusOr<::p4::v1::StreamMessageResponse>
+P4RuntimeBfrtTranslator::TranslateStreamMessageResponse(
+    const ::p4::v1::StreamMessageResponse& response) {
+  // TODO(Yi Tseng): Will support this in another PR.
+  return response;
+}
+
 ::util::StatusOr<::p4::v1::Action> P4RuntimeBfrtTranslator::TranslateAction(
     const ::p4::v1::Action& action, const bool& to_sdk) {
   ::p4::v1::Action translated_action;
@@ -555,19 +502,6 @@
     }
   }
   return translated_action;
-=======
-::util::StatusOr<::p4::v1::StreamMessageRequest>
-P4RuntimeBfrtTranslator::TranslateStreamMessageRequest(
-    const ::p4::v1::StreamMessageRequest& request) {
-  // TODO(Yi Tseng): Will support this in another PR.
-  return request;
-}
-::util::StatusOr<::p4::v1::StreamMessageResponse>
-P4RuntimeBfrtTranslator::TranslateStreamMessageResponse(
-    const ::p4::v1::StreamMessageResponse& response) {
-  // TODO(Yi Tseng): Will support this in another PR.
-  return response;
->>>>>>> e375ba75
 }
 
 ::util::StatusOr<std::string> P4RuntimeBfrtTranslator::TranslateValue(
@@ -604,7 +538,6 @@
     return port_id_bytes;
   }
 }
-
 }  // namespace barefoot
 }  // namespace hal
 }  // namespace stratum