// Copyright 2020-present Open Networking Foundation
// Copyright 2021 Google LLC
// SPDX-License-Identifier: Apache-2.0

#include "stratum/hal/lib/barefoot/utils.h"

#include <algorithm>
#include <utility>

#include "stratum/hal/lib/barefoot/bfrt_constants.h"
#include "stratum/hal/lib/p4/utils.h"
#include "stratum/lib/macros.h"
#include "stratum/public/lib/error.h"

namespace stratum {
namespace hal {
namespace barefoot {

bool IsDontCareMatch(const ::p4::v1::FieldMatch::Exact& exact) { return false; }

bool IsDontCareMatch(const ::p4::v1::FieldMatch::LPM& lpm) {
  return lpm.prefix_len() == 0;
}

bool IsDontCareMatch(const ::p4::v1::FieldMatch::Ternary& ternary) {
  return std::all_of(ternary.mask().begin(), ternary.mask().end(),
                     [](const char c) { return c == '\x00'; });
}

<<<<<<< HEAD
namespace {
// Strip leading zeros from a string, but keep at least one byte.
// Does this work for empty strings?
std::string StripLeadingZeroBytes(std::string str) {
  str.erase(0, std::min(str.find_first_not_of('\x00'), str.size() - 1));
  return str;
}
}  // namespace

=======
>>>>>>> f879afd5
// For BFRT we explicitly insert the "don't care" range match as the
// [minimum, maximum] value range.
// TODO(max): why are we not stripping the high bytes too?
bool IsDontCareMatch(const ::p4::v1::FieldMatch::Range& range,
                     int field_width) {
  return ByteStringToP4RuntimeByteString(range.low()) ==
             ByteStringToP4RuntimeByteString(RangeDefaultLow(field_width)) &&
         range.high() == RangeDefaultHigh(field_width);
}

bool IsDontCareMatch(const ::p4::v1::FieldMatch::Optional& optional) {
  return false;
}

std::string RangeDefaultLow(size_t bitwidth) {
  return std::string(NumBitsToNumBytes(bitwidth), '\x00');
}

std::string RangeDefaultHigh(size_t bitwidth) {
  return AllOnesByteString(bitwidth);
}

::util::StatusOr<uint64> ConvertPriorityFromP4rtToBfrt(int32 priority) {
  RET_CHECK(priority >= 0);
  RET_CHECK(priority <= kMaxPriority);
  return kMaxPriority - priority;
}

::util::StatusOr<int32> ConvertPriorityFromBfrtToP4rt(uint64 priority) {
  RET_CHECK(priority <= kMaxPriority);
  return static_cast<int32>(kMaxPriority - priority);
}

int NumBitsToNumBytes(int num_bits) {
  return (num_bits + 7) / 8;  // ceil(num_bits/8)
}

std::string AllOnesByteString(size_t bitwidth) {
  const size_t nbytes = NumBitsToNumBytes(bitwidth);
  std::string value(nbytes, '\xff');
  size_t zero_nbits = (nbytes * 8) - bitwidth;
  char mask = 0xff >> zero_nbits;
  value[0] &= mask;
  return value;
}

}  // namespace barefoot
}  // namespace hal
}  // namespace stratum<|MERGE_RESOLUTION|>--- conflicted
+++ resolved
@@ -27,18 +27,6 @@
                      [](const char c) { return c == '\x00'; });
 }
 
-<<<<<<< HEAD
-namespace {
-// Strip leading zeros from a string, but keep at least one byte.
-// Does this work for empty strings?
-std::string StripLeadingZeroBytes(std::string str) {
-  str.erase(0, std::min(str.find_first_not_of('\x00'), str.size() - 1));
-  return str;
-}
-}  // namespace
-
-=======
->>>>>>> f879afd5
 // For BFRT we explicitly insert the "don't care" range match as the
 // [minimum, maximum] value range.
 // TODO(max): why are we not stripping the high bytes too?
