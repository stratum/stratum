// Copyright 2019-present Barefoot Networks, Inc.
// SPDX-License-Identifier: Apache-2.0

#include "stratum/hal/lib/barefoot/bf_sde_wrapper.h"

#include <memory>
#include <set>
#include <utility>

#include "absl/cleanup/cleanup.h"
#include "absl/strings/match.h"
#include "absl/synchronization/mutex.h"
#include "absl/synchronization/notification.h"
#include "absl/time/time.h"
#include "bf_rt/bf_rt_table_operations.hpp"
#include "lld/lld_sku.h"
#include "stratum/glue/gtl/map_util.h"
#include "stratum/glue/gtl/stl_util.h"
#include "stratum/glue/integral_types.h"
#include "stratum/glue/logging.h"
#include "stratum/glue/status/status.h"
#include "stratum/glue/status/statusor.h"
#include "stratum/hal/lib/barefoot/bfrt_constants.h"
#include "stratum/hal/lib/barefoot/macros.h"
#include "stratum/hal/lib/barefoot/utils.h"
#include "stratum/hal/lib/common/common.pb.h"
#include "stratum/hal/lib/p4/utils.h"
#include "stratum/lib/channel/channel.h"
#include "stratum/lib/constants.h"
#include "stratum/lib/utils.h"

extern "C" {
#include "bf_switchd/bf_switchd.h"
#include "tofino/bf_pal/bf_pal_port_intf.h"
#include "tofino/bf_pal/dev_intf.h"
#include "tofino/bf_pal/pltfm_intf.h"
#include "tofino/pdfixed/pd_devport_mgr.h"
#include "tofino/pdfixed/pd_tm.h"
#include "traffic_mgr/traffic_mgr.h"
// Flag to enable detailed logging in the SDE pipe manager.
extern bool stat_mgr_enable_detail_trace;
// Get the /sys fs file name of the first Tofino ASIC.
int switch_pci_sysfs_str_get(char* name, size_t name_size);
}

DEFINE_string(bfrt_sde_config_dir, "/var/run/stratum/bfrt_config",
              "The dir used by the SDE to load the device configuration.");
DEFINE_bool(incompatible_enable_bfrt_legacy_bytestring_responses, false,
            "Enables the legacy padded byte string format in P4Runtime "
            "responses for Stratum-bfrt. The strings are left unchanged from "
            "the underlying SDE.");

namespace stratum {
namespace hal {
namespace barefoot {

constexpr absl::Duration BfSdeWrapper::kWriteTimeout;
constexpr int32 BfSdeWrapper::kBfDefaultMtu;
constexpr int _PI_UPDATE_MAX_NAME_SIZE = 100;

// Helper functions for dealing with the SDE API.
namespace {
// Convert kbit/s to bytes/s (* 1000 / 8).
inline constexpr uint64 KbitsToBytesPerSecond(uint64 kbps) {
  return kbps * 125;
}

// Convert bytes/s to kbit/s (/ 1000 * 8).
inline constexpr uint64 BytesPerSecondToKbits(uint64 bytes) {
  return bytes / 125;
}

::util::StatusOr<std::string> DumpTableMetadata(const bfrt::BfRtTable* table) {
  std::string table_name;
  RETURN_IF_BFRT_ERROR(table->tableNameGet(&table_name));
  bf_rt_id_t table_id;
  RETURN_IF_BFRT_ERROR(table->tableIdGet(&table_id));
  bfrt::BfRtTable::TableType table_type;
  RETURN_IF_BFRT_ERROR(table->tableTypeGet(&table_type));

  return absl::StrCat("table_name: ", table_name, ", table_id: ", table_id,
                      ", table_type: ", table_type);
}

::util::StatusOr<std::string> DumpTableKey(
    const bfrt::BfRtTableKey* table_key) {
  const bfrt::BfRtTable* table;
  RETURN_IF_BFRT_ERROR(table_key->tableGet(&table));
  std::vector<bf_rt_id_t> key_field_ids;
  RETURN_IF_BFRT_ERROR(table->keyFieldIdListGet(&key_field_ids));

  std::string s;
  absl::StrAppend(&s, "bfrt_table_key { ");
  for (const auto& field_id : key_field_ids) {
    std::string field_name;
    bfrt::KeyFieldType key_type;
    size_t field_size;
    RETURN_IF_BFRT_ERROR(table->keyFieldNameGet(field_id, &field_name));
    RETURN_IF_BFRT_ERROR(table->keyFieldTypeGet(field_id, &key_type));
    RETURN_IF_BFRT_ERROR(table->keyFieldSizeGet(field_id, &field_size));

    std::string value;
    switch (key_type) {
      case bfrt::KeyFieldType::EXACT: {
        std::string v(NumBitsToNumBytes(field_size), '\x00');
        RETURN_IF_BFRT_ERROR(table_key->getValue(
            field_id, v.size(),
            reinterpret_cast<uint8*>(gtl::string_as_array(&v))));
        value = absl::StrCat("0x", StringToHex(v));
        break;
      }
      case bfrt::KeyFieldType::TERNARY: {
        std::string v(NumBitsToNumBytes(field_size), '\x00');
        std::string m(NumBitsToNumBytes(field_size), '\x00');
        RETURN_IF_BFRT_ERROR(table_key->getValueandMask(
            field_id, v.size(),
            reinterpret_cast<uint8*>(gtl::string_as_array(&v)),
            reinterpret_cast<uint8*>(gtl::string_as_array(&m))));
        value = absl::StrCat("0x", StringToHex(v), " & ", "0x", StringToHex(m));
        break;
      }
      case bfrt::KeyFieldType::RANGE: {
        std::string l(NumBitsToNumBytes(field_size), '\x00');
        std::string h(NumBitsToNumBytes(field_size), '\x00');
        RETURN_IF_BFRT_ERROR(table_key->getValueRange(
            field_id, l.size(),
            reinterpret_cast<uint8*>(gtl::string_as_array(&l)),
            reinterpret_cast<uint8*>(gtl::string_as_array(&h))));
        value = absl::StrCat("0x", StringToHex(l), " - ", "0x", StringToHex(h));
        break;
      }
      case bfrt::KeyFieldType::LPM: {
        std::string v(NumBitsToNumBytes(field_size), '\x00');
        uint16 p;
        RETURN_IF_BFRT_ERROR(table_key->getValueLpm(
            field_id, v.size(),
            reinterpret_cast<uint8*>(gtl::string_as_array(&v)), &p));
        value = absl::StrCat("0x", StringToHex(v), "/", p);
        break;
      }
      default:
        return MAKE_ERROR(ERR_INTERNAL)
               << "Unknown key_type: " << static_cast<int>(key_type) << ".";
    }

    absl::StrAppend(&s, field_name, " { field_id: ", field_id,
                    " key_type: ", static_cast<int>(key_type),
                    " field_size: ", field_size, " value: ", value, " } ");
  }
  absl::StrAppend(&s, "}");

  return s;
}

::util::StatusOr<std::string> DumpTableData(
    const bfrt::BfRtTableData* table_data) {
  const bfrt::BfRtTable* table;
  RETURN_IF_BFRT_ERROR(table_data->getParent(&table));

  std::string s;
  absl::StrAppend(&s, "bfrt_table_data { ");
  std::vector<bf_rt_id_t> data_field_ids;
  if (table->actionIdApplicable()) {
    bf_rt_id_t action_id;
    RETURN_IF_BFRT_ERROR(table_data->actionIdGet(&action_id));
    absl::StrAppend(&s, "action_id: ", action_id, " ");
    RETURN_IF_BFRT_ERROR(table->dataFieldIdListGet(action_id, &data_field_ids));
  } else {
    RETURN_IF_BFRT_ERROR(table->dataFieldIdListGet(&data_field_ids));
  }

  for (const auto& field_id : data_field_ids) {
    std::string field_name;
    bfrt::DataType data_type;
    size_t field_size;
    bool is_active;
    if (table->actionIdApplicable()) {
      bf_rt_id_t action_id;
      RETURN_IF_BFRT_ERROR(table_data->actionIdGet(&action_id));
      RETURN_IF_BFRT_ERROR(
          table->dataFieldNameGet(field_id, action_id, &field_name));
      RETURN_IF_BFRT_ERROR(
          table->dataFieldDataTypeGet(field_id, action_id, &data_type));
      RETURN_IF_BFRT_ERROR(
          table->dataFieldSizeGet(field_id, action_id, &field_size));
    } else {
      RETURN_IF_BFRT_ERROR(table->dataFieldNameGet(field_id, &field_name));
      RETURN_IF_BFRT_ERROR(table->dataFieldDataTypeGet(field_id, &data_type));
      RETURN_IF_BFRT_ERROR(table->dataFieldSizeGet(field_id, &field_size));
    }
    RETURN_IF_BFRT_ERROR(table_data->isActive(field_id, &is_active));

    std::string value;
    switch (data_type) {
      case bfrt::DataType::UINT64: {
        uint64 v;
        RETURN_IF_BFRT_ERROR(table_data->getValue(field_id, &v));
        value = std::to_string(v);
        break;
      }
      case bfrt::DataType::BYTE_STREAM: {
        std::string v(NumBitsToNumBytes(field_size), '\x00');
        RETURN_IF_BFRT_ERROR(table_data->getValue(
            field_id, v.size(),
            reinterpret_cast<uint8*>(gtl::string_as_array(&v))));
        value = absl::StrCat("0x", StringToHex(v));
        break;
      }
      case bfrt::DataType::INT_ARR: {
        // TODO(max): uint32 seems to be the most common type, but we could
        // differentiate based on field_size, if needed.
        std::vector<uint32_t> v;
        RETURN_IF_BFRT_ERROR(table_data->getValue(field_id, &v));
        value = PrintVector(v, ",");
        break;
      }
      case bfrt::DataType::BOOL_ARR: {
        std::vector<bool> bools;
        RETURN_IF_BFRT_ERROR(table_data->getValue(field_id, &bools));
        std::vector<uint16> bools_as_ints;
        for (bool b : bools) {
          bools_as_ints.push_back(b);
        }
        value = PrintVector(bools_as_ints, ",");
        break;
      }
      default:
        return MAKE_ERROR(ERR_INTERNAL)
               << "Unknown data_type: " << static_cast<int>(data_type) << ".";
    }

    absl::StrAppend(&s, field_name, " { field_id: ", field_id,
                    " data_type: ", static_cast<int>(data_type),
                    " field_size: ", field_size, " value: ", value,
                    " is_active: ", is_active, " } ");
  }
  absl::StrAppend(&s, "}");

  return s;
}

::util::Status GetField(const bfrt::BfRtTableKey& table_key,
                        std::string field_name, uint64* field_value) {
  bf_rt_id_t field_id;
  const bfrt::BfRtTable* table;
  bfrt::DataType data_type;
  RETURN_IF_BFRT_ERROR(table_key.tableGet(&table));
  RETURN_IF_BFRT_ERROR(table->keyFieldIdGet(field_name, &field_id));
  RETURN_IF_BFRT_ERROR(table->keyFieldDataTypeGet(field_id, &data_type));
  RET_CHECK(data_type == bfrt::DataType::UINT64)
      << "Requested uint64 but field " << field_name << " has type "
      << static_cast<int>(data_type);
  RETURN_IF_BFRT_ERROR(table_key.getValue(field_id, field_value));

  return ::util::OkStatus();
}

::util::Status SetField(bfrt::BfRtTableKey* table_key, std::string field_name,
                        uint64 value) {
  bf_rt_id_t field_id;
  const bfrt::BfRtTable* table;
  bfrt::DataType data_type;
  RETURN_IF_BFRT_ERROR(table_key->tableGet(&table));
  RETURN_IF_BFRT_ERROR(table->keyFieldIdGet(field_name, &field_id));
  RETURN_IF_BFRT_ERROR(table->keyFieldDataTypeGet(field_id, &data_type));
  RET_CHECK(data_type == bfrt::DataType::UINT64)
      << "Setting uint64 but field " << field_name << " has type "
      << static_cast<int>(data_type);
  RETURN_IF_BFRT_ERROR(table_key->setValue(field_id, value));

  return ::util::OkStatus();
}

::util::Status GetField(const bfrt::BfRtTableData& table_data,
                        std::string field_name, uint64* field_value) {
  bf_rt_id_t field_id;
  const bfrt::BfRtTable* table;
  bfrt::DataType data_type;
  RETURN_IF_BFRT_ERROR(table_data.getParent(&table));
  if (table->actionIdApplicable()) {
    bf_rt_id_t action_id;
    RETURN_IF_BFRT_ERROR(table_data.actionIdGet(&action_id));
    RETURN_IF_BFRT_ERROR(
        table->dataFieldIdGet(field_name, action_id, &field_id));
    RETURN_IF_BFRT_ERROR(
        table->dataFieldDataTypeGet(field_id, action_id, &data_type));
  } else {
    RETURN_IF_BFRT_ERROR(table->dataFieldIdGet(field_name, &field_id));
    RETURN_IF_BFRT_ERROR(table->dataFieldDataTypeGet(field_id, &data_type));
  }
  RET_CHECK(data_type == bfrt::DataType::UINT64)
      << "Requested uint64 but field " << field_name << " has type "
      << static_cast<int>(data_type);
  RETURN_IF_BFRT_ERROR(table_data.getValue(field_id, field_value));

  return ::util::OkStatus();
}

::util::Status GetField(const bfrt::BfRtTableData& table_data,
                        std::string field_name, std::string* field_value) {
  bf_rt_id_t field_id;
  const bfrt::BfRtTable* table;
  bfrt::DataType data_type;
  RETURN_IF_BFRT_ERROR(table_data.getParent(&table));
  if (table->actionIdApplicable()) {
    bf_rt_id_t action_id;
    RETURN_IF_BFRT_ERROR(table_data.actionIdGet(&action_id));
    RETURN_IF_BFRT_ERROR(
        table->dataFieldIdGet(field_name, action_id, &field_id));
    RETURN_IF_BFRT_ERROR(
        table->dataFieldDataTypeGet(field_id, action_id, &data_type));
  } else {
    RETURN_IF_BFRT_ERROR(table->dataFieldIdGet(field_name, &field_id));
    RETURN_IF_BFRT_ERROR(table->dataFieldDataTypeGet(field_id, &data_type));
  }
  RET_CHECK(data_type == bfrt::DataType::STRING)
      << "Requested string but field " << field_name << " has type "
      << static_cast<int>(data_type);
  RETURN_IF_BFRT_ERROR(table_data.getValue(field_id, field_value));

  return ::util::OkStatus();
}

::util::Status GetField(const bfrt::BfRtTableData& table_data,
                        std::string field_name, bool* field_value) {
  bf_rt_id_t field_id;
  const bfrt::BfRtTable* table;
  bfrt::DataType data_type;
  RETURN_IF_BFRT_ERROR(table_data.getParent(&table));
  if (table->actionIdApplicable()) {
    bf_rt_id_t action_id;
    RETURN_IF_BFRT_ERROR(table_data.actionIdGet(&action_id));
    RETURN_IF_BFRT_ERROR(
        table->dataFieldIdGet(field_name, action_id, &field_id));
    RETURN_IF_BFRT_ERROR(
        table->dataFieldDataTypeGet(field_id, action_id, &data_type));
  } else {
    RETURN_IF_BFRT_ERROR(table->dataFieldIdGet(field_name, &field_id));
    RETURN_IF_BFRT_ERROR(table->dataFieldDataTypeGet(field_id, &data_type));
  }
  RET_CHECK(data_type == bfrt::DataType::BOOL)
      << "Requested bool but field " << field_name << " has type "
      << static_cast<int>(data_type);
  RETURN_IF_BFRT_ERROR(table_data.getValue(field_id, field_value));

  return ::util::OkStatus();
}

template <typename T>
::util::Status GetField(const bfrt::BfRtTableData& table_data,
                        std::string field_name, std::vector<T>* field_values) {
  bf_rt_id_t field_id;
  const bfrt::BfRtTable* table;
  bfrt::DataType data_type;
  RETURN_IF_BFRT_ERROR(table_data.getParent(&table));
  if (table->actionIdApplicable()) {
    bf_rt_id_t action_id;
    RETURN_IF_BFRT_ERROR(table_data.actionIdGet(&action_id));
    RETURN_IF_BFRT_ERROR(
        table->dataFieldIdGet(field_name, action_id, &field_id));
    RETURN_IF_BFRT_ERROR(
        table->dataFieldDataTypeGet(field_id, action_id, &data_type));
  } else {
    RETURN_IF_BFRT_ERROR(table->dataFieldIdGet(field_name, &field_id));
    RETURN_IF_BFRT_ERROR(table->dataFieldDataTypeGet(field_id, &data_type));
  }
  RET_CHECK(data_type == bfrt::DataType::INT_ARR ||
            data_type == bfrt::DataType::BOOL_ARR)
      << "Requested array but field has type " << static_cast<int>(data_type);
  RETURN_IF_BFRT_ERROR(table_data.getValue(field_id, field_values));

  return ::util::OkStatus();
}

::util::Status SetField(bfrt::BfRtTableData* table_data, std::string field_name,
                        const uint64& value) {
  bf_rt_id_t field_id;
  const bfrt::BfRtTable* table;
  bfrt::DataType data_type;
  RETURN_IF_BFRT_ERROR(table_data->getParent(&table));
  if (table->actionIdApplicable()) {
    bf_rt_id_t action_id;
    RETURN_IF_BFRT_ERROR(table_data->actionIdGet(&action_id));
    RETURN_IF_BFRT_ERROR(
        table->dataFieldIdGet(field_name, action_id, &field_id));
    RETURN_IF_BFRT_ERROR(
        table->dataFieldDataTypeGet(field_id, action_id, &data_type));
  } else {
    RETURN_IF_BFRT_ERROR(table->dataFieldIdGet(field_name, &field_id));
    RETURN_IF_BFRT_ERROR(table->dataFieldDataTypeGet(field_id, &data_type));
  }
  RET_CHECK(data_type == bfrt::DataType::UINT64)
      << "Setting uint64 but field " << field_name << " has type "
      << static_cast<int>(data_type);
  RETURN_IF_BFRT_ERROR(table_data->setValue(field_id, value));

  return ::util::OkStatus();
}

::util::Status SetField(bfrt::BfRtTableData* table_data, std::string field_name,
                        const std::string& field_value) {
  bf_rt_id_t field_id;
  const bfrt::BfRtTable* table;
  bfrt::DataType data_type;
  RETURN_IF_BFRT_ERROR(table_data->getParent(&table));
  if (table->actionIdApplicable()) {
    bf_rt_id_t action_id;
    RETURN_IF_BFRT_ERROR(table_data->actionIdGet(&action_id));
    RETURN_IF_BFRT_ERROR(
        table->dataFieldIdGet(field_name, action_id, &field_id));
    RETURN_IF_BFRT_ERROR(
        table->dataFieldDataTypeGet(field_id, action_id, &data_type));
  } else {
    RETURN_IF_BFRT_ERROR(table->dataFieldIdGet(field_name, &field_id));
    RETURN_IF_BFRT_ERROR(table->dataFieldDataTypeGet(field_id, &data_type));
  }
  RET_CHECK(data_type == bfrt::DataType::STRING)
      << "Setting string but field " << field_name << " has type "
      << static_cast<int>(data_type);
  RETURN_IF_BFRT_ERROR(table_data->setValue(field_id, field_value));

  return ::util::OkStatus();
}

::util::Status SetFieldBool(bfrt::BfRtTableData* table_data,
                            std::string field_name, const bool& field_value) {
  bf_rt_id_t field_id;
  const bfrt::BfRtTable* table;
  bfrt::DataType data_type;
  RETURN_IF_BFRT_ERROR(table_data->getParent(&table));
  if (table->actionIdApplicable()) {
    bf_rt_id_t action_id;
    RETURN_IF_BFRT_ERROR(table_data->actionIdGet(&action_id));
    RETURN_IF_BFRT_ERROR(
        table->dataFieldIdGet(field_name, action_id, &field_id));
    RETURN_IF_BFRT_ERROR(
        table->dataFieldDataTypeGet(field_id, action_id, &data_type));
  } else {
    RETURN_IF_BFRT_ERROR(table->dataFieldIdGet(field_name, &field_id));
    RETURN_IF_BFRT_ERROR(table->dataFieldDataTypeGet(field_id, &data_type));
  }
  RET_CHECK(data_type == bfrt::DataType::BOOL)
      << "Setting bool but field " << field_name << " has type "
      << static_cast<int>(data_type);
  RETURN_IF_BFRT_ERROR(table_data->setValue(field_id, field_value));

  return ::util::OkStatus();
}

template <typename T>
::util::Status SetField(bfrt::BfRtTableData* table_data, std::string field_name,
                        const std::vector<T>& value) {
  bf_rt_id_t field_id;
  const bfrt::BfRtTable* table;
  bfrt::DataType data_type;
  RETURN_IF_BFRT_ERROR(table_data->getParent(&table));
  if (table->actionIdApplicable()) {
    bf_rt_id_t action_id;
    RETURN_IF_BFRT_ERROR(table_data->actionIdGet(&action_id));
    RETURN_IF_BFRT_ERROR(
        table->dataFieldIdGet(field_name, action_id, &field_id));
    RETURN_IF_BFRT_ERROR(
        table->dataFieldDataTypeGet(field_id, action_id, &data_type));
  } else {
    RETURN_IF_BFRT_ERROR(table->dataFieldIdGet(field_name, &field_id));
    RETURN_IF_BFRT_ERROR(table->dataFieldDataTypeGet(field_id, &data_type));
  }
  RET_CHECK(data_type == bfrt::DataType::INT_ARR ||
            data_type == bfrt::DataType::BOOL_ARR)
      << "Requested array but field has type " << static_cast<int>(data_type);
  RETURN_IF_BFRT_ERROR(table_data->setValue(field_id, value));

  return ::util::OkStatus();
}

::util::Status GetAllEntries(
    std::shared_ptr<bfrt::BfRtSession> bfrt_session,
    bf_rt_target_t bf_dev_target, const bfrt::BfRtTable* table,
    std::vector<std::unique_ptr<bfrt::BfRtTableKey>>* table_keys,
    std::vector<std::unique_ptr<bfrt::BfRtTableData>>* table_datums) {
  RET_CHECK(table_keys) << "table_keys is null";
  RET_CHECK(table_datums) << "table_datums is null";

  // Get number of entries. Some types of tables are preallocated and are always
  // "full". The SDE does not support querying the usage on these.
  uint32 entries;
  bfrt::BfRtTable::TableType table_type;
  RETURN_IF_BFRT_ERROR(table->tableTypeGet(&table_type));
  if (table_type == bfrt::BfRtTable::TableType::METER ||
      table_type == bfrt::BfRtTable::TableType::COUNTER) {
    size_t table_size;
<<<<<<< HEAD
#if defined(SDE_9_4_0) || defined(SDE_9_5_0) || defined(SDE_9_7_0) || defined(SDE_9_8_0)
=======
#if defined(SDE_9_4_0) || defined(SDE_9_5_0) || defined(SDE_9_5_2) || \
    defined(SDE_9_7_0)
>>>>>>> b44ac444
    RETURN_IF_BFRT_ERROR(
        table->tableSizeGet(*bfrt_session, bf_dev_target, &table_size));
#else
    RETURN_IF_BFRT_ERROR(table->tableSizeGet(&table_size));
#endif  // SDE_9_4_0
    entries = table_size;
  } else {
    RETURN_IF_BFRT_ERROR(table->tableUsageGet(
        *bfrt_session, bf_dev_target,
        bfrt::BfRtTable::BfRtTableGetFlag::GET_FROM_SW, &entries));
  }

  table_keys->resize(0);
  table_datums->resize(0);
  if (entries == 0) return ::util::OkStatus();

  // Get first entry.
  {
    std::unique_ptr<bfrt::BfRtTableKey> table_key;
    std::unique_ptr<bfrt::BfRtTableData> table_data;
    RETURN_IF_BFRT_ERROR(table->keyAllocate(&table_key));
    RETURN_IF_BFRT_ERROR(table->dataAllocate(&table_data));
    RETURN_IF_BFRT_ERROR(table->tableEntryGetFirst(
        *bfrt_session, bf_dev_target,
        bfrt::BfRtTable::BfRtTableGetFlag::GET_FROM_SW, table_key.get(),
        table_data.get()));

    table_keys->push_back(std::move(table_key));
    table_datums->push_back(std::move(table_data));
  }
  if (entries == 1) return ::util::OkStatus();

  // Get all entries following the first.
  {
    std::vector<std::unique_ptr<bfrt::BfRtTableKey>> keys(entries - 1);
    std::vector<std::unique_ptr<bfrt::BfRtTableData>> data(keys.size());
    bfrt::BfRtTable::keyDataPairs pairs;
    for (size_t i = 0; i < keys.size(); ++i) {
      RETURN_IF_BFRT_ERROR(table->keyAllocate(&keys[i]));
      RETURN_IF_BFRT_ERROR(table->dataAllocate(&data[i]));
      pairs.push_back(std::make_pair(keys[i].get(), data[i].get()));
    }
    uint32 actual = 0;
    RETURN_IF_BFRT_ERROR(table->tableEntryGetNext_n(
        *bfrt_session, bf_dev_target, *(*table_keys)[0], pairs.size(),
        bfrt::BfRtTable::BfRtTableGetFlag::GET_FROM_SW, &pairs, &actual));

    table_keys->insert(table_keys->end(), std::make_move_iterator(keys.begin()),
                       std::make_move_iterator(keys.end()));
    table_datums->insert(table_datums->end(),
                         std::make_move_iterator(data.begin()),
                         std::make_move_iterator(data.end()));
  }

  CHECK(table_keys->size() == table_datums->size());
  CHECK(table_keys->size() == entries);

  return ::util::OkStatus();
}

}  // namespace

::util::Status TableKey::SetExact(int id, const std::string& value) {
  const bfrt::BfRtTable* table;
  RETURN_IF_BFRT_ERROR(table_key_->tableGet(&table));
  size_t field_size_bits;
  RETURN_IF_BFRT_ERROR(table->keyFieldSizeGet(id, &field_size_bits));
  std::string v = P4RuntimeByteStringToPaddedByteString(
      value, NumBitsToNumBytes(field_size_bits));
  RETURN_IF_BFRT_ERROR(table_key_->setValue(
      id, reinterpret_cast<const uint8*>(v.data()), v.size()));

  return ::util::OkStatus();
}

::util::Status TableKey::SetTernary(int id, const std::string& value,
                                    const std::string& mask) {
  const bfrt::BfRtTable* table;
  RETURN_IF_BFRT_ERROR(table_key_->tableGet(&table));
  size_t field_size_bits;
  RETURN_IF_BFRT_ERROR(table->keyFieldSizeGet(id, &field_size_bits));
  std::string v = P4RuntimeByteStringToPaddedByteString(
      value, NumBitsToNumBytes(field_size_bits));
  std::string m = P4RuntimeByteStringToPaddedByteString(
      mask, NumBitsToNumBytes(field_size_bits));
  CHECK_EQ(v.size(), m.size());
  RETURN_IF_BFRT_ERROR(table_key_->setValueandMask(
      id, reinterpret_cast<const uint8*>(v.data()),
      reinterpret_cast<const uint8*>(m.data()), v.size()));

  return ::util::OkStatus();
}

::util::Status TableKey::SetLpm(int id, const std::string& prefix,
                                uint16 prefix_length) {
  const bfrt::BfRtTable* table;
  RETURN_IF_BFRT_ERROR(table_key_->tableGet(&table));
  size_t field_size_bits;
  RETURN_IF_BFRT_ERROR(table->keyFieldSizeGet(id, &field_size_bits));
  std::string p = P4RuntimeByteStringToPaddedByteString(
      prefix, NumBitsToNumBytes(field_size_bits));
  RETURN_IF_BFRT_ERROR(table_key_->setValueLpm(
      id, reinterpret_cast<const uint8*>(p.data()), prefix_length, p.size()));

  return ::util::OkStatus();
}

::util::Status TableKey::SetRange(int id, const std::string& low,
                                  const std::string& high) {
  const bfrt::BfRtTable* table;
  RETURN_IF_BFRT_ERROR(table_key_->tableGet(&table));
  size_t field_size_bits;
  RETURN_IF_BFRT_ERROR(table->keyFieldSizeGet(id, &field_size_bits));
  std::string l = P4RuntimeByteStringToPaddedByteString(
      low, NumBitsToNumBytes(field_size_bits));
  std::string h = P4RuntimeByteStringToPaddedByteString(
      high, NumBitsToNumBytes(field_size_bits));
  CHECK_EQ(l.size(), h.size());
  RETURN_IF_BFRT_ERROR(table_key_->setValueRange(
      id, reinterpret_cast<const uint8*>(l.data()),
      reinterpret_cast<const uint8*>(h.data()), l.size()));

  return ::util::OkStatus();
}

::util::Status TableKey::SetPriority(uint32 priority) {
  const bfrt::BfRtTable* table;
  RETURN_IF_BFRT_ERROR(table_key_->tableGet(&table));
  bf_rt_id_t priority_field_id;
  RETURN_IF_BFRT_ERROR(
      table->keyFieldIdGet(kMatchPriority, &priority_field_id));
  RETURN_IF_BFRT_ERROR(table_key_->setValue(priority_field_id, priority));

  return ::util::OkStatus();
}

::util::Status TableKey::GetExact(int id, std::string* value) const {
  const bfrt::BfRtTable* table;
  RETURN_IF_BFRT_ERROR(table_key_->tableGet(&table));
  size_t field_size_bits;
  RETURN_IF_BFRT_ERROR(table->keyFieldSizeGet(id, &field_size_bits));
  value->clear();
  value->resize(NumBitsToNumBytes(field_size_bits));
  RETURN_IF_BFRT_ERROR(table_key_->getValue(
      id, value->size(),
      reinterpret_cast<uint8*>(gtl::string_as_array(value))));
  if (!FLAGS_incompatible_enable_bfrt_legacy_bytestring_responses) {
    *value = ByteStringToP4RuntimeByteString(*value);
  }

  return ::util::OkStatus();
}

::util::Status TableKey::GetTernary(int id, std::string* value,
                                    std::string* mask) const {
  const bfrt::BfRtTable* table;
  RETURN_IF_BFRT_ERROR(table_key_->tableGet(&table));
  size_t field_size_bits;
  RETURN_IF_BFRT_ERROR(table->keyFieldSizeGet(id, &field_size_bits));
  value->clear();
  value->resize(NumBitsToNumBytes(field_size_bits));
  mask->clear();
  mask->resize(NumBitsToNumBytes(field_size_bits));
  RETURN_IF_BFRT_ERROR(table_key_->getValueandMask(
      id, value->size(), reinterpret_cast<uint8*>(gtl::string_as_array(value)),
      reinterpret_cast<uint8*>(gtl::string_as_array(mask))));
  if (!FLAGS_incompatible_enable_bfrt_legacy_bytestring_responses) {
    *value = ByteStringToP4RuntimeByteString(*value);
    *mask = ByteStringToP4RuntimeByteString(*mask);
  }

  return ::util::OkStatus();
}

::util::Status TableKey::GetLpm(int id, std::string* prefix,
                                uint16* prefix_length) const {
  const bfrt::BfRtTable* table;
  RETURN_IF_BFRT_ERROR(table_key_->tableGet(&table));
  size_t field_size_bits;
  RETURN_IF_BFRT_ERROR(table->keyFieldSizeGet(id, &field_size_bits));
  prefix->clear();
  prefix->resize(NumBitsToNumBytes(field_size_bits));
  RETURN_IF_BFRT_ERROR(table_key_->getValueLpm(
      id, prefix->size(),
      reinterpret_cast<uint8*>(gtl::string_as_array(prefix)), prefix_length));
  if (!FLAGS_incompatible_enable_bfrt_legacy_bytestring_responses) {
    *prefix = ByteStringToP4RuntimeByteString(*prefix);
  }

  return ::util::OkStatus();
}

::util::Status TableKey::GetRange(int id, std::string* low,
                                  std::string* high) const {
  const bfrt::BfRtTable* table;
  RETURN_IF_BFRT_ERROR(table_key_->tableGet(&table));
  size_t field_size_bits;
  RETURN_IF_BFRT_ERROR(table->keyFieldSizeGet(id, &field_size_bits));
  low->clear();
  low->resize(NumBitsToNumBytes(field_size_bits));
  high->clear();
  high->resize(NumBitsToNumBytes(field_size_bits));
  RETURN_IF_BFRT_ERROR(table_key_->getValueRange(
      id, low->size(), reinterpret_cast<uint8*>(gtl::string_as_array(low)),
      reinterpret_cast<uint8*>(gtl::string_as_array(high))));
  if (!FLAGS_incompatible_enable_bfrt_legacy_bytestring_responses) {
    *low = ByteStringToP4RuntimeByteString(*low);
    *high = ByteStringToP4RuntimeByteString(*high);
  }

  return ::util::OkStatus();
}

::util::Status TableKey::GetPriority(uint32* priority) const {
  // const bfrt::BfRtTable* table;
  // RETURN_IF_BFRT_ERROR(table_key_->tableGet(&table));
  uint64 bf_priority;
  RETURN_IF_ERROR(GetField(*table_key_, kMatchPriority, &bf_priority));
  *priority = bf_priority;

  return ::util::OkStatus();
}

::util::StatusOr<std::unique_ptr<BfSdeInterface::TableKeyInterface>>
TableKey::CreateTableKey(const bfrt::BfRtInfo* bfrt_info_, int table_id) {
  const bfrt::BfRtTable* table;
  RETURN_IF_BFRT_ERROR(bfrt_info_->bfrtTableFromIdGet(table_id, &table));
  std::unique_ptr<bfrt::BfRtTableKey> table_key;
  RETURN_IF_BFRT_ERROR(table->keyAllocate(&table_key));
  auto key = std::unique_ptr<BfSdeInterface::TableKeyInterface>(
      new TableKey(std::move(table_key)));
  return key;
}

::util::Status TableData::SetParam(int id, const std::string& value) {
  const bfrt::BfRtTable* table;
  RETURN_IF_BFRT_ERROR(table_data_->getParent(&table));
  bf_rt_id_t action_id = 0;
  if (table->actionIdApplicable()) {
    RETURN_IF_BFRT_ERROR(table_data_->actionIdGet(&action_id));
  }
  size_t field_size_bits;
  if (action_id) {
    RETURN_IF_BFRT_ERROR(
        table->dataFieldSizeGet(id, action_id, &field_size_bits));
  } else {
    RETURN_IF_BFRT_ERROR(table->dataFieldSizeGet(id, &field_size_bits));
  }
  std::string p = P4RuntimeByteStringToPaddedByteString(
      value, NumBitsToNumBytes(field_size_bits));
  RETURN_IF_BFRT_ERROR(table_data_->setValue(
      id, reinterpret_cast<const uint8*>(p.data()), p.size()));

  return ::util::OkStatus();
}

::util::Status TableData::GetParam(int id, std::string* value) const {
  const bfrt::BfRtTable* table;
  RETURN_IF_BFRT_ERROR(table_data_->getParent(&table));
  bf_rt_id_t action_id = 0;
  if (table->actionIdApplicable()) {
    RETURN_IF_BFRT_ERROR(table_data_->actionIdGet(&action_id));
  }
  size_t field_size_bits;
  if (action_id) {
    RETURN_IF_BFRT_ERROR(
        table->dataFieldSizeGet(id, action_id, &field_size_bits));
  } else {
    RETURN_IF_BFRT_ERROR(table->dataFieldSizeGet(id, &field_size_bits));
  }
  value->clear();
  value->resize(NumBitsToNumBytes(field_size_bits));
  RETURN_IF_BFRT_ERROR(table_data_->getValue(
      id, value->size(),
      reinterpret_cast<uint8*>(gtl::string_as_array(value))));
  if (!FLAGS_incompatible_enable_bfrt_legacy_bytestring_responses) {
    *value = ByteStringToP4RuntimeByteString(*value);
  }

  return ::util::OkStatus();
}

::util::Status TableData::SetActionMemberId(uint64 action_member_id) {
  return SetField(table_data_.get(), kActionMemberId, action_member_id);
}

::util::Status TableData::GetActionMemberId(uint64* action_member_id) const {
  const bfrt::BfRtTable* table;
  RETURN_IF_BFRT_ERROR(table_data_->getParent(&table));
  // Here we assume that table entries with action IDs (direct match-action) can
  // never hold action member or group IDs (indirect match-action). Since this
  // function is regularly called on both, we do not log this error here.
  if (table->actionIdApplicable()) {
    return MAKE_ERROR(ERR_ENTRY_NOT_FOUND).without_logging()
           << "This direct table does not contain action member IDs.";
  }
  bf_rt_id_t field_id;
  bfrt::DataType data_type;
  RETURN_IF_BFRT_ERROR(table->dataFieldIdGet(kActionMemberId, &field_id));
  RETURN_IF_BFRT_ERROR(table->dataFieldDataTypeGet(field_id, &data_type));
  RET_CHECK(data_type == bfrt::DataType::UINT64)
      << "Requested uint64 but field $ACTION_MEMBER_ID has type "
      << static_cast<int>(data_type);
  bool is_active;
  RETURN_IF_BFRT_ERROR(table_data_->isActive(field_id, &is_active));
  if (!is_active) {
    return MAKE_ERROR(ERR_ENTRY_NOT_FOUND).without_logging()
           << "Field $ACTION_MEMBER_ID is not active.";
  }
  RETURN_IF_BFRT_ERROR(table_data_->getValue(field_id, action_member_id));

  return ::util::OkStatus();
}

::util::Status TableData::SetSelectorGroupId(uint64 selector_group_id) {
  return SetField(table_data_.get(), kSelectorGroupId, selector_group_id);
}

::util::Status TableData::GetSelectorGroupId(uint64* selector_group_id) const {
  const bfrt::BfRtTable* table;
  RETURN_IF_BFRT_ERROR(table_data_->getParent(&table));
  // Here we assume that table entries with action IDs (direct match-action) can
  // never hold action member or group IDs (indirect match-action). Since this
  // function is regularly called on both, we do not log this error here.
  if (table->actionIdApplicable()) {
    return MAKE_ERROR(ERR_ENTRY_NOT_FOUND).without_logging()
           << "This direct table does not contain action group IDs.";
  }
  bf_rt_id_t field_id;
  bfrt::DataType data_type;
  RETURN_IF_BFRT_ERROR(table->dataFieldIdGet(kSelectorGroupId, &field_id));
  RETURN_IF_BFRT_ERROR(table->dataFieldDataTypeGet(field_id, &data_type));
  RET_CHECK(data_type == bfrt::DataType::UINT64)
      << "Requested uint64 but field $SELECTOR_GROUP_ID has type "
      << static_cast<int>(data_type);
  bool is_active;
  RETURN_IF_BFRT_ERROR(table_data_->isActive(field_id, &is_active));
  if (!is_active) {
    return MAKE_ERROR(ERR_ENTRY_NOT_FOUND).without_logging()
           << "Field $SELECTOR_GROUP_ID is not active.";
  }
  RETURN_IF_BFRT_ERROR(table_data_->getValue(field_id, selector_group_id));

  return ::util::OkStatus();
}

// The P4Runtime `CounterData` message has no mechanism to differentiate between
// byte-only, packet-only or both counter types. This make it impossible to
// recognize a counter reset (set, e.g., bytes to zero) request from a set
// request for a packet-only counter. Therefore we have to be careful when
// making set calls for those fields against the SDE.
::util::Status TableData::SetCounterData(uint64 bytes, uint64 packets) {
  const bfrt::BfRtTable* table;
  RETURN_IF_BFRT_ERROR(table_data_->getParent(&table));

  bf_rt_id_t action_id = 0;
  if (table->actionIdApplicable()) {
    RETURN_IF_BFRT_ERROR(table_data_->actionIdGet(&action_id));
  }
  if (!action_id) {
    bf_rt_id_t table_id;
    table->tableIdGet(&table_id);
    std::string table_name;
    table->tableNameGet(&table_name);
    LOG(WARNING) << "Trying to set counter data on a table entry without "
                 << "action ID. This might not behave as expected, please "
                 << "report this to the Stratum authors: table_id " << table_id
                 << " table_name " << table_name << ".";
  }
  std::vector<bf_rt_id_t> data_field_ids;
  RETURN_IF_BFRT_ERROR(table->dataFieldIdListGet(&data_field_ids));
  for (const auto& field_id : data_field_ids) {
    std::string field_name;
    RETURN_IF_BFRT_ERROR(table->dataFieldNameGet(field_id, &field_name));
    if (field_name == kCounterBytes) {
      RETURN_IF_BFRT_ERROR(table_data_->setValue(field_id, bytes));
    } else if (field_name == kCounterPackets) {
      RETURN_IF_BFRT_ERROR(table_data_->setValue(field_id, packets));
    }
    // Uninteresting field, ignore.
  }

  return ::util::OkStatus();
}

::util::Status TableData::GetCounterData(uint64* bytes, uint64* packets) const {
  RET_CHECK(bytes);
  RET_CHECK(packets);
  const bfrt::BfRtTable* table;
  RETURN_IF_BFRT_ERROR(table_data_->getParent(&table));

  // Clear values in case we set only one of them later.
  *bytes = 0;
  *packets = 0;

  bf_rt_id_t action_id = 0;
  if (table->actionIdApplicable()) {
    RETURN_IF_BFRT_ERROR(table_data_->actionIdGet(&action_id));
  }

  std::vector<bf_rt_id_t> data_field_ids;
  if (action_id) {
    RETURN_IF_BFRT_ERROR(table->dataFieldIdListGet(action_id, &data_field_ids));
  } else {
    RETURN_IF_BFRT_ERROR(table->dataFieldIdListGet(&data_field_ids));
  }
  for (const auto& field_id : data_field_ids) {
    std::string field_name;
    if (action_id) {
      RETURN_IF_BFRT_ERROR(
          table->dataFieldNameGet(field_id, action_id, &field_name));
    } else {
      RETURN_IF_BFRT_ERROR(table->dataFieldNameGet(field_id, &field_name));
    }
    if (field_name == kCounterBytes) {
      RETURN_IF_BFRT_ERROR(table_data_->getValue(field_id, bytes));
    } else if (field_name == kCounterPackets) {
      RETURN_IF_BFRT_ERROR(table_data_->getValue(field_id, packets));
    }
    // Uninteresting field, ignore.
  }

  return ::util::OkStatus();
}

::util::Status TableData::GetActionId(int* action_id) const {
  RET_CHECK(action_id);
  const bfrt::BfRtTable* table;
  RETURN_IF_BFRT_ERROR(table_data_->getParent(&table));
  bf_rt_id_t bf_action_id = 0;
  if (table->actionIdApplicable()) {
    RETURN_IF_BFRT_ERROR(table_data_->actionIdGet(&bf_action_id));
  }
  *action_id = bf_action_id;

  return ::util::OkStatus();
}

::util::Status TableData::Reset(int action_id) {
  const bfrt::BfRtTable* table;
  RETURN_IF_BFRT_ERROR(table_data_->getParent(&table));
  if (action_id) {
    RETURN_IF_BFRT_ERROR(table->dataReset(action_id, table_data_.get()));
  } else {
    RETURN_IF_BFRT_ERROR(table->dataReset(table_data_.get()));
  }

  return ::util::OkStatus();
}

::util::StatusOr<std::unique_ptr<BfSdeInterface::TableDataInterface>>
TableData::CreateTableData(const bfrt::BfRtInfo* bfrt_info_, int table_id,
                           int action_id) {
  const bfrt::BfRtTable* table;
  RETURN_IF_BFRT_ERROR(bfrt_info_->bfrtTableFromIdGet(table_id, &table));
  std::unique_ptr<bfrt::BfRtTableData> table_data;
  if (action_id) {
    RETURN_IF_BFRT_ERROR(table->dataAllocate(action_id, &table_data));
  } else {
    RETURN_IF_BFRT_ERROR(table->dataAllocate(&table_data));
  }
  auto data = std::unique_ptr<BfSdeInterface::TableDataInterface>(
      new TableData(std::move(table_data)));
  return data;
}

namespace {

// A callback function executed in SDE port state change thread context.
bf_status_t sde_port_status_callback(bf_dev_id_t device, bf_dev_port_t dev_port,
                                     bool up, void* cookie) {
  absl::Time timestamp = absl::Now();
  BfSdeWrapper* bf_sde_wrapper = BfSdeWrapper::GetSingleton();
  if (!bf_sde_wrapper) {
    LOG(ERROR) << "BfSdeWrapper singleton instance is not initialized.";
    return BF_INTERNAL_ERROR;
  }
  // Forward the event.
  auto status =
      bf_sde_wrapper->OnPortStatusEvent(device, dev_port, up, timestamp);

  return status.ok() ? BF_SUCCESS : BF_INTERNAL_ERROR;
}

::util::StatusOr<bf_port_speed_t> PortSpeedHalToBf(uint64 speed_bps) {
  switch (speed_bps) {
    case kOneGigBps:
      return BF_SPEED_1G;
    case kTenGigBps:
      return BF_SPEED_10G;
    case kTwentyFiveGigBps:
      return BF_SPEED_25G;
    case kFortyGigBps:
      return BF_SPEED_40G;
    case kFiftyGigBps:
      return BF_SPEED_50G;
    case kHundredGigBps:
      return BF_SPEED_100G;
    default:
      return MAKE_ERROR(ERR_INVALID_PARAM) << "Unsupported port speed.";
  }
}

::util::StatusOr<int> AutonegHalToBf(TriState autoneg) {
  switch (autoneg) {
    case TRI_STATE_UNKNOWN:
      return 0;
    case TRI_STATE_TRUE:
      return 1;
    case TRI_STATE_FALSE:
      return 2;
    default:
      return MAKE_ERROR(ERR_INVALID_PARAM) << "Invalid autoneg state.";
  }
}

::util::StatusOr<bf_fec_type_t> FecModeHalToBf(FecMode fec_mode,
                                               uint64 speed_bps) {
  if (fec_mode == FEC_MODE_UNKNOWN || fec_mode == FEC_MODE_OFF) {
    return BF_FEC_TYP_NONE;
  } else if (fec_mode == FEC_MODE_ON || fec_mode == FEC_MODE_AUTO) {
    // we have to "guess" the FEC type to use based on the port speed.
    switch (speed_bps) {
      case kOneGigBps:
        return MAKE_ERROR(ERR_INVALID_PARAM)
               << "Invalid FEC mode for 1Gbps mode.";
      case kTenGigBps:
      case kFortyGigBps:
        return BF_FEC_TYP_FIRECODE;
      case kTwentyFiveGigBps:
      case kFiftyGigBps:
      case kHundredGigBps:
      case kTwoHundredGigBps:
      case kFourHundredGigBps:
        return BF_FEC_TYP_REED_SOLOMON;
      default:
        return MAKE_ERROR(ERR_INVALID_PARAM) << "Unsupported port speed.";
    }
  }
  return MAKE_ERROR(ERR_INVALID_PARAM) << "Invalid FEC mode.";
}

::util::StatusOr<bf_loopback_mode_e> LoopbackModeToBf(
    LoopbackState loopback_mode) {
  switch (loopback_mode) {
    case LOOPBACK_STATE_NONE:
      return BF_LPBK_NONE;
    case LOOPBACK_STATE_MAC:
      return BF_LPBK_MAC_NEAR;
    default:
      return MAKE_ERROR(ERR_INVALID_PARAM)
             << "Unsupported loopback mode: "
             << LoopbackState_Name(loopback_mode) << ".";
  }
}

}  // namespace

BfSdeWrapper* BfSdeWrapper::singleton_ = nullptr;
ABSL_CONST_INIT absl::Mutex BfSdeWrapper::init_lock_(absl::kConstInit);

BfSdeWrapper::BfSdeWrapper()
    : port_status_event_writer_(nullptr), device_to_ppg_handles_() {}

::util::StatusOr<PortState> BfSdeWrapper::GetPortState(int device, int port) {
  int state;
  RETURN_IF_BFRT_ERROR(
      bf_pal_port_oper_state_get(static_cast<bf_dev_id_t>(device),
                                 static_cast<bf_dev_port_t>(port), &state));
  return state ? PORT_STATE_UP : PORT_STATE_DOWN;
}

::util::Status BfSdeWrapper::GetPortCounters(int device, int port,
                                             PortCounters* counters) {
  uint64_t stats[BF_NUM_RMON_COUNTERS];
  RETURN_IF_BFRT_ERROR(
      bf_pal_port_all_stats_get(static_cast<bf_dev_id_t>(device),
                                static_cast<bf_dev_port_t>(port), stats));
  counters->set_in_octets(stats[bf_mac_stat_OctetsReceived]);
  counters->set_out_octets(stats[bf_mac_stat_OctetsTransmittedTotal]);
  counters->set_in_unicast_pkts(
      stats[bf_mac_stat_FramesReceivedwithUnicastAddresses]);
  counters->set_out_unicast_pkts(stats[bf_mac_stat_FramesTransmittedUnicast]);
  counters->set_in_broadcast_pkts(
      stats[bf_mac_stat_FramesReceivedwithBroadcastAddresses]);
  counters->set_out_broadcast_pkts(
      stats[bf_mac_stat_FramesTransmittedBroadcast]);
  counters->set_in_multicast_pkts(
      stats[bf_mac_stat_FramesReceivedwithMulticastAddresses]);
  counters->set_out_multicast_pkts(
      stats[bf_mac_stat_FramesTransmittedMulticast]);
  counters->set_in_discards(stats[bf_mac_stat_FramesDroppedBufferFull]);
  counters->set_out_discards(0);       // stat not available
  counters->set_in_unknown_protos(0);  // stat not meaningful
  counters->set_in_errors(stats[bf_mac_stat_FrameswithanyError]);
  counters->set_out_errors(stats[bf_mac_stat_FramesTransmittedwithError]);
  counters->set_in_fcs_errors(stats[bf_mac_stat_FramesReceivedwithFCSError]);

  return ::util::OkStatus();
}

::util::Status BfSdeWrapper::OnPortStatusEvent(int device, int port, bool up,
                                               absl::Time timestamp) {
  // Create PortStatusEvent message.
  PortState state = up ? PORT_STATE_UP : PORT_STATE_DOWN;
  PortStatusEvent event = {device, port, state, timestamp};

  {
    absl::ReaderMutexLock l(&port_status_event_writer_lock_);
    if (!port_status_event_writer_) {
      return ::util::OkStatus();
    }
    return port_status_event_writer_->Write(event, kWriteTimeout);
  }
}

::util::Status BfSdeWrapper::RegisterPortStatusEventWriter(
    std::unique_ptr<ChannelWriter<PortStatusEvent>> writer) {
  absl::WriterMutexLock l(&port_status_event_writer_lock_);
  port_status_event_writer_ = std::move(writer);
  RETURN_IF_BFRT_ERROR(
      bf_pal_port_status_notif_reg(sde_port_status_callback, nullptr));
  return ::util::OkStatus();
}

::util::Status BfSdeWrapper::UnregisterPortStatusEventWriter() {
  absl::WriterMutexLock l(&port_status_event_writer_lock_);
  port_status_event_writer_ = nullptr;
  return ::util::OkStatus();
}

::util::Status BfSdeWrapper::AddPort(int device, int port, uint64 speed_bps,
                                     FecMode fec_mode) {
  ASSIGN_OR_RETURN(auto bf_speed, PortSpeedHalToBf(speed_bps));
  ASSIGN_OR_RETURN(auto bf_fec_mode, FecModeHalToBf(fec_mode, speed_bps));
  RETURN_IF_BFRT_ERROR(bf_pal_port_add(static_cast<bf_dev_id_t>(device),
                                       static_cast<bf_dev_port_t>(port),
                                       bf_speed, bf_fec_mode));
  return ::util::OkStatus();
}

::util::Status BfSdeWrapper::DeletePort(int device, int port) {
  RETURN_IF_BFRT_ERROR(bf_pal_port_del(static_cast<bf_dev_id_t>(device),
                                       static_cast<bf_dev_port_t>(port)));
  return ::util::OkStatus();
}

::util::Status BfSdeWrapper::EnablePort(int device, int port) {
  RETURN_IF_BFRT_ERROR(bf_pal_port_enable(static_cast<bf_dev_id_t>(device),
                                          static_cast<bf_dev_port_t>(port)));
  return ::util::OkStatus();
}

::util::Status BfSdeWrapper::DisablePort(int device, int port) {
  RETURN_IF_BFRT_ERROR(bf_pal_port_disable(static_cast<bf_dev_id_t>(device),
                                           static_cast<bf_dev_port_t>(port)));
  return ::util::OkStatus();
}

::util::Status BfSdeWrapper::SetPortShapingRate(int device, int port,
                                                bool is_in_pps,
                                                uint32 burst_size,
                                                uint64 rate_per_second) {
  if (!is_in_pps) {
    rate_per_second /= 1000;  // The SDE expects the bitrate in kbps.
  }

  RETURN_IF_BFRT_ERROR(p4_pd_tm_set_port_shaping_rate(
      device, port, is_in_pps, burst_size, rate_per_second));

  return ::util::OkStatus();
}

::util::Status BfSdeWrapper::EnablePortShaping(int device, int port,
                                               TriState enable) {
  if (enable == TriState::TRI_STATE_TRUE) {
    RETURN_IF_BFRT_ERROR(p4_pd_tm_enable_port_shaping(device, port));
  } else if (enable == TriState::TRI_STATE_FALSE) {
    RETURN_IF_BFRT_ERROR(p4_pd_tm_disable_port_shaping(device, port));
  }

  return ::util::OkStatus();
}

namespace {
::util::StatusOr<bf_tm_app_pool_t> ApplicationPoolToTofinoPool(
    TofinoConfig::TofinoQosConfig::ApplicationPool pool) {
  switch (pool) {
    case TofinoConfig::TofinoQosConfig::INGRESS_APP_POOL_0:
      return BF_TM_IG_APP_POOL_0;
    case TofinoConfig::TofinoQosConfig::INGRESS_APP_POOL_1:
      return BF_TM_IG_APP_POOL_1;
    case TofinoConfig::TofinoQosConfig::INGRESS_APP_POOL_2:
      return BF_TM_IG_APP_POOL_2;
    case TofinoConfig::TofinoQosConfig::INGRESS_APP_POOL_3:
      return BF_TM_IG_APP_POOL_3;
    case TofinoConfig::TofinoQosConfig::EGRESS_APP_POOL_0:
      return BF_TM_EG_APP_POOL_0;
    case TofinoConfig::TofinoQosConfig::EGRESS_APP_POOL_1:
      return BF_TM_EG_APP_POOL_1;
    case TofinoConfig::TofinoQosConfig::EGRESS_APP_POOL_2:
      return BF_TM_EG_APP_POOL_2;
    case TofinoConfig::TofinoQosConfig::EGRESS_APP_POOL_3:
      return BF_TM_EG_APP_POOL_3;
    default:
      return MAKE_ERROR(ERR_INVALID_PARAM) << "Invalid pool " << pool;
  }
}

::util::StatusOr<bf_tm_ppg_baf_t> BafToTofinoPpgBaf(
    TofinoConfig::TofinoQosConfig::Baf baf) {
  switch (baf) {
    case TofinoConfig::TofinoQosConfig::BAF_1_POINT_5_PERCENT:
      return BF_TM_PPG_BAF_1_POINT_5_PERCENT;
    case TofinoConfig::TofinoQosConfig::BAF_3_PERCENT:
      return BF_TM_PPG_BAF_3_PERCENT;
    case TofinoConfig::TofinoQosConfig::BAF_6_PERCENT:
      return BF_TM_PPG_BAF_6_PERCENT;
    case TofinoConfig::TofinoQosConfig::BAF_11_PERCENT:
      return BF_TM_PPG_BAF_11_PERCENT;
    case TofinoConfig::TofinoQosConfig::BAF_20_PERCENT:
      return BF_TM_PPG_BAF_20_PERCENT;
    case TofinoConfig::TofinoQosConfig::BAF_33_PERCENT:
      return BF_TM_PPG_BAF_33_PERCENT;
    case TofinoConfig::TofinoQosConfig::BAF_50_PERCENT:
      return BF_TM_PPG_BAF_50_PERCENT;
    case TofinoConfig::TofinoQosConfig::BAF_66_PERCENT:
      return BF_TM_PPG_BAF_66_PERCENT;
    case TofinoConfig::TofinoQosConfig::BAF_80_PERCENT:
      return BF_TM_PPG_BAF_80_PERCENT;
    case TofinoConfig::TofinoQosConfig::DISABLE_BAF:
      return BF_TM_PPG_BAF_DISABLE;
    default:
      return MAKE_ERROR(ERR_INVALID_PARAM) << "Invalid baf " << baf;
  }
}

::util::StatusOr<bf_tm_queue_baf_t> BafToTofinoQueueBaf(
    TofinoConfig::TofinoQosConfig::Baf baf) {
  switch (baf) {
    case TofinoConfig::TofinoQosConfig::BAF_1_POINT_5_PERCENT:
      return BF_TM_Q_BAF_1_POINT_5_PERCENT;
    case TofinoConfig::TofinoQosConfig::BAF_3_PERCENT:
      return BF_TM_Q_BAF_3_PERCENT;
    case TofinoConfig::TofinoQosConfig::BAF_6_PERCENT:
      return BF_TM_Q_BAF_6_PERCENT;
    case TofinoConfig::TofinoQosConfig::BAF_11_PERCENT:
      return BF_TM_Q_BAF_11_PERCENT;
    case TofinoConfig::TofinoQosConfig::BAF_20_PERCENT:
      return BF_TM_Q_BAF_20_PERCENT;
    case TofinoConfig::TofinoQosConfig::BAF_33_PERCENT:
      return BF_TM_Q_BAF_33_PERCENT;
    case TofinoConfig::TofinoQosConfig::BAF_50_PERCENT:
      return BF_TM_Q_BAF_50_PERCENT;
    case TofinoConfig::TofinoQosConfig::BAF_66_PERCENT:
      return BF_TM_Q_BAF_66_PERCENT;
    case TofinoConfig::TofinoQosConfig::BAF_80_PERCENT:
      return BF_TM_Q_BAF_80_PERCENT;
    case TofinoConfig::TofinoQosConfig::DISABLE_BAF:
      return BF_TM_Q_BAF_DISABLE;
    default:
      return MAKE_ERROR(ERR_INVALID_PARAM) << "Invalid baf " << baf;
  }
}

::util::StatusOr<bf_tm_sched_prio_t> PriorityToTofinoSchedulingPriority(
    TofinoConfig::TofinoQosConfig::SchedulingPriority priority) {
  switch (priority) {
    case TofinoConfig::TofinoQosConfig::PRIO_0:
      return BF_TM_SCH_PRIO_0;
    case TofinoConfig::TofinoQosConfig::PRIO_1:
      return BF_TM_SCH_PRIO_1;
    case TofinoConfig::TofinoQosConfig::PRIO_2:
      return BF_TM_SCH_PRIO_2;
    case TofinoConfig::TofinoQosConfig::PRIO_3:
      return BF_TM_SCH_PRIO_3;
    case TofinoConfig::TofinoQosConfig::PRIO_4:
      return BF_TM_SCH_PRIO_4;
    case TofinoConfig::TofinoQosConfig::PRIO_5:
      return BF_TM_SCH_PRIO_5;
    case TofinoConfig::TofinoQosConfig::PRIO_6:
      return BF_TM_SCH_PRIO_6;
    case TofinoConfig::TofinoQosConfig::PRIO_7:
      return BF_TM_SCH_PRIO_7;
    default:
      return MAKE_ERROR(ERR_INVALID_PARAM) << "Invalid priority " << priority;
  }
}

::util::StatusOr<bf_tm_queue_color_limit_t> ColorLimitToTofinoQueueColorLimit(
    TofinoConfig::TofinoQosConfig::QueueColorLimit color_limit) {
  switch (color_limit) {
    case TofinoConfig::TofinoQosConfig::LIMIT_12_POINT_5_PERCENT:
      return BF_TM_Q_COLOR_LIMIT_12_POINT_5_PERCENT;
    case TofinoConfig::TofinoQosConfig::LIMIT_25_PERCENT:
      return BF_TM_Q_COLOR_LIMIT_25_PERCENT;
    case TofinoConfig::TofinoQosConfig::LIMIT_37_POINT_5_PERCENT:
      return BF_TM_Q_COLOR_LIMIT_37_POINT_5_PERCENT;
    case TofinoConfig::TofinoQosConfig::LIMIT_50_PERCENT:
      return BF_TM_Q_COLOR_LIMIT_50_PERCENT;
    case TofinoConfig::TofinoQosConfig::LIMIT_62_POINT_5_PERCENT:
      return BF_TM_Q_COLOR_LIMIT_62_POINT_5_PERCENT;
    case TofinoConfig::TofinoQosConfig::LIMIT_75_PERCENT:
      return BF_TM_Q_COLOR_LIMIT_75_PERCENT;
    case TofinoConfig::TofinoQosConfig::LIMIT_87_POINT_5_PERCENT:
      return BF_TM_Q_COLOR_LIMIT_87_POINT_5_PERCENT;
    case TofinoConfig::TofinoQosConfig::LIMIT_100_PERCENT:
      return BF_TM_Q_COLOR_LIMIT_100_PERCENT;
    // Default value when field unset.
    case TofinoConfig::TofinoQosConfig::UNKNOWN_LIMIT:
      return BF_TM_Q_COLOR_LIMIT_75_PERCENT;
    default:
      return MAKE_ERROR(ERR_INVALID_PARAM)
             << "Invalid color limit " << color_limit;
  }
}

}  // namespace

::util::Status BfSdeWrapper::ConfigureQos(
    int device, const TofinoConfig::TofinoQosConfig& qos_config) {
  absl::WriterMutexLock l(&data_lock_);
  // Configure the application buffer pools.
  for (const auto& pool_config : qos_config.pool_configs()) {
    ASSIGN_OR_RETURN(bf_tm_app_pool_t pool,
                     ApplicationPoolToTofinoPool(pool_config.pool()));
    RETURN_IF_BFRT_ERROR(
        bf_tm_pool_size_set(device, pool, pool_config.pool_size()));
    if (pool_config.enable_color_drop()) {
      RETURN_IF_BFRT_ERROR(bf_tm_pool_color_drop_enable(device, pool));
    } else {
      RETURN_IF_BFRT_ERROR(bf_tm_pool_color_drop_disable(device, pool));
    }
    RETURN_IF_BFRT_ERROR(bf_tm_pool_color_drop_limit_set(
        device, pool, BF_TM_COLOR_GREEN, pool_config.color_drop_limit_green()));
    RETURN_IF_BFRT_ERROR(
        bf_tm_pool_color_drop_limit_set(device, pool, BF_TM_COLOR_YELLOW,
                                        pool_config.color_drop_limit_yellow()));
    RETURN_IF_BFRT_ERROR(bf_tm_pool_color_drop_limit_set(
        device, pool, BF_TM_COLOR_RED, pool_config.color_drop_limit_red()));
  }
  RETURN_IF_BFRT_ERROR(bf_tm_pool_color_drop_hysteresis_set(
      device, BF_TM_COLOR_GREEN,
      qos_config.pool_color_drop_hysteresis_green()));
  RETURN_IF_BFRT_ERROR(bf_tm_pool_color_drop_hysteresis_set(
      device, BF_TM_COLOR_YELLOW,
      qos_config.pool_color_drop_hysteresis_yellow()));
  RETURN_IF_BFRT_ERROR(bf_tm_pool_color_drop_hysteresis_set(
      device, BF_TM_COLOR_RED, qos_config.pool_color_drop_hysteresis_red()));

  // Configure the PPGs.
  for (auto const& ppg : device_to_ppg_handles_[device]) {
    RETURN_IF_BFRT_ERROR(bf_tm_ppg_free(device, ppg));
  }
  device_to_ppg_handles_[device].clear();
  for (const auto& ppg_config : qos_config.ppg_configs()) {
    uint32 sdk_port;
    switch (ppg_config.port_type_case()) {
      case TofinoConfig::TofinoQosConfig::PpgConfig::kSdkPort:
        sdk_port = ppg_config.sdk_port();
        break;
      case TofinoConfig::TofinoQosConfig::PpgConfig::kPort:
      default:
        return MAKE_ERROR(ERR_INVALID_PARAM)
               << "Unsupported port type in PpgConfig "
               << ppg_config.ShortDebugString() << ".";
    }
    bf_tm_ppg_hdl ppg;
    if (ppg_config.is_default_ppg()) {
      RETURN_IF_BFRT_ERROR(bf_tm_ppg_defaultppg_get(device, sdk_port, &ppg));
    } else {
      RETURN_IF_BFRT_ERROR(bf_tm_ppg_allocate(device, sdk_port, &ppg));
      device_to_ppg_handles_[device].push_back(ppg);
    }
    RETURN_IF_BFRT_ERROR(bf_tm_ppg_guaranteed_min_limit_set(
        device, ppg, ppg_config.minimum_guaranteed_cells()));
    ASSIGN_OR_RETURN(bf_tm_app_pool_t pool,
                     ApplicationPoolToTofinoPool(ppg_config.pool()));
    ASSIGN_OR_RETURN(bf_tm_ppg_baf_t baf, BafToTofinoPpgBaf(ppg_config.baf()));
    RETURN_IF_BFRT_ERROR(bf_tm_ppg_app_pool_usage_set(
        device, ppg, pool, ppg_config.base_use_limit(), baf,
        ppg_config.hysteresis()));
    RETURN_IF_BFRT_ERROR(bf_tm_port_ingress_drop_limit_set(
        device, sdk_port, ppg_config.ingress_drop_limit()));
    RETURN_IF_BFRT_ERROR(
        bf_tm_ppg_icos_mapping_set(device, ppg, ppg_config.icos_bitmap()));
  }

  // Configure the queues.
  for (const auto& queue_config : qos_config.queue_configs()) {
    uint32 sdk_port;
    switch (queue_config.port_type_case()) {
      case TofinoConfig::TofinoQosConfig::QueueConfig::kSdkPort:
        sdk_port = queue_config.sdk_port();
        break;
      case TofinoConfig::TofinoQosConfig::QueueConfig::kPort:
      default:
        return MAKE_ERROR(ERR_INVALID_PARAM)
               << "Unsupported port type in QueueConfig "
               << queue_config.ShortDebugString() << ".";
    }
    for (const auto& queue_mapping : queue_config.queue_mapping()) {
      // Set gmin only when > 0, as it would otherwise disable the queue.
      if (queue_mapping.minimum_guaranteed_cells()) {
        RETURN_IF_BFRT_ERROR(bf_tm_q_guaranteed_min_limit_set(
            device, sdk_port, queue_mapping.queue_id(),
            queue_mapping.minimum_guaranteed_cells()));
      }
      ASSIGN_OR_RETURN(bf_tm_app_pool_t pool,
                       ApplicationPoolToTofinoPool(queue_mapping.pool()));
      ASSIGN_OR_RETURN(bf_tm_queue_baf_t baf,
                       BafToTofinoQueueBaf(queue_mapping.baf()));
      RETURN_IF_BFRT_ERROR(bf_tm_q_app_pool_usage_set(
          device, sdk_port, queue_mapping.queue_id(), pool,
          queue_mapping.base_use_limit(), baf, queue_mapping.hysteresis()));
      ASSIGN_OR_RETURN(
          bf_tm_sched_prio_t priority,
          PriorityToTofinoSchedulingPriority(queue_mapping.priority()));
      RETURN_IF_BFRT_ERROR(bf_tm_sched_q_priority_set(
          device, sdk_port, queue_mapping.queue_id(), priority));
      RETURN_IF_BFRT_ERROR(bf_tm_sched_q_remaining_bw_priority_set(
          device, sdk_port, queue_mapping.queue_id(), priority));
      RETURN_IF_BFRT_ERROR(bf_tm_sched_q_dwrr_weight_set(
          device, sdk_port, queue_mapping.queue_id(), queue_mapping.weight()));
      // Set maximum shaping rate on queue, if requested.
      switch (queue_mapping.max_rate_case()) {
        case TofinoConfig::TofinoQosConfig::QueueConfig::QueueMapping::
            kMaxRatePackets:
          RETURN_IF_BFRT_ERROR(bf_tm_sched_q_shaping_rate_set(
              device, sdk_port, queue_mapping.queue_id(), true,
              queue_mapping.max_rate_packets().burst_packets(),
              queue_mapping.max_rate_packets().rate_pps()));
          RETURN_IF_BFRT_ERROR(bf_tm_sched_q_max_shaping_rate_enable(
              device, sdk_port, queue_mapping.queue_id()));
          break;
        case TofinoConfig::TofinoQosConfig::QueueConfig::QueueMapping::
            kMaxRateBytes:
          RETURN_IF_BFRT_ERROR(bf_tm_sched_q_shaping_rate_set(
              device, sdk_port, queue_mapping.queue_id(), false,
              queue_mapping.max_rate_bytes().burst_bytes(),
              queue_mapping.max_rate_bytes().rate_bps() /
                  1000));  // SDE expects kbits
          RETURN_IF_BFRT_ERROR(bf_tm_sched_q_max_shaping_rate_enable(
              device, sdk_port, queue_mapping.queue_id()));
          break;
        case TofinoConfig::TofinoQosConfig::QueueConfig::QueueMapping::
            MAX_RATE_NOT_SET:
          RETURN_IF_BFRT_ERROR(bf_tm_sched_q_max_shaping_rate_disable(
              device, sdk_port, queue_mapping.queue_id()));
          break;
        default:
          return MAKE_ERROR(ERR_INVALID_PARAM)
                 << "Invalid queue maximum rate config in QueueMapping "
                 << queue_mapping.ShortDebugString() << ".";
      }
      // Set guaranteed minimum rate on queue, if requested.
      switch (queue_mapping.min_rate_case()) {
        case TofinoConfig::TofinoQosConfig::QueueConfig::QueueMapping::
            kMinRatePackets:
          RETURN_IF_BFRT_ERROR(bf_tm_sched_q_guaranteed_rate_set(
              device, sdk_port, queue_mapping.queue_id(), true,
              queue_mapping.min_rate_packets().burst_packets(),
              queue_mapping.min_rate_packets().rate_pps()));
          RETURN_IF_BFRT_ERROR(bf_tm_sched_q_guaranteed_rate_enable(
              device, sdk_port, queue_mapping.queue_id()));
          break;
        case TofinoConfig::TofinoQosConfig::QueueConfig::QueueMapping::
            kMinRateBytes:
          RETURN_IF_BFRT_ERROR(bf_tm_sched_q_guaranteed_rate_set(
              device, sdk_port, queue_mapping.queue_id(), false,
              queue_mapping.min_rate_bytes().burst_bytes(),
              queue_mapping.min_rate_bytes().rate_bps() /
                  1000));  // SDE expects kbits
          RETURN_IF_BFRT_ERROR(bf_tm_sched_q_guaranteed_rate_enable(
              device, sdk_port, queue_mapping.queue_id()));
          break;
        case TofinoConfig::TofinoQosConfig::QueueConfig::QueueMapping::
            MIN_RATE_NOT_SET:
          RETURN_IF_BFRT_ERROR(bf_tm_sched_q_guaranteed_rate_disable(
              device, sdk_port, queue_mapping.queue_id()));
          break;
        default:
          return MAKE_ERROR(ERR_INVALID_PARAM)
                 << "Invalid queue guaranteed minimum rate config in "
                 << "QueueMapping " << queue_mapping.ShortDebugString() << ".";
      }
      if (queue_mapping.enable_color_drop()) {
        RETURN_IF_BFRT_ERROR(
            bf_tm_q_color_drop_enable(device, queue_mapping.queue_id(), pool));
      } else {
        RETURN_IF_BFRT_ERROR(
            bf_tm_q_color_drop_disable(device, queue_mapping.queue_id(), pool));
      }
      ASSIGN_OR_RETURN(bf_tm_queue_color_limit_t yellow_limit,
                       ColorLimitToTofinoQueueColorLimit(
                           queue_mapping.color_drop_limit_yellow()));
      ASSIGN_OR_RETURN(bf_tm_queue_color_limit_t red_limit,
                       ColorLimitToTofinoQueueColorLimit(
                           queue_mapping.color_drop_limit_red()));
      RETURN_IF_BFRT_ERROR(
          bf_tm_q_color_limit_set(device, sdk_port, queue_mapping.queue_id(),
                                  BF_TM_COLOR_YELLOW, yellow_limit));
      RETURN_IF_BFRT_ERROR(bf_tm_q_color_limit_set(device, sdk_port,
                                                   queue_mapping.queue_id(),
                                                   BF_TM_COLOR_RED, red_limit));
    }
    RETURN_IF_BFRT_ERROR(bf_tm_port_q_mapping_set(
        device, sdk_port, queue_config.queue_mapping_size(),
        /*queue_mapping*/ nullptr));
  }

  return ::util::OkStatus();
}

::util::Status BfSdeWrapper::SetPortAutonegPolicy(int device, int port,
                                                  TriState autoneg) {
  ASSIGN_OR_RETURN(auto autoneg_v, AutonegHalToBf(autoneg));
  RETURN_IF_BFRT_ERROR(bf_pal_port_autoneg_policy_set(
      static_cast<bf_dev_id_t>(device), static_cast<bf_dev_port_t>(port),
      autoneg_v));
  return ::util::OkStatus();
}

::util::Status BfSdeWrapper::SetPortMtu(int device, int port, int32 mtu) {
  if (mtu < 0) {
    return MAKE_ERROR(ERR_INVALID_PARAM) << "Invalid MTU value.";
  }
  if (mtu == 0) mtu = kBfDefaultMtu;
  RETURN_IF_BFRT_ERROR(bf_pal_port_mtu_set(
      static_cast<bf_dev_id_t>(device), static_cast<bf_dev_port_t>(port),
      static_cast<uint32>(mtu), static_cast<uint32>(mtu)));
  return ::util::OkStatus();
}

bool BfSdeWrapper::IsValidPort(int device, int port) {
  return bf_pal_port_is_valid(device, port) == BF_SUCCESS;
}

::util::Status BfSdeWrapper::SetPortLoopbackMode(int device, int port,
                                                 LoopbackState loopback_mode) {
  if (loopback_mode == LOOPBACK_STATE_UNKNOWN) {
    // Do nothing if we try to set loopback mode to the default one (UNKNOWN).
    return ::util::OkStatus();
  }
  ASSIGN_OR_RETURN(bf_loopback_mode_e lp_mode, LoopbackModeToBf(loopback_mode));
  RETURN_IF_BFRT_ERROR(
      bf_pal_port_loopback_mode_set(static_cast<bf_dev_id_t>(device),
                                    static_cast<bf_dev_port_t>(port), lp_mode));

  return ::util::OkStatus();
}

::util::StatusOr<bool> BfSdeWrapper::IsSoftwareModel(int device) {
  bool is_sw_model;
  auto bf_status = bf_pal_pltfm_type_get(device, &is_sw_model);
  RET_CHECK(bf_status == BF_SUCCESS) << "Error getting software model status.";

  return is_sw_model;
}

// Helper functions around reading the switch SKU.
namespace {
std::string GetBfChipFamilyAndType(int device) {
  bf_dev_type_t dev_type = lld_sku_get_dev_type(device);
  switch (dev_type) {
    case BF_DEV_BFNT10064Q:
      return "TOFINO_64Q";
    case BF_DEV_BFNT10032Q:
      return "TOFINO_32Q";
    case BF_DEV_BFNT10032D:
      return "TOFINO_32D";
#ifdef BF_DEV_BFNT10024D
    case BF_DEV_BFNT10024D:
      return "TOFINO_24D";
#endif  // BF_DEV_BFNT10024D
#ifdef BF_DEV_BFNT10018Q
    case BF_DEV_BFNT10018Q:
      return "TOFINO_18Q";
#endif  // BF_DEV_BFNT10018Q
#ifdef BF_DEV_BFNT10018D
    case BF_DEV_BFNT10018D:
      return "TOFINO_18D";
#endif  // BF_DEV_BFNT10018D
#ifdef BF_DEV_BFNT10017D
    case BF_DEV_BFNT10017D:
      return "TOFINO_17D";
#endif  // BF_DEV_BFNT10017D
    case BF_DEV_BFNT20128Q:
      return "TOFINO2_128Q";
#ifdef BF_DEV_BFNT20128QM
    case BF_DEV_BFNT20128QM:  // added in 9.3.0
      return "TOFINO2_128QM";
#endif  // BF_DEV_BFNT20128QM
#ifdef BF_DEV_BFNT20128QH
    case BF_DEV_BFNT20128QH:  // added in 9.3.0
      return "TOFINO2_128QH";
#endif  // BF_DEV_BFNT20128QH
#ifdef BF_DEV_BFNT20096T
    case BF_DEV_BFNT20096T:
      return "TOFINO2_96T";
#endif  // BF_DEV_BFNT20096T
    case BF_DEV_BFNT20080T:
      return "TOFINO2_80T";
#ifdef BF_DEV_BFNT20080TM
    case BF_DEV_BFNT20080TM:  // added in 9.3.0
      return "TOFINO2_80TM";
#endif  // BF_DEV_BFNT20080TM
    case BF_DEV_BFNT20064Q:
      return "TOFINO2_64Q";
    case BF_DEV_BFNT20064D:
      return "TOFINO2_64D";
#ifdef BF_DEV_BFNT20032D
    case BF_DEV_BFNT20032D:  // removed in 9.3.0
      return "TOFINO2_32D";
#endif  // BF_DEV_BFNT20032D
#ifdef BF_DEV_BFNT20032S
    case BF_DEV_BFNT20032S:  // removed in 9.3.0
      return "TOFINO2_32S";
#endif  // BF_DEV_BFNT20032S
#ifdef BF_DEV_BFNT20048D
    case BF_DEV_BFNT20048D:
      return "TOFINO2_48D";
#endif  // BF_DEV_BFNT20048D
#ifdef BF_DEV_BFNT20036D
    case BF_DEV_BFNT20036D:  // removed in 9.3.0
      return "TOFINO2_36D";
#endif  // BF_DEV_BFNT20036D
#ifdef BF_DEV_BFNT20032E
    case BF_DEV_BFNT20032E:  // removed in 9.3.0
      return "TOFINO2_32E";
#endif  // BF_DEV_BFNT20032E
#ifdef BF_DEV_BFNT20064E
    case BF_DEV_BFNT20064E:  // removed in 9.3.0
      return "TOFINO2_64E";
#endif  // BF_DEV_BFNT20064E
    default:
      return "UNKNOWN";
  }
}

std::string GetBfChipRevision(int device) {
  bf_sku_chip_part_rev_t revision_number;
  lld_sku_get_chip_part_revision_number(device, &revision_number);
  switch (revision_number) {
    case BF_SKU_CHIP_PART_REV_A0:
      return "A0";
    case BF_SKU_CHIP_PART_REV_B0:
      return "B0";
    default:
      return "UNKOWN";
  }
}

std::string GetBfChipId(int device) {
  uint64 chip_id = 0;
  lld_sku_get_chip_id(device, &chip_id);
  return absl::StrCat("0x", absl::Hex(chip_id));
}
}  // namespace

std::string BfSdeWrapper::GetBfChipType(int device) const {
  return absl::StrCat(GetBfChipFamilyAndType(device), ", revision ",
                      GetBfChipRevision(device), ", chip_id ",
                      GetBfChipId(device));
}

std::string BfSdeWrapper::GetSdeVersion() const {
#if defined(SDE_9_3_1)
  return "9.3.1";
#elif defined(SDE_9_5_0)
  return "9.5.0";
#elif defined(SDE_9_5_2)
  return "9.5.2";
#elif defined(SDE_9_7_0)
  return "9.7.0";
#elif defined(SDE_9_8_0)
  return "9.8.0";
#else
#error Unsupported SDE version
#endif
}

::util::StatusOr<uint32> BfSdeWrapper::GetPortIdFromPortKey(
    int device, const PortKey& port_key) {
  const int port = port_key.port;
  RET_CHECK(port >= 0) << "Port ID must be non-negative. Attempted to get port "
                       << port << " on dev " << device << ".";

  // PortKey uses three possible values for channel:
  //     > 0: port is channelized (first channel is 1)
  //     0: port is not channelized
  //     < 0: port channel is not important (e.g. for port groups)
  // BF SDK expects the first channel to be 0
  //     Convert base-1 channel to base-0 channel if port is channelized
  //     Otherwise, port is already 0 in the non-channelized case
  const int channel =
      (port_key.channel > 0) ? port_key.channel - 1 : port_key.channel;
  RET_CHECK(channel >= 0) << "Channel must be set for port " << port
                          << " on dev " << device << ".";

  char port_string[MAX_PORT_HDL_STRING_LEN];
  int r = snprintf(port_string, sizeof(port_string), "%d/%d", port, channel);
  RET_CHECK(r > 0 && r < sizeof(port_string))
      << "Failed to build port string for port " << port << " channel "
      << channel << " on dev " << device << ".";

  bf_dev_port_t dev_port;
  RETURN_IF_BFRT_ERROR(bf_pal_port_str_to_dev_port_map(
      static_cast<bf_dev_id_t>(device), port_string, &dev_port));
  return static_cast<uint32>(dev_port);
}

::util::StatusOr<int> BfSdeWrapper::GetPcieCpuPort(int device) {
  int port = p4_devport_mgr_pcie_cpu_port_get(device);
  RET_CHECK(port != -1);
  return port;
}

::util::Status BfSdeWrapper::SetTmCpuPort(int device, int port) {
  RET_CHECK(p4_pd_tm_set_cpuport(device, port) == 0)
      << "Unable to set CPU port " << port << " on device " << device;
  return ::util::OkStatus();
}

::util::Status BfSdeWrapper::SetDeflectOnDropDestination(int device, int port,
                                                         int queue) {
  // The DoD destination must be a pipe-local port.
  p4_pd_tm_pipe_t pipe = DEV_PORT_TO_PIPE(port);
  RETURN_IF_BFRT_ERROR(
      p4_pd_tm_set_negative_mirror_dest(device, pipe, port, queue));
  return ::util::OkStatus();
}

// BFRT

::util::Status BfSdeWrapper::InitializeSde(const std::string& sde_install_path,
                                           const std::string& sde_config_file,
                                           bool run_in_background) {
  RET_CHECK(sde_install_path != "") << "sde_install_path is required";
  RET_CHECK(sde_config_file != "") << "sde_config_file is required";

  // Parse bf_switchd arguments.
  auto switchd_main_ctx = absl::make_unique<bf_switchd_context_t>();
  switchd_main_ctx->install_dir = strdup(sde_install_path.c_str());
  switchd_main_ctx->conf_file = strdup(sde_config_file.c_str());
  switchd_main_ctx->skip_p4 = true;
  if (run_in_background) {
    switchd_main_ctx->running_in_background = true;
  } else {
    switchd_main_ctx->shell_set_ucli = true;
  }

  // Determine if kernel mode packet driver is loaded.
  std::string bf_sysfs_fname;
  {
    char buf[128] = {};
    RETURN_IF_BFRT_ERROR(switch_pci_sysfs_str_get(buf, sizeof(buf)));
    bf_sysfs_fname = buf;
  }
  absl::StrAppend(&bf_sysfs_fname, "/dev_add");
  LOG(INFO) << "bf_sysfs_fname: " << bf_sysfs_fname;
  if (PathExists(bf_sysfs_fname)) {
    // Override previous parsing if bf_kpkt KLM was loaded.
    LOG(INFO)
        << "kernel mode packet driver present, forcing kernel_pkt option!";
    switchd_main_ctx->kernel_pkt = true;
  }

  RETURN_IF_BFRT_ERROR(bf_switchd_lib_init(switchd_main_ctx.get()))
      << "Error when starting switchd.";
  LOG(INFO) << "switchd started successfully";

  return ::util::OkStatus();
}

::util::Status BfSdeWrapper::AddDevice(int device,
                                       const BfrtDeviceConfig& device_config) {
  absl::WriterMutexLock l(&data_lock_);

  // RET_CHECK(initialized_) << "Not initialized";
  RET_CHECK(device_config.programs_size() > 0);

  // if (pipeline_initialized_) {
  // RETURN_IF_BFRT_ERROR(bf_device_remove(device));
  // }

  bfrt_device_manager_ = &bfrt::BfRtDevMgr::getInstance();
  bfrt_id_mapper_.reset();

  RETURN_IF_BFRT_ERROR(bf_pal_device_warm_init_begin(
      device, BF_DEV_WARM_INIT_FAST_RECFG, BF_DEV_SERDES_UPD_NONE,
      /* upgrade_agents */ true));
  bf_device_profile_t device_profile = {};

  // Commit new files to disk and build device profile for SDE to load.
  RETURN_IF_ERROR(RecursivelyCreateDir(FLAGS_bfrt_sde_config_dir));
  // Need to extend the lifetime of the path strings until the SDE read them.
  std::vector<std::unique_ptr<std::string>> path_strings;
  device_profile.num_p4_programs = device_config.programs_size();
  for (int i = 0; i < device_config.programs_size(); ++i) {
    const auto& program = device_config.programs(i);
    const std::string program_path =
        absl::StrCat(FLAGS_bfrt_sde_config_dir, "/", program.name());
    auto bfrt_path = absl::make_unique<std::string>(
        absl::StrCat(program_path, "/bfrt.json"));
    RETURN_IF_ERROR(RecursivelyCreateDir(program_path));
    RETURN_IF_ERROR(WriteStringToFile(program.bfrt(), *bfrt_path));

    bf_p4_program_t* p4_program = &device_profile.p4_programs[i];
    ::snprintf(p4_program->prog_name, _PI_UPDATE_MAX_NAME_SIZE, "%s",
               program.name().c_str());
    p4_program->bfrt_json_file = &(*bfrt_path)[0];
    p4_program->num_p4_pipelines = program.pipelines_size();
    path_strings.emplace_back(std::move(bfrt_path));
    RET_CHECK(program.pipelines_size() > 0);
    for (int j = 0; j < program.pipelines_size(); ++j) {
      const auto& pipeline = program.pipelines(j);
      const std::string pipeline_path =
          absl::StrCat(program_path, "/", pipeline.name());
      auto context_path = absl::make_unique<std::string>(
          absl::StrCat(pipeline_path, "/context.json"));
      auto config_path = absl::make_unique<std::string>(
          absl::StrCat(pipeline_path, "/tofino.bin"));
      RETURN_IF_ERROR(RecursivelyCreateDir(pipeline_path));
      RETURN_IF_ERROR(WriteStringToFile(pipeline.context(), *context_path));
      RETURN_IF_ERROR(WriteStringToFile(pipeline.config(), *config_path));

      bf_p4_pipeline_t* pipeline_profile = &p4_program->p4_pipelines[j];
      ::snprintf(pipeline_profile->p4_pipeline_name, _PI_UPDATE_MAX_NAME_SIZE,
                 "%s", pipeline.name().c_str());
      pipeline_profile->cfg_file = &(*config_path)[0];
      pipeline_profile->runtime_context_file = &(*context_path)[0];
      path_strings.emplace_back(std::move(config_path));
      path_strings.emplace_back(std::move(context_path));

      RET_CHECK(pipeline.scope_size() <= MAX_P4_PIPELINES);
      pipeline_profile->num_pipes_in_scope = pipeline.scope_size();
      for (int p = 0; p < pipeline.scope_size(); ++p) {
        const auto& scope = pipeline.scope(p);
        pipeline_profile->pipe_scope[p] = scope;
      }
    }
  }

  // bf_device_add?
  // This call re-initializes most SDE components.
  RETURN_IF_BFRT_ERROR(bf_pal_device_add(device, &device_profile));
  RETURN_IF_BFRT_ERROR(bf_pal_device_warm_init_end(device));

  // Set SDE log levels for modules of interest.
  // TODO(max): create story around SDE logs. How to get them into glog? What
  // levels to enable for which modules?
  RET_CHECK(
      bf_sys_log_level_set(BF_MOD_BFRT, BF_LOG_DEST_STDOUT, BF_LOG_WARN) == 0);
  RET_CHECK(bf_sys_log_level_set(BF_MOD_PKT, BF_LOG_DEST_STDOUT, BF_LOG_WARN) ==
            0);
  RET_CHECK(
      bf_sys_log_level_set(BF_MOD_PIPE, BF_LOG_DEST_STDOUT, BF_LOG_WARN) == 0);
  RET_CHECK(bf_sys_log_level_set(BF_MOD_TM, BF_LOG_DEST_STDOUT, BF_LOG_WARN) ==
            0);
  stat_mgr_enable_detail_trace = false;
  if (VLOG_IS_ON(2)) {
    RET_CHECK(bf_sys_log_level_set(BF_MOD_PIPE, BF_LOG_DEST_STDOUT,
                                   BF_LOG_INFO) == 0);
    stat_mgr_enable_detail_trace = true;
  }

  RETURN_IF_BFRT_ERROR(bfrt_device_manager_->bfRtInfoGet(
      device, device_config.programs(0).name(), &bfrt_info_));

  // FIXME: if all we ever do is create and push, this could be one call.
  bfrt_id_mapper_ = BfrtIdMapper::CreateInstance();
  RETURN_IF_ERROR(
      bfrt_id_mapper_->PushForwardingPipelineConfig(device_config, bfrt_info_));

  return ::util::OkStatus();
}

// Create and start an new session.
::util::StatusOr<std::shared_ptr<BfSdeInterface::SessionInterface>>
BfSdeWrapper::CreateSession() {
  return Session::CreateSession();
}

::util::StatusOr<std::unique_ptr<BfSdeInterface::TableKeyInterface>>
BfSdeWrapper::CreateTableKey(int table_id) {
  ::absl::ReaderMutexLock l(&data_lock_);
  return TableKey::CreateTableKey(bfrt_info_, table_id);
}

::util::StatusOr<std::unique_ptr<BfSdeInterface::TableDataInterface>>
BfSdeWrapper::CreateTableData(int table_id, int action_id) {
  ::absl::ReaderMutexLock l(&data_lock_);
  return TableData::CreateTableData(bfrt_info_, table_id, action_id);
}

//  Packetio

::util::Status BfSdeWrapper::TxPacket(int device, const std::string& buffer) {
  bf_pkt* pkt = nullptr;
  RETURN_IF_BFRT_ERROR(
      bf_pkt_alloc(device, &pkt, buffer.size(), BF_DMA_CPU_PKT_TRANSMIT_0));
  auto pkt_cleaner =
      absl::MakeCleanup([pkt, device]() { bf_pkt_free(device, pkt); });
  RETURN_IF_BFRT_ERROR(bf_pkt_data_copy(
      pkt, reinterpret_cast<const uint8*>(buffer.data()), buffer.size()));
  RETURN_IF_BFRT_ERROR(bf_pkt_tx(device, pkt, BF_PKT_TX_RING_0, pkt));
  std::move(pkt_cleaner).Cancel();

  return ::util::OkStatus();
}

::util::Status BfSdeWrapper::StartPacketIo(int device) {
  // Maybe move to InitSde function?
  if (!bf_pkt_is_inited(device)) {
    RETURN_IF_BFRT_ERROR(bf_pkt_init());
  }

  // type of i should be bf_pkt_tx_ring_t?
  for (int tx_ring = BF_PKT_TX_RING_0; tx_ring < BF_PKT_TX_RING_MAX;
       ++tx_ring) {
    RETURN_IF_BFRT_ERROR(bf_pkt_tx_done_notif_register(
        device, BfSdeWrapper::BfPktTxNotifyCallback,
        static_cast<bf_pkt_tx_ring_t>(tx_ring)));
  }

  for (int rx_ring = BF_PKT_RX_RING_0; rx_ring < BF_PKT_RX_RING_MAX;
       ++rx_ring) {
    RETURN_IF_BFRT_ERROR(
        bf_pkt_rx_register(device, BfSdeWrapper::BfPktRxNotifyCallback,
                           static_cast<bf_pkt_rx_ring_t>(rx_ring), nullptr));
  }
  VLOG(1) << "Registered packetio callbacks on device " << device << ".";

  return ::util::OkStatus();
}

::util::Status BfSdeWrapper::StopPacketIo(int device) {
  for (int tx_ring = BF_PKT_TX_RING_0; tx_ring < BF_PKT_TX_RING_MAX;
       ++tx_ring) {
    RETURN_IF_BFRT_ERROR(bf_pkt_tx_done_notif_deregister(
        device, static_cast<bf_pkt_tx_ring_t>(tx_ring)));
  }

  for (int rx_ring = BF_PKT_RX_RING_0; rx_ring < BF_PKT_RX_RING_MAX;
       ++rx_ring) {
    RETURN_IF_BFRT_ERROR(
        bf_pkt_rx_deregister(device, static_cast<bf_pkt_rx_ring_t>(rx_ring)));
  }
  VLOG(1) << "Unregistered packetio callbacks on device " << device << ".";

  return ::util::OkStatus();
}

::util::Status BfSdeWrapper::RegisterPacketReceiveWriter(
    int device, std::unique_ptr<ChannelWriter<std::string>> writer) {
  absl::WriterMutexLock l(&packet_rx_callback_lock_);
  device_to_packet_rx_writer_[device] = std::move(writer);
  return ::util::OkStatus();
}

::util::Status BfSdeWrapper::UnregisterPacketReceiveWriter(int device) {
  absl::WriterMutexLock l(&packet_rx_callback_lock_);
  device_to_packet_rx_writer_.erase(device);
  return ::util::OkStatus();
}

::util::Status BfSdeWrapper::HandlePacketRx(bf_dev_id_t device, bf_pkt* pkt,
                                            bf_pkt_rx_ring_t rx_ring) {
  absl::ReaderMutexLock l(&packet_rx_callback_lock_);
  auto rx_writer = gtl::FindOrNull(device_to_packet_rx_writer_, device);
  RET_CHECK(rx_writer) << "No Rx callback registered for device id " << device
                       << ".";

  std::string buffer(reinterpret_cast<const char*>(bf_pkt_get_pkt_data(pkt)),
                     bf_pkt_get_pkt_size(pkt));
  ::util::Status status = (*rx_writer)->TryWrite(buffer);
  LOG_IF_EVERY_N(INFO, !status.ok(), 500)
      << "Dropped packet received from CPU: " << status;
  VLOG(1) << "Received " << buffer.size() << " byte packet from CPU "
          << StringToHex(buffer);

  return ::util::OkStatus();
}

bf_status_t BfSdeWrapper::BfPktTxNotifyCallback(bf_dev_id_t device,
                                                bf_pkt_tx_ring_t tx_ring,
                                                uint64 tx_cookie,
                                                uint32 status) {
  VLOG(1) << "Tx done notification for device: " << device
          << " tx ring: " << tx_ring << " tx cookie: " << tx_cookie
          << " status: " << status;

  bf_pkt* pkt = reinterpret_cast<bf_pkt*>(tx_cookie);
  return bf_pkt_free(device, pkt);
}

bf_status_t BfSdeWrapper::BfPktRxNotifyCallback(bf_dev_id_t device, bf_pkt* pkt,
                                                void* cookie,
                                                bf_pkt_rx_ring_t rx_ring) {
  BfSdeWrapper* bf_sde_wrapper = BfSdeWrapper::GetSingleton();
  // TODO(max): Handle error
  bf_sde_wrapper->HandlePacketRx(device, pkt, rx_ring);
  return bf_pkt_free(device, pkt);
}

bf_rt_target_t BfSdeWrapper::GetDeviceTarget(int device) const {
  bf_rt_target_t dev_tgt = {};
  dev_tgt.dev_id = device;
  dev_tgt.pipe_id = BF_DEV_PIPE_ALL;
  return dev_tgt;
}

// PRE
namespace {
::util::Status PrintMcGroupEntry(const bfrt::BfRtTable* table,
                                 const bfrt::BfRtTableKey* table_key,
                                 const bfrt::BfRtTableData* table_data) {
  std::vector<uint32> mc_node_list;
  std::vector<bool> l1_xid_valid_list;
  std::vector<uint32> l1_xid_list;
  uint64 multicast_group_id;

  // Key: $MGID
  RETURN_IF_ERROR(GetField(*table_key, kMgid, &multicast_group_id));
  // Data: $MULTICAST_NODE_ID
  RETURN_IF_ERROR(GetField(*table_data, kMcNodeId, &mc_node_list));
  // Data: $MULTICAST_NODE_L1_XID_VALID
  RETURN_IF_ERROR(GetField(*table_data, kMcNodeL1XidValid, &l1_xid_valid_list));
  // Data: $MULTICAST_NODE_L1_XID
  RETURN_IF_ERROR(GetField(*table_data, kMcNodeL1Xid, &l1_xid_list));

  LOG(INFO) << "Multicast group id " << multicast_group_id << " has "
            << mc_node_list.size() << " nodes.";
  for (const auto& node : mc_node_list) {
    LOG(INFO) << "\tnode id " << node;
  }

  return ::util::OkStatus();
}

::util::Status PrintMcNodeEntry(const bfrt::BfRtTable* table,
                                const bfrt::BfRtTableKey* table_key,
                                const bfrt::BfRtTableData* table_data) {
  // Key: $MULTICAST_NODE_ID (24 bit)
  uint64 node_id;
  RETURN_IF_ERROR(GetField(*table_key, kMcNodeId, &node_id));
  // Data: $MULTICAST_RID (16 bit)
  uint64 rid;
  RETURN_IF_ERROR(GetField(*table_data, kMcReplicationId, &rid));
  // Data: $DEV_PORT
  std::vector<uint32> ports;
  RETURN_IF_ERROR(GetField(*table_data, kMcNodeDevPort, &ports));

  std::string ports_str = " ports [ ";
  for (const auto& port : ports) {
    ports_str += std::to_string(port) + " ";
  }
  ports_str += "]";
  LOG(INFO) << "Node id " << node_id << ": rid " << rid << ports_str;

  return ::util::OkStatus();
}
}  // namespace

::util::Status BfSdeWrapper::DumpPreState(
    int device, std::shared_ptr<BfSdeInterface::SessionInterface> session) {
  if (VLOG_IS_ON(2)) {
    auto real_session = std::dynamic_pointer_cast<Session>(session);
    RET_CHECK(real_session);

    auto bf_dev_tgt = GetDeviceTarget(device);
    const bfrt::BfRtTable* table;

    // Dump group table
    LOG(INFO) << "#### $pre.mgid ####";
    RETURN_IF_BFRT_ERROR(
        bfrt_info_->bfrtTableFromNameGet(kPreMgidTable, &table));
    std::vector<std::unique_ptr<bfrt::BfRtTableKey>> keys;
    std::vector<std::unique_ptr<bfrt::BfRtTableData>> datums;
    RETURN_IF_BFRT_ERROR(
        bfrt_info_->bfrtTableFromNameGet(kPreMgidTable, &table));
    RETURN_IF_ERROR(GetAllEntries(real_session->bfrt_session_, bf_dev_tgt,
                                  table, &keys, &datums));
    for (size_t i = 0; i < keys.size(); ++i) {
      const std::unique_ptr<bfrt::BfRtTableData>& table_data = datums[i];
      const std::unique_ptr<bfrt::BfRtTableKey>& table_key = keys[i];
      PrintMcGroupEntry(table, table_key.get(), table_data.get());
    }
    LOG(INFO) << "###################";

    // Dump node table
    LOG(INFO) << "#### $pre.node ####";
    RETURN_IF_BFRT_ERROR(
        bfrt_info_->bfrtTableFromNameGet(kPreNodeTable, &table));
    RETURN_IF_ERROR(GetAllEntries(real_session->bfrt_session_, bf_dev_tgt,
                                  table, &keys, &datums));
    for (size_t i = 0; i < keys.size(); ++i) {
      const std::unique_ptr<bfrt::BfRtTableData>& table_data = datums[i];
      const std::unique_ptr<bfrt::BfRtTableKey>& table_key = keys[i];
      PrintMcNodeEntry(table, table_key.get(), table_data.get());
    }
    LOG(INFO) << "###################";
  }
  return ::util::OkStatus();
}

::util::StatusOr<uint32> BfSdeWrapper::GetFreeMulticastNodeId(
    int device, std::shared_ptr<BfSdeInterface::SessionInterface> session) {
  auto real_session = std::dynamic_pointer_cast<Session>(session);
  RET_CHECK(real_session);

  auto bf_dev_tgt = GetDeviceTarget(device);
  const bfrt::BfRtTable* table;
  RETURN_IF_BFRT_ERROR(bfrt_info_->bfrtTableFromNameGet(kPreNodeTable, &table));
  size_t table_size;
<<<<<<< HEAD
#if defined(SDE_9_4_0) || defined(SDE_9_5_0) || defined(SDE_9_7_0) || defined(SDE_9_8_0)
=======
#if defined(SDE_9_4_0) || defined(SDE_9_5_0) || defined(SDE_9_5_2) || \
    defined(SDE_9_7_0)
>>>>>>> b44ac444
  RETURN_IF_BFRT_ERROR(table->tableSizeGet(*real_session->bfrt_session_,
                                           bf_dev_tgt, &table_size));
#else
  RETURN_IF_BFRT_ERROR(table->tableSizeGet(&table_size));
#endif  // SDE_9_4_0
  uint32 usage;
  RETURN_IF_BFRT_ERROR(table->tableUsageGet(
      *real_session->bfrt_session_, bf_dev_tgt,
      bfrt::BfRtTable::BfRtTableGetFlag::GET_FROM_SW, &usage));
  std::unique_ptr<bfrt::BfRtTableKey> table_key;
  std::unique_ptr<bfrt::BfRtTableData> table_data;
  RETURN_IF_BFRT_ERROR(table->keyAllocate(&table_key));
  RETURN_IF_BFRT_ERROR(table->dataAllocate(&table_data));
  uint32 id = usage;
  for (size_t _ = 0; _ < table_size; ++_) {
    // Key: $MULTICAST_NODE_ID
    RETURN_IF_ERROR(SetField(table_key.get(), kMcNodeId, id));
    bf_status_t status = table->tableEntryGet(
        *real_session->bfrt_session_, bf_dev_tgt, *table_key,
        bfrt::BfRtTable::BfRtTableGetFlag::GET_FROM_SW, table_data.get());
    if (status == BF_OBJECT_NOT_FOUND) {
      return id;
    } else if (status == BF_SUCCESS) {
      id++;
      continue;
    } else {
      RETURN_IF_BFRT_ERROR(status);
    }
  }

  return MAKE_ERROR(ERR_TABLE_FULL) << "Could not find free multicast node id.";
}

::util::StatusOr<uint32> BfSdeWrapper::CreateMulticastNode(
    int device, std::shared_ptr<BfSdeInterface::SessionInterface> session,
    int mc_replication_id, const std::vector<uint32>& mc_lag_ids,
    const std::vector<uint32>& ports) {
  ::absl::ReaderMutexLock l(&data_lock_);

  auto real_session = std::dynamic_pointer_cast<Session>(session);
  RET_CHECK(real_session);

  const bfrt::BfRtTable* table;  // PRE node table.
  bf_rt_id_t table_id;
  RETURN_IF_BFRT_ERROR(bfrt_info_->bfrtTableFromNameGet(kPreNodeTable, &table));
  RETURN_IF_BFRT_ERROR(table->tableIdGet(&table_id));

  std::unique_ptr<bfrt::BfRtTableKey> table_key;
  std::unique_ptr<bfrt::BfRtTableData> table_data;
  RETURN_IF_BFRT_ERROR(table->keyAllocate(&table_key));
  RETURN_IF_BFRT_ERROR(table->dataAllocate(&table_data));

  auto bf_dev_tgt = GetDeviceTarget(device);

  ASSIGN_OR_RETURN(uint64 mc_node_id, GetFreeMulticastNodeId(device, session));

  // Key: $MULTICAST_NODE_ID
  RETURN_IF_ERROR(SetField(table_key.get(), kMcNodeId, mc_node_id));
  // Data: $MULTICAST_RID (16 bit)
  RETURN_IF_ERROR(
      SetField(table_data.get(), kMcReplicationId, mc_replication_id));
  // Data: $MULTICAST_LAG_ID
  RETURN_IF_ERROR(SetField(table_data.get(), kMcNodeLagId, mc_lag_ids));
  // Data: $DEV_PORT
  RETURN_IF_ERROR(SetField(table_data.get(), kMcNodeDevPort, ports));

  RETURN_IF_BFRT_ERROR(table->tableEntryAdd(
      *real_session->bfrt_session_, bf_dev_tgt, *table_key, *table_data));

  return mc_node_id;
}

::util::StatusOr<std::vector<uint32>> BfSdeWrapper::GetNodesInMulticastGroup(
    int device, std::shared_ptr<BfSdeInterface::SessionInterface> session,
    uint32 group_id) {
  ::absl::ReaderMutexLock l(&data_lock_);

  auto real_session = std::dynamic_pointer_cast<Session>(session);
  RET_CHECK(real_session);

  auto bf_dev_tgt = GetDeviceTarget(device);
  const bfrt::BfRtTable* table;
  RETURN_IF_BFRT_ERROR(bfrt_info_->bfrtTableFromNameGet(kPreMgidTable, &table));

  std::unique_ptr<bfrt::BfRtTableKey> table_key;
  std::unique_ptr<bfrt::BfRtTableData> table_data;
  RETURN_IF_BFRT_ERROR(table->keyAllocate(&table_key));
  RETURN_IF_BFRT_ERROR(table->dataAllocate(&table_data));
  // Key: $MGID
  RETURN_IF_ERROR(SetField(table_key.get(), kMgid, group_id));
  RETURN_IF_BFRT_ERROR(table->tableEntryGet(
      *real_session->bfrt_session_, bf_dev_tgt, *table_key,
      bfrt::BfRtTable::BfRtTableGetFlag::GET_FROM_SW, table_data.get()));
  // Data: $MULTICAST_NODE_ID
  std::vector<uint32> mc_node_list;
  RETURN_IF_ERROR(GetField(*table_data, kMcNodeId, &mc_node_list));

  return mc_node_list;
}

::util::Status BfSdeWrapper::DeleteMulticastNodes(
    int device, std::shared_ptr<BfSdeInterface::SessionInterface> session,
    const std::vector<uint32>& mc_node_ids) {
  ::absl::ReaderMutexLock l(&data_lock_);
  auto real_session = std::dynamic_pointer_cast<Session>(session);
  RET_CHECK(real_session);

  auto bf_dev_tgt = GetDeviceTarget(device);
  const bfrt::BfRtTable* table;
  bf_rt_id_t table_id;
  RETURN_IF_BFRT_ERROR(bfrt_info_->bfrtTableFromNameGet(kPreNodeTable, &table));
  RETURN_IF_BFRT_ERROR(table->tableIdGet(&table_id));

  // TODO(max): handle partial delete failures
  for (const auto& mc_node_id : mc_node_ids) {
    std::unique_ptr<bfrt::BfRtTableKey> table_key;
    RETURN_IF_BFRT_ERROR(table->keyAllocate(&table_key));
    RETURN_IF_ERROR(SetField(table_key.get(), kMcNodeId, mc_node_id));
    RETURN_IF_BFRT_ERROR(table->tableEntryDel(*real_session->bfrt_session_,
                                              bf_dev_tgt, *table_key));
  }

  return ::util::OkStatus();
}

::util::Status BfSdeWrapper::GetMulticastNode(
    int device, std::shared_ptr<BfSdeInterface::SessionInterface> session,
    uint32 mc_node_id, int* replication_id, std::vector<uint32>* lag_ids,
    std::vector<uint32>* ports) {
  RET_CHECK(replication_id);
  RET_CHECK(lag_ids);
  RET_CHECK(ports);
  ::absl::ReaderMutexLock l(&data_lock_);
  auto real_session = std::dynamic_pointer_cast<Session>(session);
  RET_CHECK(real_session);

  auto bf_dev_tgt = GetDeviceTarget(device);
  const bfrt::BfRtTable* table;  // PRE node table.
  bf_rt_id_t table_id;
  RETURN_IF_BFRT_ERROR(bfrt_info_->bfrtTableFromNameGet(kPreNodeTable, &table));
  RETURN_IF_BFRT_ERROR(table->tableIdGet(&table_id));

  std::unique_ptr<bfrt::BfRtTableKey> table_key;
  std::unique_ptr<bfrt::BfRtTableData> table_data;
  RETURN_IF_BFRT_ERROR(table->keyAllocate(&table_key));
  RETURN_IF_BFRT_ERROR(table->dataAllocate(&table_data));
  // Key: $MULTICAST_NODE_ID
  RETURN_IF_ERROR(SetField(table_key.get(), kMcNodeId, mc_node_id));
  RETURN_IF_BFRT_ERROR(table->tableEntryGet(
      *real_session->bfrt_session_, bf_dev_tgt, *table_key,
      bfrt::BfRtTable::BfRtTableGetFlag::GET_FROM_SW, table_data.get()));
  // Data: $DEV_PORT
  std::vector<uint32> dev_ports;
  RETURN_IF_ERROR(GetField(*table_data, kMcNodeDevPort, &dev_ports));
  *ports = dev_ports;
  // Data: $RID (16 bit)
  uint64 rid;
  RETURN_IF_ERROR(GetField(*table_data, kMcReplicationId, &rid));
  *replication_id = rid;
  // Data: $MULTICAST_LAG_ID
  std::vector<uint32> lags;
  RETURN_IF_ERROR(GetField(*table_data, kMcNodeLagId, &lags));
  *lag_ids = lags;

  return ::util::OkStatus();
}

::util::Status BfSdeWrapper::WriteMulticastGroup(
    int device, std::shared_ptr<BfSdeInterface::SessionInterface> session,
    uint32 group_id, const std::vector<uint32>& mc_node_ids, bool insert) {
  auto real_session = std::dynamic_pointer_cast<Session>(session);
  RET_CHECK(real_session);

  const bfrt::BfRtTable* table;  // PRE MGID table.
  bf_rt_id_t table_id;
  RETURN_IF_BFRT_ERROR(bfrt_info_->bfrtTableFromNameGet(kPreMgidTable, &table));
  RETURN_IF_BFRT_ERROR(table->tableIdGet(&table_id));
  std::unique_ptr<bfrt::BfRtTableKey> table_key;
  std::unique_ptr<bfrt::BfRtTableData> table_data;
  RETURN_IF_BFRT_ERROR(table->keyAllocate(&table_key));
  RETURN_IF_BFRT_ERROR(table->dataAllocate(&table_data));

  std::vector<uint32> mc_node_list;
  std::vector<bool> l1_xid_valid_list;
  std::vector<uint32> l1_xid_list;
  for (const auto& mc_node_id : mc_node_ids) {
    mc_node_list.push_back(mc_node_id);
    // TODO(Yi): P4Runtime doesn't support XID, set invalid for now.
    l1_xid_valid_list.push_back(false);
    l1_xid_list.push_back(0);
  }
  // Key: $MGID
  RETURN_IF_ERROR(SetField(table_key.get(), kMgid, group_id));
  // Data: $MULTICAST_NODE_ID
  RETURN_IF_ERROR(SetField(table_data.get(), kMcNodeId, mc_node_list));
  // Data: $MULTICAST_NODE_L1_XID_VALID
  RETURN_IF_ERROR(
      SetField(table_data.get(), kMcNodeL1XidValid, l1_xid_valid_list));
  // Data: $MULTICAST_NODE_L1_XID
  RETURN_IF_ERROR(SetField(table_data.get(), kMcNodeL1Xid, l1_xid_list));

  auto bf_dev_tgt = GetDeviceTarget(device);
  if (insert) {
    RETURN_IF_BFRT_ERROR(table->tableEntryAdd(
        *real_session->bfrt_session_, bf_dev_tgt, *table_key, *table_data));

  } else {
    RETURN_IF_BFRT_ERROR(table->tableEntryMod(
        *real_session->bfrt_session_, bf_dev_tgt, *table_key, *table_data));
  }

  return ::util::OkStatus();
}

::util::Status BfSdeWrapper::InsertMulticastGroup(
    int device, std::shared_ptr<BfSdeInterface::SessionInterface> session,
    uint32 group_id, const std::vector<uint32>& mc_node_ids) {
  ::absl::ReaderMutexLock l(&data_lock_);
  return WriteMulticastGroup(device, session, group_id, mc_node_ids, true);
}
::util::Status BfSdeWrapper::ModifyMulticastGroup(
    int device, std::shared_ptr<BfSdeInterface::SessionInterface> session,
    uint32 group_id, const std::vector<uint32>& mc_node_ids) {
  ::absl::ReaderMutexLock l(&data_lock_);
  return WriteMulticastGroup(device, session, group_id, mc_node_ids, false);
}

::util::Status BfSdeWrapper::DeleteMulticastGroup(
    int device, std::shared_ptr<BfSdeInterface::SessionInterface> session,
    uint32 group_id) {
  ::absl::ReaderMutexLock l(&data_lock_);
  auto real_session = std::dynamic_pointer_cast<Session>(session);
  RET_CHECK(real_session);

  auto bf_dev_tgt = GetDeviceTarget(device);
  const bfrt::BfRtTable* table;  // PRE MGID table.
  RETURN_IF_BFRT_ERROR(bfrt_info_->bfrtTableFromNameGet(kPreMgidTable, &table));
  std::unique_ptr<bfrt::BfRtTableKey> table_key;
  RETURN_IF_BFRT_ERROR(table->keyAllocate(&table_key));
  // Key: $MGID
  RETURN_IF_ERROR(SetField(table_key.get(), kMgid, group_id));
  RETURN_IF_BFRT_ERROR(table->tableEntryDel(*real_session->bfrt_session_,
                                            bf_dev_tgt, *table_key));

  return ::util::OkStatus();
}

::util::Status BfSdeWrapper::GetMulticastGroups(
    int device, std::shared_ptr<BfSdeInterface::SessionInterface> session,
    uint32 group_id, std::vector<uint32>* group_ids,
    std::vector<std::vector<uint32>>* mc_node_ids) {
  RET_CHECK(group_ids);
  RET_CHECK(mc_node_ids);
  ::absl::ReaderMutexLock l(&data_lock_);
  auto real_session = std::dynamic_pointer_cast<Session>(session);
  RET_CHECK(real_session);

  auto bf_dev_tgt = GetDeviceTarget(device);
  const bfrt::BfRtTable* table;  // PRE MGID table.
  RETURN_IF_BFRT_ERROR(bfrt_info_->bfrtTableFromNameGet(kPreMgidTable, &table));
  std::vector<std::unique_ptr<bfrt::BfRtTableKey>> keys;
  std::vector<std::unique_ptr<bfrt::BfRtTableData>> datums;
  // Is this a wildcard read?
  if (group_id != 0) {
    keys.resize(1);
    datums.resize(1);
    RETURN_IF_BFRT_ERROR(table->keyAllocate(&keys[0]));
    RETURN_IF_BFRT_ERROR(table->dataAllocate(&datums[0]));
    // Key: $MGID
    RETURN_IF_ERROR(SetField(keys[0].get(), kMgid, group_id));
    RETURN_IF_BFRT_ERROR(table->tableEntryGet(
        *real_session->bfrt_session_, bf_dev_tgt, *keys[0],
        bfrt::BfRtTable::BfRtTableGetFlag::GET_FROM_SW, datums[0].get()));
  } else {
    RETURN_IF_ERROR(GetAllEntries(real_session->bfrt_session_, bf_dev_tgt,
                                  table, &keys, &datums));
  }

  group_ids->resize(0);
  mc_node_ids->resize(0);
  for (size_t i = 0; i < keys.size(); ++i) {
    const std::unique_ptr<bfrt::BfRtTableData>& table_data = datums[i];
    const std::unique_ptr<bfrt::BfRtTableKey>& table_key = keys[i];
    ::p4::v1::MulticastGroupEntry result;
    // Key: $MGID
    uint64 group_id;
    RETURN_IF_ERROR(GetField(*table_key, kMgid, &group_id));
    group_ids->push_back(group_id);
    // Data: $MULTICAST_NODE_ID
    std::vector<uint32> mc_node_list;
    RETURN_IF_ERROR(GetField(*table_data, kMcNodeId, &mc_node_list));
    mc_node_ids->push_back(mc_node_list);
  }

  CHECK_EQ(group_ids->size(), keys.size());
  CHECK_EQ(mc_node_ids->size(), keys.size());

  return ::util::OkStatus();
}

::util::Status BfSdeWrapper::WriteCloneSession(
    int device, std::shared_ptr<BfSdeInterface::SessionInterface> session,
    uint32 session_id, int egress_port, int egress_queue, int cos,
    int max_pkt_len, bool insert) {
  auto real_session = std::dynamic_pointer_cast<Session>(session);
  RET_CHECK(real_session);

  const bfrt::BfRtTable* table;
  RETURN_IF_BFRT_ERROR(
      bfrt_info_->bfrtTableFromNameGet(kMirrorConfigTable, &table));
  std::unique_ptr<bfrt::BfRtTableKey> table_key;
  std::unique_ptr<bfrt::BfRtTableData> table_data;
  RETURN_IF_BFRT_ERROR(table->keyAllocate(&table_key));
  bf_rt_id_t action_id;
  RETURN_IF_BFRT_ERROR(table->actionIdGet("$normal", &action_id));
  RETURN_IF_BFRT_ERROR(table->dataAllocate(action_id, &table_data));

  // Key: $sid
  RETURN_IF_ERROR(SetField(table_key.get(), "$sid", session_id));
  // Data: $direction
  RETURN_IF_ERROR(SetField(table_data.get(), "$direction", "BOTH"));
  // Data: $session_enable
  RETURN_IF_ERROR(SetFieldBool(table_data.get(), "$session_enable", true));
  // Data: $ucast_egress_port
  RETURN_IF_ERROR(
      SetField(table_data.get(), "$ucast_egress_port", egress_port));
  // Data: $ucast_egress_port_valid
  RETURN_IF_ERROR(
      SetFieldBool(table_data.get(), "$ucast_egress_port_valid", true));
  // Data: $egress_port_queue
  RETURN_IF_ERROR(
      SetField(table_data.get(), "$egress_port_queue", egress_queue));
  // Data: $ingress_cos
  RETURN_IF_ERROR(SetField(table_data.get(), "$ingress_cos", cos));
  // Data: $max_pkt_len
  RETURN_IF_ERROR(SetField(table_data.get(), "$max_pkt_len", max_pkt_len));

  auto bf_dev_tgt = GetDeviceTarget(device);
  if (insert) {
    RETURN_IF_BFRT_ERROR(table->tableEntryAdd(
        *real_session->bfrt_session_, bf_dev_tgt, *table_key, *table_data));
  } else {
    RETURN_IF_BFRT_ERROR(table->tableEntryMod(
        *real_session->bfrt_session_, bf_dev_tgt, *table_key, *table_data));
  }

  return ::util::OkStatus();
}

::util::Status BfSdeWrapper::InsertCloneSession(
    int device, std::shared_ptr<BfSdeInterface::SessionInterface> session,
    uint32 session_id, int egress_port, int egress_queue, int cos,
    int max_pkt_len) {
  ::absl::ReaderMutexLock l(&data_lock_);
  return WriteCloneSession(device, session, session_id, egress_port,
                           egress_queue, cos, max_pkt_len, true);
}

::util::Status BfSdeWrapper::ModifyCloneSession(
    int device, std::shared_ptr<BfSdeInterface::SessionInterface> session,
    uint32 session_id, int egress_port, int egress_queue, int cos,
    int max_pkt_len) {
  ::absl::ReaderMutexLock l(&data_lock_);
  return WriteCloneSession(device, session, session_id, egress_port,
                           egress_queue, cos, max_pkt_len, false);
}

::util::Status BfSdeWrapper::DeleteCloneSession(
    int device, std::shared_ptr<BfSdeInterface::SessionInterface> session,
    uint32 session_id) {
  ::absl::ReaderMutexLock l(&data_lock_);
  auto real_session = std::dynamic_pointer_cast<Session>(session);
  RET_CHECK(real_session);

  const bfrt::BfRtTable* table;
  RETURN_IF_BFRT_ERROR(
      bfrt_info_->bfrtTableFromNameGet(kMirrorConfigTable, &table));
  std::unique_ptr<bfrt::BfRtTableKey> table_key;
  std::unique_ptr<bfrt::BfRtTableData> table_data;
  RETURN_IF_BFRT_ERROR(table->keyAllocate(&table_key));
  bf_rt_id_t action_id;
  RETURN_IF_BFRT_ERROR(table->actionIdGet("$normal", &action_id));
  RETURN_IF_BFRT_ERROR(table->dataAllocate(action_id, &table_data));
  // Key: $sid
  RETURN_IF_ERROR(SetField(table_key.get(), "$sid", session_id));

  auto bf_dev_tgt = GetDeviceTarget(device);
  RETURN_IF_BFRT_ERROR(table->tableEntryDel(*real_session->bfrt_session_,
                                            bf_dev_tgt, *table_key));

  return ::util::OkStatus();
}

::util::Status BfSdeWrapper::GetCloneSessions(
    int device, std::shared_ptr<BfSdeInterface::SessionInterface> session,
    uint32 session_id, std::vector<uint32>* session_ids,
    std::vector<int>* egress_ports, std::vector<int>* coss,
    std::vector<int>* max_pkt_lens) {
  RET_CHECK(session_ids);
  RET_CHECK(egress_ports);
  RET_CHECK(coss);
  RET_CHECK(max_pkt_lens);
  ::absl::ReaderMutexLock l(&data_lock_);
  auto real_session = std::dynamic_pointer_cast<Session>(session);
  RET_CHECK(real_session);

  auto bf_dev_tgt = GetDeviceTarget(device);
  const bfrt::BfRtTable* table;
  RETURN_IF_BFRT_ERROR(
      bfrt_info_->bfrtTableFromNameGet(kMirrorConfigTable, &table));
  bf_rt_id_t action_id;
  RETURN_IF_BFRT_ERROR(table->actionIdGet("$normal", &action_id));
  std::vector<std::unique_ptr<bfrt::BfRtTableKey>> keys;
  std::vector<std::unique_ptr<bfrt::BfRtTableData>> datums;
  // Is this a wildcard read?
  if (session_id != 0) {
    keys.resize(1);
    datums.resize(1);
    RETURN_IF_BFRT_ERROR(table->keyAllocate(&keys[0]));
    RETURN_IF_BFRT_ERROR(table->dataAllocate(action_id, &datums[0]));
    // Key: $sid
    RETURN_IF_ERROR(SetField(keys[0].get(), "$sid", session_id));
    RETURN_IF_BFRT_ERROR(table->tableEntryGet(
        *real_session->bfrt_session_, bf_dev_tgt, *keys[0],
        bfrt::BfRtTable::BfRtTableGetFlag::GET_FROM_SW, datums[0].get()));
  } else {
    RETURN_IF_ERROR(GetAllEntries(real_session->bfrt_session_, bf_dev_tgt,
                                  table, &keys, &datums));
  }

  session_ids->resize(0);
  egress_ports->resize(0);
  coss->resize(0);
  max_pkt_lens->resize(0);
  for (size_t i = 0; i < keys.size(); ++i) {
    const std::unique_ptr<bfrt::BfRtTableData>& table_data = datums[i];
    const std::unique_ptr<bfrt::BfRtTableKey>& table_key = keys[i];
    // Key: $sid
    uint64 session_id;
    RETURN_IF_ERROR(GetField(*table_key, "$sid", &session_id));
    session_ids->push_back(session_id);
    // Data: $ingress_cos
    uint64 ingress_cos;
    RETURN_IF_ERROR(GetField(*table_data, "$ingress_cos", &ingress_cos));
    coss->push_back(ingress_cos);
    // Data: $max_pkt_len
    uint64 pkt_len;
    RETURN_IF_ERROR(GetField(*table_data, "$max_pkt_len", &pkt_len));
    max_pkt_lens->push_back(pkt_len);
    // Data: $ucast_egress_port
    uint64 port;
    RETURN_IF_ERROR(GetField(*table_data, "$ucast_egress_port", &port));
    egress_ports->push_back(port);
    // Data: $session_enable
    bool session_enable;
    RETURN_IF_ERROR(GetField(*table_data, "$session_enable", &session_enable));
    RET_CHECK(session_enable) << "Found a session that is not enabled.";
    // Data: $ucast_egress_port_valid
    bool ucast_egress_port_valid;
    RETURN_IF_ERROR(GetField(*table_data, "$ucast_egress_port_valid",
                             &ucast_egress_port_valid));
    RET_CHECK(ucast_egress_port_valid)
        << "Found a unicase egress port that is not set valid.";
  }

  CHECK_EQ(session_ids->size(), keys.size());
  CHECK_EQ(egress_ports->size(), keys.size());
  CHECK_EQ(coss->size(), keys.size());
  CHECK_EQ(max_pkt_lens->size(), keys.size());

  return ::util::OkStatus();
}

::util::Status BfSdeWrapper::WriteIndirectCounter(
    int device, std::shared_ptr<BfSdeInterface::SessionInterface> session,
    uint32 counter_id, int counter_index, absl::optional<uint64> byte_count,
    absl::optional<uint64> packet_count) {
  ::absl::ReaderMutexLock l(&data_lock_);
  auto real_session = std::dynamic_pointer_cast<Session>(session);
  RET_CHECK(real_session);

  const bfrt::BfRtTable* table;
  RETURN_IF_BFRT_ERROR(bfrt_info_->bfrtTableFromIdGet(counter_id, &table));

  std::unique_ptr<bfrt::BfRtTableKey> table_key;
  std::unique_ptr<bfrt::BfRtTableData> table_data;
  RETURN_IF_BFRT_ERROR(table->keyAllocate(&table_key));
  RETURN_IF_BFRT_ERROR(table->dataAllocate(&table_data));

  // Counter key: $COUNTER_INDEX
  RETURN_IF_ERROR(SetField(table_key.get(), kCounterIndex, counter_index));

  // Counter data: $COUNTER_SPEC_BYTES
  if (byte_count.has_value()) {
    bf_rt_id_t field_id;
    auto bf_status = table->dataFieldIdGet(kCounterBytes, &field_id);
    if (bf_status == BF_SUCCESS) {
      RETURN_IF_BFRT_ERROR(table_data->setValue(field_id, byte_count.value()));
    }
  }
  // Counter data: $COUNTER_SPEC_PKTS
  if (packet_count.has_value()) {
    bf_rt_id_t field_id;
    auto bf_status = table->dataFieldIdGet(kCounterPackets, &field_id);
    if (bf_status == BF_SUCCESS) {
      RETURN_IF_BFRT_ERROR(
          table_data->setValue(field_id, packet_count.value()));
    }
  }
  auto bf_dev_tgt = GetDeviceTarget(device);
  RETURN_IF_BFRT_ERROR(table->tableEntryMod(
      *real_session->bfrt_session_, bf_dev_tgt, *table_key, *table_data));

  return ::util::OkStatus();
}

::util::Status BfSdeWrapper::ReadIndirectCounter(
    int device, std::shared_ptr<BfSdeInterface::SessionInterface> session,
    uint32 counter_id, absl::optional<uint32> counter_index,
    std::vector<uint32>* counter_indices,
    std::vector<absl::optional<uint64>>* byte_counts,
    std::vector<absl::optional<uint64>>* packet_counts,
    absl::Duration timeout) {
  RET_CHECK(counter_indices);
  RET_CHECK(byte_counts);
  RET_CHECK(packet_counts);
  ::absl::ReaderMutexLock l(&data_lock_);
  auto real_session = std::dynamic_pointer_cast<Session>(session);
  RET_CHECK(real_session);

  auto bf_dev_tgt = GetDeviceTarget(device);
  const bfrt::BfRtTable* table;
  RETURN_IF_BFRT_ERROR(bfrt_info_->bfrtTableFromIdGet(counter_id, &table));
  std::vector<std::unique_ptr<bfrt::BfRtTableKey>> keys;
  std::vector<std::unique_ptr<bfrt::BfRtTableData>> datums;

  RETURN_IF_ERROR(DoSynchronizeCounters(device, session, counter_id, timeout));

  // Is this a wildcard read?
  if (counter_index) {
    keys.resize(1);
    datums.resize(1);
    RETURN_IF_BFRT_ERROR(table->keyAllocate(&keys[0]));
    RETURN_IF_BFRT_ERROR(table->dataAllocate(&datums[0]));

    // Key: $COUNTER_INDEX
    RETURN_IF_ERROR(
        SetField(keys[0].get(), kCounterIndex, counter_index.value()));
    RETURN_IF_BFRT_ERROR(table->tableEntryGet(
        *real_session->bfrt_session_, bf_dev_tgt, *keys[0],
        bfrt::BfRtTable::BfRtTableGetFlag::GET_FROM_SW, datums[0].get()));
  } else {
    RETURN_IF_ERROR(GetAllEntries(real_session->bfrt_session_, bf_dev_tgt,
                                  table, &keys, &datums));
  }

  counter_indices->resize(0);
  byte_counts->resize(0);
  packet_counts->resize(0);
  for (size_t i = 0; i < keys.size(); ++i) {
    const std::unique_ptr<bfrt::BfRtTableData>& table_data = datums[i];
    const std::unique_ptr<bfrt::BfRtTableKey>& table_key = keys[i];
    // Key: $COUNTER_INDEX
    uint64 bf_counter_index;
    RETURN_IF_ERROR(GetField(*table_key, kCounterIndex, &bf_counter_index));
    counter_indices->push_back(bf_counter_index);

    absl::optional<uint64> byte_count;
    absl::optional<uint64> packet_count;
    // Counter data: $COUNTER_SPEC_BYTES
    bf_rt_id_t field_id;
    auto bf_status = table->dataFieldIdGet(kCounterBytes, &field_id);
    if (bf_status == BF_SUCCESS) {
      uint64 counter_data;
      RETURN_IF_BFRT_ERROR(table_data->getValue(field_id, &counter_data));
      byte_count = counter_data;
    }
    byte_counts->push_back(byte_count);

    // Counter data: $COUNTER_SPEC_PKTS
    bf_status = table->dataFieldIdGet(kCounterPackets, &field_id);
    if (bf_status == BF_SUCCESS) {
      uint64 counter_data;
      RETURN_IF_BFRT_ERROR(table_data->getValue(field_id, &counter_data));
      packet_count = counter_data;
    }
    packet_counts->push_back(packet_count);
  }

  CHECK_EQ(counter_indices->size(), keys.size());
  CHECK_EQ(byte_counts->size(), keys.size());
  CHECK_EQ(packet_counts->size(), keys.size());

  return ::util::OkStatus();
}

namespace {
// Helper function to get the field ID of the "f1" register data field.
// TODO(max): Maybe use table name and strip off "pipe." at the beginning?
// std::string table_name;
// RETURN_IF_BFRT_ERROR(table->tableNameGet(&table_name));
// RETURN_IF_BFRT_ERROR(
//     table->dataFieldIdGet(absl::StrCat(table_name, ".", "f1"), &field_id));
::util::StatusOr<bf_rt_id_t> GetRegisterDataFieldId(
    const bfrt::BfRtTable* table) {
  std::vector<bf_rt_id_t> data_field_ids;
  RETURN_IF_BFRT_ERROR(table->dataFieldIdListGet(&data_field_ids));
  for (const auto& field_id : data_field_ids) {
    std::string field_name;
    RETURN_IF_BFRT_ERROR(table->dataFieldNameGet(field_id, &field_name));
    bfrt::DataType data_type;
    RETURN_IF_BFRT_ERROR(table->dataFieldDataTypeGet(field_id, &data_type));
    if (absl::EndsWith(field_name, ".f1")) {
      return field_id;
    }
  }

  return MAKE_ERROR(ERR_INTERNAL) << "Could not find register data field id.";
}
}  // namespace

::util::Status BfSdeWrapper::WriteRegister(
    int device, std::shared_ptr<BfSdeInterface::SessionInterface> session,
    uint32 table_id, absl::optional<uint32> register_index,
    const std::string& register_data) {
  ::absl::ReaderMutexLock l(&data_lock_);
  auto real_session = std::dynamic_pointer_cast<Session>(session);
  RET_CHECK(real_session);

  const bfrt::BfRtTable* table;
  RETURN_IF_BFRT_ERROR(bfrt_info_->bfrtTableFromIdGet(table_id, &table));

  std::unique_ptr<bfrt::BfRtTableKey> table_key;
  std::unique_ptr<bfrt::BfRtTableData> table_data;
  RETURN_IF_BFRT_ERROR(table->keyAllocate(&table_key));
  RETURN_IF_BFRT_ERROR(table->dataAllocate(&table_data));

  // Register data: <register_name>.f1
  // The current bf-p4c compiler emits the fully-qualified field name, including
  // parent table and pipeline. We cannot use just "f1" as the field name.
  bf_rt_id_t field_id;
  ASSIGN_OR_RETURN(field_id, GetRegisterDataFieldId(table));
  size_t data_field_size_bits;
  RETURN_IF_BFRT_ERROR(
      table->dataFieldSizeGet(field_id, &data_field_size_bits));
  // The SDE expects a string with the full width.
  std::string value = P4RuntimeByteStringToPaddedByteString(
      register_data, NumBitsToNumBytes(data_field_size_bits));
  RETURN_IF_BFRT_ERROR(table_data->setValue(
      field_id, reinterpret_cast<const uint8*>(value.data()), value.size()));

  auto bf_dev_tgt = GetDeviceTarget(device);
  if (register_index) {
    // Single index target.
    // Register key: $REGISTER_INDEX
    RETURN_IF_ERROR(
        SetField(table_key.get(), kRegisterIndex, register_index.value()));
    RETURN_IF_BFRT_ERROR(table->tableEntryMod(
        *real_session->bfrt_session_, bf_dev_tgt, *table_key, *table_data));
  } else {
    // Wildcard write to all indices.
    size_t table_size;
<<<<<<< HEAD
#if defined(SDE_9_4_0) || defined(SDE_9_5_0) || defined(SDE_9_7_0) || defined(SDE_9_8_0)
=======
#if defined(SDE_9_4_0) || defined(SDE_9_5_0) || defined(SDE_9_5_2) || \
    defined(SDE_9_7_0)
>>>>>>> b44ac444
    RETURN_IF_BFRT_ERROR(table->tableSizeGet(*real_session->bfrt_session_,
                                             bf_dev_tgt, &table_size));
#else
    RETURN_IF_BFRT_ERROR(table->tableSizeGet(&table_size));
#endif  // SDE_9_4_0
    for (size_t i = 0; i < table_size; ++i) {
      // Register key: $REGISTER_INDEX
      RETURN_IF_ERROR(SetField(table_key.get(), kRegisterIndex, i));
      RETURN_IF_BFRT_ERROR(table->tableEntryMod(
          *real_session->bfrt_session_, bf_dev_tgt, *table_key, *table_data));
    }
  }

  return ::util::OkStatus();
}

::util::Status BfSdeWrapper::ReadRegisters(
    int device, std::shared_ptr<BfSdeInterface::SessionInterface> session,
    uint32 table_id, absl::optional<uint32> register_index,
    std::vector<uint32>* register_indices, std::vector<uint64>* register_datas,
    absl::Duration timeout) {
  RET_CHECK(register_indices);
  RET_CHECK(register_datas);
  ::absl::ReaderMutexLock l(&data_lock_);
  auto real_session = std::dynamic_pointer_cast<Session>(session);
  RET_CHECK(real_session);

  RETURN_IF_ERROR(SynchronizeRegisters(device, session, table_id, timeout));

  auto bf_dev_tgt = GetDeviceTarget(device);
  const bfrt::BfRtTable* table;
  RETURN_IF_BFRT_ERROR(bfrt_info_->bfrtTableFromIdGet(table_id, &table));
  std::vector<std::unique_ptr<bfrt::BfRtTableKey>> keys;
  std::vector<std::unique_ptr<bfrt::BfRtTableData>> datums;

  // Is this a wildcard read?
  if (register_index) {
    keys.resize(1);
    datums.resize(1);
    RETURN_IF_BFRT_ERROR(table->keyAllocate(&keys[0]));
    RETURN_IF_BFRT_ERROR(table->dataAllocate(&datums[0]));

    // Key: $REGISTER_INDEX
    RETURN_IF_ERROR(
        SetField(keys[0].get(), kRegisterIndex, register_index.value()));
    RETURN_IF_BFRT_ERROR(table->tableEntryGet(
        *real_session->bfrt_session_, bf_dev_tgt, *keys[0],
        bfrt::BfRtTable::BfRtTableGetFlag::GET_FROM_SW, datums[0].get()));
  } else {
    RETURN_IF_ERROR(GetAllEntries(real_session->bfrt_session_, bf_dev_tgt,
                                  table, &keys, &datums));
  }

  register_indices->resize(0);
  register_datas->resize(0);
  for (size_t i = 0; i < keys.size(); ++i) {
    const std::unique_ptr<bfrt::BfRtTableData>& table_data = datums[i];
    const std::unique_ptr<bfrt::BfRtTableKey>& table_key = keys[i];
    // Key: $REGISTER_INDEX
    uint64 bf_register_index;
    RETURN_IF_ERROR(GetField(*table_key, kRegisterIndex, &bf_register_index));
    register_indices->push_back(bf_register_index);
    // Data: <register_name>.f1
    ASSIGN_OR_RETURN(auto f1_field_id, GetRegisterDataFieldId(table));

    bfrt::DataType data_type;
    RETURN_IF_BFRT_ERROR(table->dataFieldDataTypeGet(f1_field_id, &data_type));
    switch (data_type) {
      case bfrt::DataType::BYTE_STREAM: {
        // Even though the data type says byte stream, the SDE can only allows
        // fetching the data in an uint64 vector with one entry per pipe.
        std::vector<uint64> register_data;
        RETURN_IF_BFRT_ERROR(table_data->getValue(f1_field_id, &register_data));
        RET_CHECK(register_data.size() > 0);
        register_datas->push_back(register_data[0]);
        break;
      }
      default:
        return MAKE_ERROR(ERR_INVALID_PARAM)
               << "Unsupported register data type "
               << static_cast<int>(data_type) << " for register in table "
               << table_id;
    }
  }

  CHECK_EQ(register_indices->size(), keys.size());
  CHECK_EQ(register_datas->size(), keys.size());

  return ::util::OkStatus();
}

::util::Status BfSdeWrapper::WriteIndirectMeter(
    int device, std::shared_ptr<BfSdeInterface::SessionInterface> session,
    uint32 table_id, absl::optional<uint32> meter_index, bool in_pps,
    uint64 cir, uint64 cburst, uint64 pir, uint64 pburst) {
  ::absl::ReaderMutexLock l(&data_lock_);
  auto real_session = std::dynamic_pointer_cast<Session>(session);
  RET_CHECK(real_session);

  const bfrt::BfRtTable* table;
  RETURN_IF_BFRT_ERROR(bfrt_info_->bfrtTableFromIdGet(table_id, &table));

  std::unique_ptr<bfrt::BfRtTableKey> table_key;
  std::unique_ptr<bfrt::BfRtTableData> table_data;
  RETURN_IF_BFRT_ERROR(table->keyAllocate(&table_key));
  RETURN_IF_BFRT_ERROR(table->dataAllocate(&table_data));

  // Meter data: $METER_SPEC_*
  if (in_pps) {
    RETURN_IF_ERROR(SetField(table_data.get(), kMeterCirPps, cir));
    RETURN_IF_ERROR(
        SetField(table_data.get(), kMeterCommitedBurstPackets, cburst));
    RETURN_IF_ERROR(SetField(table_data.get(), kMeterPirPps, pir));
    RETURN_IF_ERROR(SetField(table_data.get(), kMeterPeakBurstPackets, pburst));
  } else {
    RETURN_IF_ERROR(
        SetField(table_data.get(), kMeterCirKbps, BytesPerSecondToKbits(cir)));
    RETURN_IF_ERROR(SetField(table_data.get(), kMeterCommitedBurstKbits,
                             BytesPerSecondToKbits(cburst)));
    RETURN_IF_ERROR(
        SetField(table_data.get(), kMeterPirKbps, BytesPerSecondToKbits(pir)));
    RETURN_IF_ERROR(SetField(table_data.get(), kMeterPeakBurstKbits,
                             BytesPerSecondToKbits(pburst)));
  }

  auto bf_dev_tgt = GetDeviceTarget(device);
  if (meter_index) {
    // Single index target.
    // Meter key: $METER_INDEX
    RETURN_IF_ERROR(
        SetField(table_key.get(), kMeterIndex, meter_index.value()));
    RETURN_IF_BFRT_ERROR(table->tableEntryMod(
        *real_session->bfrt_session_, bf_dev_tgt, *table_key, *table_data));
  } else {
    // Wildcard write to all indices.
    size_t table_size;
<<<<<<< HEAD
#if defined(SDE_9_4_0) || defined(SDE_9_5_0) || defined(SDE_9_7_0) || defined(SDE_9_8_0)
=======
#if defined(SDE_9_4_0) || defined(SDE_9_5_0) || defined(SDE_9_5_2) || \
    defined(SDE_9_7_0)
>>>>>>> b44ac444
    RETURN_IF_BFRT_ERROR(table->tableSizeGet(*real_session->bfrt_session_,
                                             bf_dev_tgt, &table_size));
#else
    RETURN_IF_BFRT_ERROR(table->tableSizeGet(&table_size));
#endif  // SDE_9_4_0
    for (size_t i = 0; i < table_size; ++i) {
      // Meter key: $METER_INDEX
      RETURN_IF_ERROR(SetField(table_key.get(), kMeterIndex, i));
      RETURN_IF_BFRT_ERROR(table->tableEntryMod(
          *real_session->bfrt_session_, bf_dev_tgt, *table_key, *table_data));
    }
  }

  return ::util::OkStatus();
}

::util::Status BfSdeWrapper::ReadIndirectMeters(
    int device, std::shared_ptr<BfSdeInterface::SessionInterface> session,
    uint32 table_id, absl::optional<uint32> meter_index,
    std::vector<uint32>* meter_indices, std::vector<uint64>* cirs,
    std::vector<uint64>* cbursts, std::vector<uint64>* pirs,
    std::vector<uint64>* pbursts, std::vector<bool>* in_pps) {
  RET_CHECK(meter_indices);
  RET_CHECK(cirs);
  RET_CHECK(cbursts);
  RET_CHECK(pirs);
  RET_CHECK(pbursts);
  ::absl::ReaderMutexLock l(&data_lock_);
  auto real_session = std::dynamic_pointer_cast<Session>(session);
  RET_CHECK(real_session);

  auto bf_dev_tgt = GetDeviceTarget(device);
  const bfrt::BfRtTable* table;
  RETURN_IF_BFRT_ERROR(bfrt_info_->bfrtTableFromIdGet(table_id, &table));
  std::vector<std::unique_ptr<bfrt::BfRtTableKey>> keys;
  std::vector<std::unique_ptr<bfrt::BfRtTableData>> datums;

  // Is this a wildcard read?
  if (meter_index) {
    keys.resize(1);
    datums.resize(1);
    RETURN_IF_BFRT_ERROR(table->keyAllocate(&keys[0]));
    RETURN_IF_BFRT_ERROR(table->dataAllocate(&datums[0]));

    // Key: $METER_INDEX
    RETURN_IF_ERROR(SetField(keys[0].get(), kMeterIndex, meter_index.value()));
    RETURN_IF_BFRT_ERROR(table->tableEntryGet(
        *real_session->bfrt_session_, bf_dev_tgt, *keys[0],
        bfrt::BfRtTable::BfRtTableGetFlag::GET_FROM_SW, datums[0].get()));
  } else {
    RETURN_IF_ERROR(GetAllEntries(real_session->bfrt_session_, bf_dev_tgt,
                                  table, &keys, &datums));
  }

  meter_indices->resize(0);
  cirs->resize(0);
  cbursts->resize(0);
  pirs->resize(0);
  pbursts->resize(0);
  in_pps->resize(0);
  for (size_t i = 0; i < keys.size(); ++i) {
    const std::unique_ptr<bfrt::BfRtTableData>& table_data = datums[i];
    const std::unique_ptr<bfrt::BfRtTableKey>& table_key = keys[i];
    // Key: $METER_INDEX
    uint64 bf_meter_index;
    RETURN_IF_ERROR(GetField(*table_key, kMeterIndex, &bf_meter_index));
    meter_indices->push_back(bf_meter_index);

    // Data: $METER_SPEC_*
    std::vector<bf_rt_id_t> data_field_ids;
    RETURN_IF_BFRT_ERROR(table->dataFieldIdListGet(&data_field_ids));
    for (const auto& field_id : data_field_ids) {
      std::string field_name;
      RETURN_IF_BFRT_ERROR(table->dataFieldNameGet(field_id, &field_name));
      if (field_name == kMeterCirKbps) {  // kbits
        uint64 cir;
        RETURN_IF_BFRT_ERROR(table_data->getValue(field_id, &cir));
        cirs->push_back(KbitsToBytesPerSecond(cir));
        in_pps->push_back(false);
      } else if (field_name == kMeterCommitedBurstKbits) {
        uint64 cburst;
        RETURN_IF_BFRT_ERROR(table_data->getValue(field_id, &cburst));
        cbursts->push_back(KbitsToBytesPerSecond(cburst));
      } else if (field_name == kMeterPirKbps) {
        uint64 pir;
        RETURN_IF_BFRT_ERROR(table_data->getValue(field_id, &pir));
        pirs->push_back(KbitsToBytesPerSecond(pir));
      } else if (field_name == kMeterPeakBurstKbits) {
        uint64 pburst;
        RETURN_IF_BFRT_ERROR(table_data->getValue(field_id, &pburst));
        pbursts->push_back(KbitsToBytesPerSecond(pburst));
      } else if (field_name == kMeterCirPps) {  // Packets
        uint64 cir;
        RETURN_IF_BFRT_ERROR(table_data->getValue(field_id, &cir));
        cirs->push_back(cir);
        in_pps->push_back(true);
      } else if (field_name == kMeterCommitedBurstPackets) {
        uint64 cburst;
        RETURN_IF_BFRT_ERROR(table_data->getValue(field_id, &cburst));
        cbursts->push_back(cburst);
      } else if (field_name == kMeterPirPps) {
        uint64 pir;
        RETURN_IF_BFRT_ERROR(table_data->getValue(field_id, &pir));
        pirs->push_back(pir);
      } else if (field_name == kMeterPeakBurstPackets) {
        uint64 pburst;
        RETURN_IF_BFRT_ERROR(table_data->getValue(field_id, &pburst));
        pbursts->push_back(pburst);
      } else {
        return MAKE_ERROR(ERR_INVALID_PARAM)
               << "Unknown meter field " << field_name << " in meter with id "
               << table_id << ".";
      }
    }
  }

  CHECK_EQ(meter_indices->size(), keys.size());
  CHECK_EQ(cirs->size(), keys.size());
  CHECK_EQ(cbursts->size(), keys.size());
  CHECK_EQ(pirs->size(), keys.size());
  CHECK_EQ(pbursts->size(), keys.size());
  CHECK_EQ(in_pps->size(), keys.size());

  return ::util::OkStatus();
}

::util::Status BfSdeWrapper::WriteActionProfileMember(
    int device, std::shared_ptr<BfSdeInterface::SessionInterface> session,
    uint32 table_id, int member_id, const TableDataInterface* table_data,
    bool insert) {
  auto real_session = std::dynamic_pointer_cast<Session>(session);
  RET_CHECK(real_session);
  auto real_table_data = dynamic_cast<const TableData*>(table_data);
  RET_CHECK(real_table_data);

  const bfrt::BfRtTable* table;
  RETURN_IF_BFRT_ERROR(bfrt_info_->bfrtTableFromIdGet(table_id, &table));

  std::unique_ptr<bfrt::BfRtTableKey> table_key;
  RETURN_IF_BFRT_ERROR(table->keyAllocate(&table_key));

  auto dump_args = [&]() -> std::string {
    return absl::StrCat(
        DumpTableMetadata(table).ValueOr("<error reading table>"),
        ", member_id: ", member_id, ", ",
        DumpTableKey(table_key.get()).ValueOr("<error parsing key>"), ", ",
        DumpTableData(real_table_data->table_data_.get())
            .ValueOr("<error parsing data>"));
  };

  // Key: $ACTION_MEMBER_ID
  RETURN_IF_ERROR(SetField(table_key.get(), kActionMemberId, member_id));

  auto bf_dev_tgt = GetDeviceTarget(device);
  if (insert) {
    RETURN_IF_BFRT_ERROR(table->tableEntryAdd(*real_session->bfrt_session_,
                                              bf_dev_tgt, *table_key,
                                              *real_table_data->table_data_))
        << "Could not add action profile member with: " << dump_args();
  } else {
    RETURN_IF_BFRT_ERROR(table->tableEntryMod(*real_session->bfrt_session_,
                                              bf_dev_tgt, *table_key,
                                              *real_table_data->table_data_))
        << "Could not modify action profile member with: " << dump_args();
  }

  return ::util::OkStatus();
}

::util::Status BfSdeWrapper::InsertActionProfileMember(
    int device, std::shared_ptr<BfSdeInterface::SessionInterface> session,
    uint32 table_id, int member_id, const TableDataInterface* table_data) {
  ::absl::ReaderMutexLock l(&data_lock_);
  return WriteActionProfileMember(device, session, table_id, member_id,
                                  table_data, true);
}

::util::Status BfSdeWrapper::ModifyActionProfileMember(
    int device, std::shared_ptr<BfSdeInterface::SessionInterface> session,
    uint32 table_id, int member_id, const TableDataInterface* table_data) {
  ::absl::ReaderMutexLock l(&data_lock_);
  return WriteActionProfileMember(device, session, table_id, member_id,
                                  table_data, false);
}

::util::Status BfSdeWrapper::DeleteActionProfileMember(
    int device, std::shared_ptr<BfSdeInterface::SessionInterface> session,
    uint32 table_id, int member_id) {
  ::absl::ReaderMutexLock l(&data_lock_);
  auto real_session = std::dynamic_pointer_cast<Session>(session);
  RET_CHECK(real_session);

  const bfrt::BfRtTable* table;
  RETURN_IF_BFRT_ERROR(bfrt_info_->bfrtTableFromIdGet(table_id, &table));

  std::unique_ptr<bfrt::BfRtTableKey> table_key;
  RETURN_IF_BFRT_ERROR(table->keyAllocate(&table_key));

  auto dump_args = [&]() -> std::string {
    return absl::StrCat(
        DumpTableMetadata(table).ValueOr("<error reading table>"),
        ", member_id: ", member_id, ", ",
        DumpTableKey(table_key.get()).ValueOr("<error parsing key>"));
  };

  // Key: $ACTION_MEMBER_ID
  RETURN_IF_ERROR(SetField(table_key.get(), kActionMemberId, member_id));

  auto bf_dev_tgt = GetDeviceTarget(device);
  RETURN_IF_BFRT_ERROR(table->tableEntryDel(*real_session->bfrt_session_,
                                            bf_dev_tgt, *table_key))
      << "Could not delete action profile member with: " << dump_args();

  return ::util::OkStatus();
}

::util::Status BfSdeWrapper::GetActionProfileMembers(
    int device, std::shared_ptr<BfSdeInterface::SessionInterface> session,
    uint32 table_id, int member_id, std::vector<int>* member_ids,
    std::vector<std::unique_ptr<TableDataInterface>>* table_datas) {
  RET_CHECK(member_ids);
  RET_CHECK(table_datas);
  ::absl::ReaderMutexLock l(&data_lock_);
  auto real_session = std::dynamic_pointer_cast<Session>(session);
  RET_CHECK(real_session);

  auto bf_dev_tgt = GetDeviceTarget(device);
  const bfrt::BfRtTable* table;
  RETURN_IF_BFRT_ERROR(bfrt_info_->bfrtTableFromIdGet(table_id, &table));
  std::vector<std::unique_ptr<bfrt::BfRtTableKey>> keys;
  std::vector<std::unique_ptr<bfrt::BfRtTableData>> datums;
  // Is this a wildcard read?
  if (member_id != 0) {
    keys.resize(1);
    datums.resize(1);
    RETURN_IF_BFRT_ERROR(table->keyAllocate(&keys[0]));
    RETURN_IF_BFRT_ERROR(table->dataAllocate(&datums[0]));
    // Key: $ACTION_MEMBER_ID
    RETURN_IF_ERROR(SetField(keys[0].get(), kActionMemberId, member_id));
    RETURN_IF_BFRT_ERROR(table->tableEntryGet(
        *real_session->bfrt_session_, bf_dev_tgt, *keys[0],
        bfrt::BfRtTable::BfRtTableGetFlag::GET_FROM_SW, datums[0].get()));
  } else {
    RETURN_IF_ERROR(GetAllEntries(real_session->bfrt_session_, bf_dev_tgt,
                                  table, &keys, &datums));
  }

  member_ids->resize(0);
  table_datas->resize(0);
  for (size_t i = 0; i < keys.size(); ++i) {
    // Key: $sid
    uint64 member_id;
    RETURN_IF_ERROR(GetField(*keys[i], kActionMemberId, &member_id));
    member_ids->push_back(member_id);

    // Data: action params
    auto td = absl::make_unique<TableData>(std::move(datums[i]));
    table_datas->push_back(std::move(td));
  }

  CHECK_EQ(member_ids->size(), keys.size());
  CHECK_EQ(table_datas->size(), keys.size());

  return ::util::OkStatus();
}

::util::Status BfSdeWrapper::WriteActionProfileGroup(
    int device, std::shared_ptr<BfSdeInterface::SessionInterface> session,
    uint32 table_id, int group_id, int max_group_size,
    const std::vector<uint32>& member_ids,
    const std::vector<bool>& member_status, bool insert) {
  auto real_session = std::dynamic_pointer_cast<Session>(session);
  RET_CHECK(real_session);

  const bfrt::BfRtTable* table;
  RETURN_IF_BFRT_ERROR(bfrt_info_->bfrtTableFromIdGet(table_id, &table));

  std::unique_ptr<bfrt::BfRtTableKey> table_key;
  std::unique_ptr<bfrt::BfRtTableData> table_data;
  RETURN_IF_BFRT_ERROR(table->keyAllocate(&table_key));
  RETURN_IF_BFRT_ERROR(table->dataAllocate(&table_data));

  // We have to capture the std::unique_ptrs by reference [&] here.
  auto dump_args = [&]() -> std::string {
    return absl::StrCat(
        DumpTableMetadata(table).ValueOr("<error reading table>"),
        ", group_id: ", group_id, ", max_group_size: ", max_group_size,
        ", members: ", PrintVector(member_ids, ","), ", ",
        DumpTableKey(table_key.get()).ValueOr("<error parsing key>"), ", ",
        DumpTableData(table_data.get()).ValueOr("<error parsing data>"));
  };

  // Key: $SELECTOR_GROUP_ID
  RETURN_IF_ERROR(SetField(table_key.get(), kSelectorGroupId, group_id));
  // Data: $ACTION_MEMBER_ID
  RETURN_IF_ERROR(SetField(table_data.get(), kActionMemberId, member_ids));
  // Data: $ACTION_MEMBER_STATUS
  RETURN_IF_ERROR(
      SetField(table_data.get(), kActionMemberStatus, member_status));
  // Data: $MAX_GROUP_SIZE
  RETURN_IF_ERROR(
      SetField(table_data.get(), "$MAX_GROUP_SIZE", max_group_size));

  auto bf_dev_tgt = GetDeviceTarget(device);
  if (insert) {
    RETURN_IF_BFRT_ERROR(table->tableEntryAdd(
        *real_session->bfrt_session_, bf_dev_tgt, *table_key, *table_data))
        << "Could not add action profile group with: " << dump_args();
  } else {
    RETURN_IF_BFRT_ERROR(table->tableEntryMod(
        *real_session->bfrt_session_, bf_dev_tgt, *table_key, *table_data))
        << "Could not modify action profile group with: " << dump_args();
  }

  return ::util::OkStatus();
}

::util::Status BfSdeWrapper::InsertActionProfileGroup(
    int device, std::shared_ptr<BfSdeInterface::SessionInterface> session,
    uint32 table_id, int group_id, int max_group_size,
    const std::vector<uint32>& member_ids,
    const std::vector<bool>& member_status) {
  ::absl::ReaderMutexLock l(&data_lock_);
  return WriteActionProfileGroup(device, session, table_id, group_id,
                                 max_group_size, member_ids, member_status,
                                 true);
}

::util::Status BfSdeWrapper::ModifyActionProfileGroup(
    int device, std::shared_ptr<BfSdeInterface::SessionInterface> session,
    uint32 table_id, int group_id, int max_group_size,
    const std::vector<uint32>& member_ids,
    const std::vector<bool>& member_status) {
  ::absl::ReaderMutexLock l(&data_lock_);
  return WriteActionProfileGroup(device, session, table_id, group_id,
                                 max_group_size, member_ids, member_status,
                                 false);
}

::util::Status BfSdeWrapper::DeleteActionProfileGroup(
    int device, std::shared_ptr<BfSdeInterface::SessionInterface> session,
    uint32 table_id, int group_id) {
  ::absl::ReaderMutexLock l(&data_lock_);
  auto real_session = std::dynamic_pointer_cast<Session>(session);
  RET_CHECK(real_session);

  const bfrt::BfRtTable* table;
  RETURN_IF_BFRT_ERROR(bfrt_info_->bfrtTableFromIdGet(table_id, &table));
  std::unique_ptr<bfrt::BfRtTableKey> table_key;
  RETURN_IF_BFRT_ERROR(table->keyAllocate(&table_key));

  auto dump_args = [&]() -> std::string {
    return absl::StrCat(
        DumpTableMetadata(table).ValueOr("<error reading table>"),
        ", group_id: ", group_id,
        DumpTableKey(table_key.get()).ValueOr("<error parsing key>"));
  };

  // Key: $SELECTOR_GROUP_ID
  RETURN_IF_ERROR(SetField(table_key.get(), kSelectorGroupId, group_id));

  auto bf_dev_tgt = GetDeviceTarget(device);
  RETURN_IF_BFRT_ERROR(table->tableEntryDel(*real_session->bfrt_session_,
                                            bf_dev_tgt, *table_key))
      << "Could not delete action profile group with: " << dump_args();

  return ::util::OkStatus();
}

::util::Status BfSdeWrapper::GetActionProfileGroups(
    int device, std::shared_ptr<BfSdeInterface::SessionInterface> session,
    uint32 table_id, int group_id, std::vector<int>* group_ids,
    std::vector<int>* max_group_sizes,
    std::vector<std::vector<uint32>>* member_ids,
    std::vector<std::vector<bool>>* member_status) {
  RET_CHECK(group_ids);
  RET_CHECK(max_group_sizes);
  RET_CHECK(member_ids);
  RET_CHECK(member_status);
  ::absl::ReaderMutexLock l(&data_lock_);
  auto real_session = std::dynamic_pointer_cast<Session>(session);
  RET_CHECK(real_session);

  auto bf_dev_tgt = GetDeviceTarget(device);
  const bfrt::BfRtTable* table;
  RETURN_IF_BFRT_ERROR(bfrt_info_->bfrtTableFromIdGet(table_id, &table));
  std::vector<std::unique_ptr<bfrt::BfRtTableKey>> keys;
  std::vector<std::unique_ptr<bfrt::BfRtTableData>> datums;
  // Is this a wildcard read?
  if (group_id != 0) {
    keys.resize(1);
    datums.resize(1);
    RETURN_IF_BFRT_ERROR(table->keyAllocate(&keys[0]));
    RETURN_IF_BFRT_ERROR(table->dataAllocate(&datums[0]));
    // Key: $SELECTOR_GROUP_ID
    RETURN_IF_ERROR(SetField(keys[0].get(), kSelectorGroupId, group_id));
    RETURN_IF_BFRT_ERROR(table->tableEntryGet(
        *real_session->bfrt_session_, bf_dev_tgt, *keys[0],
        bfrt::BfRtTable::BfRtTableGetFlag::GET_FROM_SW, datums[0].get()));
  } else {
    RETURN_IF_ERROR(GetAllEntries(real_session->bfrt_session_, bf_dev_tgt,
                                  table, &keys, &datums));
  }

  group_ids->resize(0);
  max_group_sizes->resize(0);
  member_ids->resize(0);
  member_status->resize(0);
  for (size_t i = 0; i < keys.size(); ++i) {
    const std::unique_ptr<bfrt::BfRtTableData>& table_data = datums[i];
    const std::unique_ptr<bfrt::BfRtTableKey>& table_key = keys[i];
    // Key: $SELECTOR_GROUP_ID
    uint64 group_id;
    RETURN_IF_ERROR(GetField(*table_key, kSelectorGroupId, &group_id));
    group_ids->push_back(group_id);

    // Data: $MAX_GROUP_SIZE
    uint64 max_group_size;
    RETURN_IF_ERROR(GetField(*table_data, "$MAX_GROUP_SIZE", &max_group_size));
    max_group_sizes->push_back(max_group_size);

    // Data: $ACTION_MEMBER_ID
    std::vector<uint32> members;
    RETURN_IF_ERROR(GetField(*table_data, kActionMemberId, &members));
    member_ids->push_back(members);

    // Data: $ACTION_MEMBER_STATUS
    std::vector<bool> member_enabled;
    RETURN_IF_ERROR(
        GetField(*table_data, kActionMemberStatus, &member_enabled));
    member_status->push_back(member_enabled);
  }

  CHECK_EQ(group_ids->size(), keys.size());
  CHECK_EQ(max_group_sizes->size(), keys.size());
  CHECK_EQ(member_ids->size(), keys.size());
  CHECK_EQ(member_status->size(), keys.size());

  return ::util::OkStatus();
}

::util::Status BfSdeWrapper::InsertTableEntry(
    int device, std::shared_ptr<BfSdeInterface::SessionInterface> session,
    uint32 table_id, const TableKeyInterface* table_key,
    const TableDataInterface* table_data) {
  ::absl::ReaderMutexLock l(&data_lock_);
  auto real_session = std::dynamic_pointer_cast<Session>(session);
  RET_CHECK(real_session);
  auto real_table_key = dynamic_cast<const TableKey*>(table_key);
  RET_CHECK(real_table_key);
  auto real_table_data = dynamic_cast<const TableData*>(table_data);
  RET_CHECK(real_table_data);

  const bfrt::BfRtTable* table;
  RETURN_IF_BFRT_ERROR(bfrt_info_->bfrtTableFromIdGet(table_id, &table));

  auto dump_args = [&]() -> std::string {
    return absl::StrCat(
        DumpTableMetadata(table).ValueOr("<error reading table>"), ", ",
        DumpTableKey(real_table_key->table_key_.get())
            .ValueOr("<error parsing key>"),
        ", ",
        DumpTableData(real_table_data->table_data_.get())
            .ValueOr("<error parsing data>"));
  };

  auto bf_dev_tgt = GetDeviceTarget(device);
  RETURN_IF_BFRT_ERROR(table->tableEntryAdd(
      *real_session->bfrt_session_, bf_dev_tgt, *real_table_key->table_key_,
      *real_table_data->table_data_))
      << "Could not add table entry with: " << dump_args();

  return ::util::OkStatus();
}

::util::Status BfSdeWrapper::ModifyTableEntry(
    int device, std::shared_ptr<BfSdeInterface::SessionInterface> session,
    uint32 table_id, const TableKeyInterface* table_key,
    const TableDataInterface* table_data) {
  ::absl::ReaderMutexLock l(&data_lock_);
  auto real_session = std::dynamic_pointer_cast<Session>(session);
  RET_CHECK(real_session);
  auto real_table_key = dynamic_cast<const TableKey*>(table_key);
  RET_CHECK(real_table_key);
  auto real_table_data = dynamic_cast<const TableData*>(table_data);
  RET_CHECK(real_table_data);
  const bfrt::BfRtTable* table;
  RETURN_IF_BFRT_ERROR(bfrt_info_->bfrtTableFromIdGet(table_id, &table));

  auto dump_args = [&]() -> std::string {
    return absl::StrCat(
        DumpTableMetadata(table).ValueOr("<error reading table>"), ", ",
        DumpTableKey(real_table_key->table_key_.get())
            .ValueOr("<error parsing key>"),
        ", ",
        DumpTableData(real_table_data->table_data_.get())
            .ValueOr("<error parsing data>"));
  };

  auto bf_dev_tgt = GetDeviceTarget(device);
  RETURN_IF_BFRT_ERROR(table->tableEntryMod(
      *real_session->bfrt_session_, bf_dev_tgt, *real_table_key->table_key_,
      *real_table_data->table_data_))
      << "Could not modify table entry with: " << dump_args();

  return ::util::OkStatus();
}

::util::Status BfSdeWrapper::DeleteTableEntry(
    int device, std::shared_ptr<BfSdeInterface::SessionInterface> session,
    uint32 table_id, const TableKeyInterface* table_key) {
  ::absl::ReaderMutexLock l(&data_lock_);
  auto real_session = std::dynamic_pointer_cast<Session>(session);
  RET_CHECK(real_session);
  auto real_table_key = dynamic_cast<const TableKey*>(table_key);
  RET_CHECK(real_table_key);
  const bfrt::BfRtTable* table;
  RETURN_IF_BFRT_ERROR(bfrt_info_->bfrtTableFromIdGet(table_id, &table));

  auto dump_args = [&]() -> std::string {
    return absl::StrCat(
        DumpTableMetadata(table).ValueOr("<error reading table>"), ", ",
        DumpTableKey(real_table_key->table_key_.get())
            .ValueOr("<error parsing key>"));
  };

  auto bf_dev_tgt = GetDeviceTarget(device);
  RETURN_IF_BFRT_ERROR(table->tableEntryDel(
      *real_session->bfrt_session_, bf_dev_tgt, *real_table_key->table_key_))
      << "Could not delete table entry with: " << dump_args();

  return ::util::OkStatus();
}

::util::Status BfSdeWrapper::GetTableEntry(
    int device, std::shared_ptr<BfSdeInterface::SessionInterface> session,
    uint32 table_id, const TableKeyInterface* table_key,
    TableDataInterface* table_data) {
  ::absl::ReaderMutexLock l(&data_lock_);
  auto real_session = std::dynamic_pointer_cast<Session>(session);
  RET_CHECK(real_session);
  auto real_table_key = dynamic_cast<const TableKey*>(table_key);
  RET_CHECK(real_table_key);
  auto real_table_data = dynamic_cast<const TableData*>(table_data);
  RET_CHECK(real_table_data);
  const bfrt::BfRtTable* table;
  RETURN_IF_BFRT_ERROR(bfrt_info_->bfrtTableFromIdGet(table_id, &table));

  auto bf_dev_tgt = GetDeviceTarget(device);
  RETURN_IF_BFRT_ERROR(table->tableEntryGet(
      *real_session->bfrt_session_, bf_dev_tgt, *real_table_key->table_key_,
      bfrt::BfRtTable::BfRtTableGetFlag::GET_FROM_SW,
      real_table_data->table_data_.get()));

  return ::util::OkStatus();
}

::util::Status BfSdeWrapper::GetAllTableEntries(
    int device, std::shared_ptr<BfSdeInterface::SessionInterface> session,
    uint32 table_id,
    std::vector<std::unique_ptr<TableKeyInterface>>* table_keys,
    std::vector<std::unique_ptr<TableDataInterface>>* table_datas) {
  ::absl::ReaderMutexLock l(&data_lock_);
  auto real_session = std::dynamic_pointer_cast<Session>(session);
  RET_CHECK(real_session);
  const bfrt::BfRtTable* table;
  RETURN_IF_BFRT_ERROR(bfrt_info_->bfrtTableFromIdGet(table_id, &table));
  auto bf_dev_tgt = GetDeviceTarget(device);

  std::vector<std::unique_ptr<bfrt::BfRtTableKey>> keys;
  std::vector<std::unique_ptr<bfrt::BfRtTableData>> datums;
  RETURN_IF_ERROR(GetAllEntries(real_session->bfrt_session_, bf_dev_tgt, table,
                                &keys, &datums));

  table_keys->resize(0);
  table_datas->resize(0);

  for (size_t i = 0; i < keys.size(); ++i) {
    auto tk = absl::make_unique<TableKey>(std::move(keys[i]));
    auto td = absl::make_unique<TableData>(std::move(datums[i]));
    table_keys->push_back(std::move(tk));
    table_datas->push_back(std::move(td));
  }

  return ::util::OkStatus();
}

::util::Status BfSdeWrapper::SetDefaultTableEntry(
    int device, std::shared_ptr<BfSdeInterface::SessionInterface> session,
    uint32 table_id, const TableDataInterface* table_data) {
  ::absl::ReaderMutexLock l(&data_lock_);
  auto real_session = std::dynamic_pointer_cast<Session>(session);
  RET_CHECK(real_session);
  auto real_table_data = dynamic_cast<const TableData*>(table_data);
  RET_CHECK(real_table_data);
  const bfrt::BfRtTable* table;
  RETURN_IF_BFRT_ERROR(bfrt_info_->bfrtTableFromIdGet(table_id, &table));

  auto bf_dev_tgt = GetDeviceTarget(device);
  RETURN_IF_BFRT_ERROR(table->tableDefaultEntrySet(
      *real_session->bfrt_session_, bf_dev_tgt, *real_table_data->table_data_));

  return ::util::OkStatus();
}

::util::Status BfSdeWrapper::ResetDefaultTableEntry(
    int device, std::shared_ptr<BfSdeInterface::SessionInterface> session,
    uint32 table_id) {
  ::absl::ReaderMutexLock l(&data_lock_);
  auto real_session = std::dynamic_pointer_cast<Session>(session);
  RET_CHECK(real_session);
  const bfrt::BfRtTable* table;
  RETURN_IF_BFRT_ERROR(bfrt_info_->bfrtTableFromIdGet(table_id, &table));

  auto bf_dev_tgt = GetDeviceTarget(device);
  RETURN_IF_BFRT_ERROR(
      table->tableDefaultEntryReset(*real_session->bfrt_session_, bf_dev_tgt));

  return ::util::OkStatus();
}

::util::Status BfSdeWrapper::GetDefaultTableEntry(
    int device, std::shared_ptr<BfSdeInterface::SessionInterface> session,
    uint32 table_id, TableDataInterface* table_data) {
  ::absl::ReaderMutexLock l(&data_lock_);
  auto real_session = std::dynamic_pointer_cast<Session>(session);
  RET_CHECK(real_session);
  auto real_table_data = dynamic_cast<const TableData*>(table_data);
  RET_CHECK(real_table_data);
  const bfrt::BfRtTable* table;
  RETURN_IF_BFRT_ERROR(bfrt_info_->bfrtTableFromIdGet(table_id, &table));

  auto bf_dev_tgt = GetDeviceTarget(device);
  RETURN_IF_BFRT_ERROR(table->tableDefaultEntryGet(
      *real_session->bfrt_session_, bf_dev_tgt,
      bfrt::BfRtTable::BfRtTableGetFlag::GET_FROM_SW,
      real_table_data->table_data_.get()));

  return ::util::OkStatus();
}

::util::StatusOr<uint32> BfSdeWrapper::GetBfRtId(uint32 p4info_id) const {
  ::absl::ReaderMutexLock l(&data_lock_);
  return bfrt_id_mapper_->GetBfRtId(p4info_id);
}

::util::StatusOr<uint32> BfSdeWrapper::GetP4InfoId(uint32 bfrt_id) const {
  ::absl::ReaderMutexLock l(&data_lock_);
  return bfrt_id_mapper_->GetP4InfoId(bfrt_id);
}

::util::StatusOr<uint32> BfSdeWrapper::GetActionSelectorBfRtId(
    uint32 action_profile_id) const {
  ::absl::ReaderMutexLock l(&data_lock_);
  return bfrt_id_mapper_->GetActionSelectorBfRtId(action_profile_id);
}

::util::StatusOr<uint32> BfSdeWrapper::GetActionProfileBfRtId(
    uint32 action_selector_id) const {
  ::absl::ReaderMutexLock l(&data_lock_);
  return bfrt_id_mapper_->GetActionProfileBfRtId(action_selector_id);
}

::util::Status BfSdeWrapper::SynchronizeCounters(
    int device, std::shared_ptr<BfSdeInterface::SessionInterface> session,
    uint32 table_id, absl::Duration timeout) {
  ::absl::ReaderMutexLock l(&data_lock_);
  return DoSynchronizeCounters(device, session, table_id, timeout);
}

::util::Status BfSdeWrapper::DoSynchronizeCounters(
    int device, std::shared_ptr<BfSdeInterface::SessionInterface> session,
    uint32 table_id, absl::Duration timeout) {
  auto real_session = std::dynamic_pointer_cast<Session>(session);
  RET_CHECK(real_session);

  const bfrt::BfRtTable* table;
  RETURN_IF_BFRT_ERROR(bfrt_info_->bfrtTableFromIdGet(table_id, &table));

  auto bf_dev_tgt = GetDeviceTarget(device);
  // Sync table counter
  std::set<bfrt::TableOperationsType> supported_ops;
  RETURN_IF_BFRT_ERROR(table->tableOperationsSupported(&supported_ops));
  if (supported_ops.count(bfrt::TableOperationsType::COUNTER_SYNC)) {
    auto sync_notifier = std::make_shared<absl::Notification>();
    std::weak_ptr<absl::Notification> weak_ref(sync_notifier);
    std::unique_ptr<bfrt::BfRtTableOperations> table_op;
    RETURN_IF_BFRT_ERROR(table->operationsAllocate(
        bfrt::TableOperationsType::COUNTER_SYNC, &table_op));
    RETURN_IF_BFRT_ERROR(table_op->counterSyncSet(
        *real_session->bfrt_session_, bf_dev_tgt,
        [table_id, weak_ref](const bf_rt_target_t& dev_tgt, void* cookie) {
          if (auto notifier = weak_ref.lock()) {
            VLOG(1) << "Table counter for table " << table_id << " synced.";
            notifier->Notify();
          } else {
            VLOG(1) << "Notifier expired before table " << table_id
                    << " could be synced.";
          }
        },
        nullptr));
    RETURN_IF_BFRT_ERROR(table->tableOperationsExecute(*table_op.get()));
    // Wait until sync done or timeout.
    if (!sync_notifier->WaitForNotificationWithTimeout(timeout)) {
      return MAKE_ERROR(ERR_OPER_TIMEOUT)
             << "Timeout while syncing (indirect) table counters of table "
             << table_id << ".";
    }
  }

  return ::util::OkStatus();
}

::util::Status BfSdeWrapper::SynchronizeRegisters(
    int device, std::shared_ptr<BfSdeInterface::SessionInterface> session,
    uint32 table_id, absl::Duration timeout) {
  auto real_session = std::dynamic_pointer_cast<Session>(session);
  RET_CHECK(real_session);

  const bfrt::BfRtTable* table;
  RETURN_IF_BFRT_ERROR(bfrt_info_->bfrtTableFromIdGet(table_id, &table));

  auto bf_dev_tgt = GetDeviceTarget(device);
  // Sync table registers.
  std::set<bfrt::TableOperationsType> supported_ops;
  RETURN_IF_BFRT_ERROR(table->tableOperationsSupported(&supported_ops));
  if (supported_ops.count(bfrt::TableOperationsType::REGISTER_SYNC)) {
    auto sync_notifier = std::make_shared<absl::Notification>();
    std::weak_ptr<absl::Notification> weak_ref(sync_notifier);
    std::unique_ptr<bfrt::BfRtTableOperations> table_op;
    RETURN_IF_BFRT_ERROR(table->operationsAllocate(
        bfrt::TableOperationsType::REGISTER_SYNC, &table_op));
    RETURN_IF_BFRT_ERROR(table_op->registerSyncSet(
        *real_session->bfrt_session_, bf_dev_tgt,
        [table_id, weak_ref](const bf_rt_target_t& dev_tgt, void* cookie) {
          if (auto notifier = weak_ref.lock()) {
            VLOG(1) << "Table registers for table " << table_id << " synced.";
            notifier->Notify();
          } else {
            VLOG(1) << "Notifier expired before table " << table_id
                    << " could be synced.";
          }
        },
        nullptr));
    RETURN_IF_BFRT_ERROR(table->tableOperationsExecute(*table_op.get()));
    // Wait until sync done or timeout.
    if (!sync_notifier->WaitForNotificationWithTimeout(timeout)) {
      return MAKE_ERROR(ERR_OPER_TIMEOUT)
             << "Timeout while syncing (indirect) table registers of table "
             << table_id << ".";
    }
  }

  return ::util::OkStatus();
}

BfSdeWrapper* BfSdeWrapper::CreateSingleton() {
  absl::WriterMutexLock l(&init_lock_);
  if (!singleton_) {
    singleton_ = new BfSdeWrapper();
  }

  return singleton_;
}

BfSdeWrapper* BfSdeWrapper::GetSingleton() {
  absl::ReaderMutexLock l(&init_lock_);
  return singleton_;
}

}  // namespace barefoot
}  // namespace hal
}  // namespace stratum<|MERGE_RESOLUTION|>--- conflicted
+++ resolved
@@ -489,12 +489,8 @@
   if (table_type == bfrt::BfRtTable::TableType::METER ||
       table_type == bfrt::BfRtTable::TableType::COUNTER) {
     size_t table_size;
-<<<<<<< HEAD
-#if defined(SDE_9_4_0) || defined(SDE_9_5_0) || defined(SDE_9_7_0) || defined(SDE_9_8_0)
-=======
 #if defined(SDE_9_4_0) || defined(SDE_9_5_0) || defined(SDE_9_5_2) || \
-    defined(SDE_9_7_0)
->>>>>>> b44ac444
+    defined(SDE_9_7_0) || defined(SDE_9_8_0)
     RETURN_IF_BFRT_ERROR(
         table->tableSizeGet(*bfrt_session, bf_dev_target, &table_size));
 #else
@@ -2111,12 +2107,8 @@
   const bfrt::BfRtTable* table;
   RETURN_IF_BFRT_ERROR(bfrt_info_->bfrtTableFromNameGet(kPreNodeTable, &table));
   size_t table_size;
-<<<<<<< HEAD
-#if defined(SDE_9_4_0) || defined(SDE_9_5_0) || defined(SDE_9_7_0) || defined(SDE_9_8_0)
-=======
 #if defined(SDE_9_4_0) || defined(SDE_9_5_0) || defined(SDE_9_5_2) || \
-    defined(SDE_9_7_0)
->>>>>>> b44ac444
+    defined(SDE_9_7_0) || defined(SDE_9_8_0)
   RETURN_IF_BFRT_ERROR(table->tableSizeGet(*real_session->bfrt_session_,
                                            bf_dev_tgt, &table_size));
 #else
@@ -2779,12 +2771,8 @@
   } else {
     // Wildcard write to all indices.
     size_t table_size;
-<<<<<<< HEAD
-#if defined(SDE_9_4_0) || defined(SDE_9_5_0) || defined(SDE_9_7_0) || defined(SDE_9_8_0)
-=======
 #if defined(SDE_9_4_0) || defined(SDE_9_5_0) || defined(SDE_9_5_2) || \
-    defined(SDE_9_7_0)
->>>>>>> b44ac444
+    defined(SDE_9_7_0) || defined(SDE_9_8_0)
     RETURN_IF_BFRT_ERROR(table->tableSizeGet(*real_session->bfrt_session_,
                                              bf_dev_tgt, &table_size));
 #else
@@ -2921,12 +2909,8 @@
   } else {
     // Wildcard write to all indices.
     size_t table_size;
-<<<<<<< HEAD
-#if defined(SDE_9_4_0) || defined(SDE_9_5_0) || defined(SDE_9_7_0) || defined(SDE_9_8_0)
-=======
 #if defined(SDE_9_4_0) || defined(SDE_9_5_0) || defined(SDE_9_5_2) || \
-    defined(SDE_9_7_0)
->>>>>>> b44ac444
+    defined(SDE_9_7_0) || defined(SDE_9_8_0)
     RETURN_IF_BFRT_ERROR(table->tableSizeGet(*real_session->bfrt_session_,
                                              bf_dev_tgt, &table_size));
 #else
