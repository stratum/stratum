// Copyright 2019-present Barefoot Networks, Inc.
// SPDX-License-Identifier: Apache-2.0

#include "stratum/hal/lib/barefoot/bf_sde_wrapper.h"

#include <memory>
#include <set>
#include <utility>

#include "absl/cleanup/cleanup.h"
#include "absl/strings/match.h"
#include "absl/synchronization/mutex.h"
#include "absl/synchronization/notification.h"
#include "absl/time/time.h"
#include "bf_rt/bf_rt_table_operations.hpp"
#include "lld/lld_sku.h"
#include "stratum/glue/gtl/map_util.h"
#include "stratum/glue/gtl/stl_util.h"
#include "stratum/glue/integral_types.h"
#include "stratum/glue/logging.h"
#include "stratum/glue/status/status.h"
#include "stratum/glue/status/statusor.h"
#include "stratum/hal/lib/barefoot/bfrt_constants.h"
#include "stratum/hal/lib/barefoot/macros.h"
#include "stratum/hal/lib/barefoot/utils.h"
#include "stratum/hal/lib/common/common.pb.h"
#include "stratum/hal/lib/p4/utils.h"
#include "stratum/lib/channel/channel.h"
#include "stratum/lib/constants.h"
#include "stratum/lib/utils.h"

extern "C" {
#include "bf_switchd/bf_switchd.h"
#include "tofino/bf_pal/bf_pal_port_intf.h"
#include "tofino/bf_pal/dev_intf.h"
#include "tofino/bf_pal/pltfm_intf.h"
#include "tofino/pdfixed/pd_devport_mgr.h"
#include "tofino/pdfixed/pd_tm.h"
#include "traffic_mgr/traffic_mgr.h"
// Flag to enable detailed logging in the SDE pipe manager.
extern bool stat_mgr_enable_detail_trace;
// Get the /sys fs file name of the first Tofino ASIC.
int switch_pci_sysfs_str_get(char* name, size_t name_size);
}

DEFINE_string(bfrt_sde_config_dir, "/var/run/stratum/bfrt_config",
              "The dir used by the SDE to load the device configuration.");
DEFINE_bool(incompatible_enable_bfrt_legacy_bytestring_responses, false,
            "Enables the legacy padded byte string format in P4Runtime "
            "responses for Stratum-bfrt. The strings are left unchanged from "
            "the underlying SDE.");

namespace stratum {
namespace hal {
namespace barefoot {

constexpr absl::Duration BfSdeWrapper::kWriteTimeout;
constexpr int32 BfSdeWrapper::kBfDefaultMtu;
constexpr int _PI_UPDATE_MAX_NAME_SIZE = 100;

// Helper functions for dealing with the SDE API.
namespace {
// Convert kbit/s to bytes/s (* 1000 / 8).
inline constexpr uint64 KbitsToBytesPerSecond(uint64 kbps) {
  return kbps * 125;
}

// Convert bytes/s to kbit/s (/ 1000 * 8).
inline constexpr uint64 BytesPerSecondToKbits(uint64 bytes) {
  return bytes / 125;
}

::util::StatusOr<std::string> DumpTableMetadata(const bfrt::BfRtTable* table) {
  std::string table_name;
  RETURN_IF_BFRT_ERROR(table->tableNameGet(&table_name));
  bf_rt_id_t table_id;
  RETURN_IF_BFRT_ERROR(table->tableIdGet(&table_id));
  bfrt::BfRtTable::TableType table_type;
  RETURN_IF_BFRT_ERROR(table->tableTypeGet(&table_type));

  return absl::StrCat("table_name: ", table_name, ", table_id: ", table_id,
                      ", table_type: ", table_type);
}

::util::StatusOr<std::string> DumpTableKey(
    const bfrt::BfRtTableKey* table_key) {
  const bfrt::BfRtTable* table;
  RETURN_IF_BFRT_ERROR(table_key->tableGet(&table));
  std::vector<bf_rt_id_t> key_field_ids;
  RETURN_IF_BFRT_ERROR(table->keyFieldIdListGet(&key_field_ids));

  std::string s;
  absl::StrAppend(&s, "bfrt_table_key { ");
  for (const auto& field_id : key_field_ids) {
    std::string field_name;
    bfrt::KeyFieldType key_type;
    size_t field_size;
    RETURN_IF_BFRT_ERROR(table->keyFieldNameGet(field_id, &field_name));
    RETURN_IF_BFRT_ERROR(table->keyFieldTypeGet(field_id, &key_type));
    RETURN_IF_BFRT_ERROR(table->keyFieldSizeGet(field_id, &field_size));

    std::string value;
    switch (key_type) {
      case bfrt::KeyFieldType::EXACT: {
        std::string v(NumBitsToNumBytes(field_size), '\x00');
        RETURN_IF_BFRT_ERROR(table_key->getValue(
            field_id, v.size(),
            reinterpret_cast<uint8*>(gtl::string_as_array(&v))));
        value = absl::StrCat("0x", StringToHex(v));
        break;
      }
      case bfrt::KeyFieldType::TERNARY: {
        std::string v(NumBitsToNumBytes(field_size), '\x00');
        std::string m(NumBitsToNumBytes(field_size), '\x00');
        RETURN_IF_BFRT_ERROR(table_key->getValueandMask(
            field_id, v.size(),
            reinterpret_cast<uint8*>(gtl::string_as_array(&v)),
            reinterpret_cast<uint8*>(gtl::string_as_array(&m))));
        value = absl::StrCat("0x", StringToHex(v), " & ", "0x", StringToHex(m));
        break;
      }
      case bfrt::KeyFieldType::RANGE: {
        std::string l(NumBitsToNumBytes(field_size), '\x00');
        std::string h(NumBitsToNumBytes(field_size), '\x00');
        RETURN_IF_BFRT_ERROR(table_key->getValueRange(
            field_id, l.size(),
            reinterpret_cast<uint8*>(gtl::string_as_array(&l)),
            reinterpret_cast<uint8*>(gtl::string_as_array(&h))));
        value = absl::StrCat("0x", StringToHex(l), " - ", "0x", StringToHex(h));
        break;
      }
      case bfrt::KeyFieldType::LPM: {
        std::string v(NumBitsToNumBytes(field_size), '\x00');
        uint16 p;
        RETURN_IF_BFRT_ERROR(table_key->getValueLpm(
            field_id, v.size(),
            reinterpret_cast<uint8*>(gtl::string_as_array(&v)), &p));
        value = absl::StrCat("0x", StringToHex(v), "/", p);
        break;
      }
      default:
        return MAKE_ERROR(ERR_INTERNAL)
               << "Unknown key_type: " << static_cast<int>(key_type) << ".";
    }

    absl::StrAppend(&s, field_name, " { field_id: ", field_id,
                    " key_type: ", static_cast<int>(key_type),
                    " field_size: ", field_size, " value: ", value, " } ");
  }
  absl::StrAppend(&s, "}");

  return s;
}

::util::StatusOr<std::string> DumpTableData(
    const bfrt::BfRtTableData* table_data) {
  const bfrt::BfRtTable* table;
  RETURN_IF_BFRT_ERROR(table_data->getParent(&table));

  std::string s;
  absl::StrAppend(&s, "bfrt_table_data { ");
  std::vector<bf_rt_id_t> data_field_ids;
  if (table->actionIdApplicable()) {
    bf_rt_id_t action_id;
    RETURN_IF_BFRT_ERROR(table_data->actionIdGet(&action_id));
    absl::StrAppend(&s, "action_id: ", action_id, " ");
    RETURN_IF_BFRT_ERROR(table->dataFieldIdListGet(action_id, &data_field_ids));
  } else {
    RETURN_IF_BFRT_ERROR(table->dataFieldIdListGet(&data_field_ids));
  }

  for (const auto& field_id : data_field_ids) {
    std::string field_name;
    bfrt::DataType data_type;
    size_t field_size;
    bool is_active;
    if (table->actionIdApplicable()) {
      bf_rt_id_t action_id;
      RETURN_IF_BFRT_ERROR(table_data->actionIdGet(&action_id));
      RETURN_IF_BFRT_ERROR(
          table->dataFieldNameGet(field_id, action_id, &field_name));
      RETURN_IF_BFRT_ERROR(
          table->dataFieldDataTypeGet(field_id, action_id, &data_type));
      RETURN_IF_BFRT_ERROR(
          table->dataFieldSizeGet(field_id, action_id, &field_size));
    } else {
      RETURN_IF_BFRT_ERROR(table->dataFieldNameGet(field_id, &field_name));
      RETURN_IF_BFRT_ERROR(table->dataFieldDataTypeGet(field_id, &data_type));
      RETURN_IF_BFRT_ERROR(table->dataFieldSizeGet(field_id, &field_size));
    }
    RETURN_IF_BFRT_ERROR(table_data->isActive(field_id, &is_active));

    std::string value;
    switch (data_type) {
      case bfrt::DataType::UINT64: {
        uint64 v;
        RETURN_IF_BFRT_ERROR(table_data->getValue(field_id, &v));
        value = std::to_string(v);
        break;
      }
      case bfrt::DataType::BYTE_STREAM: {
        std::string v(NumBitsToNumBytes(field_size), '\x00');
        RETURN_IF_BFRT_ERROR(table_data->getValue(
            field_id, v.size(),
            reinterpret_cast<uint8*>(gtl::string_as_array(&v))));
        value = absl::StrCat("0x", StringToHex(v));
        break;
      }
      case bfrt::DataType::INT_ARR: {
        // TODO(max): uint32 seems to be the most common type, but we could
        // differentiate based on field_size, if needed.
        std::vector<uint32_t> v;
        RETURN_IF_BFRT_ERROR(table_data->getValue(field_id, &v));
        value = PrintVector(v, ",");
        break;
      }
      case bfrt::DataType::BOOL_ARR: {
        std::vector<bool> bools;
        RETURN_IF_BFRT_ERROR(table_data->getValue(field_id, &bools));
        std::vector<uint16> bools_as_ints;
        for (bool b : bools) {
          bools_as_ints.push_back(b);
        }
        value = PrintVector(bools_as_ints, ",");
        break;
      }
      default:
        return MAKE_ERROR(ERR_INTERNAL)
               << "Unknown data_type: " << static_cast<int>(data_type) << ".";
    }

    absl::StrAppend(&s, field_name, " { field_id: ", field_id,
                    " data_type: ", static_cast<int>(data_type),
                    " field_size: ", field_size, " value: ", value,
                    " is_active: ", is_active, " } ");
  }
  absl::StrAppend(&s, "}");

  return s;
}

::util::Status GetField(const bfrt::BfRtTableKey& table_key,
                        std::string field_name, uint64* field_value) {
  bf_rt_id_t field_id;
  const bfrt::BfRtTable* table;
  bfrt::DataType data_type;
  RETURN_IF_BFRT_ERROR(table_key.tableGet(&table));
  RETURN_IF_BFRT_ERROR(table->keyFieldIdGet(field_name, &field_id));
  RETURN_IF_BFRT_ERROR(table->keyFieldDataTypeGet(field_id, &data_type));
  RET_CHECK(data_type == bfrt::DataType::UINT64)
      << "Requested uint64 but field " << field_name << " has type "
      << static_cast<int>(data_type);
  RETURN_IF_BFRT_ERROR(table_key.getValue(field_id, field_value));

  return ::util::OkStatus();
}

::util::Status SetField(bfrt::BfRtTableKey* table_key, std::string field_name,
                        uint64 value) {
  bf_rt_id_t field_id;
  const bfrt::BfRtTable* table;
  bfrt::DataType data_type;
  RETURN_IF_BFRT_ERROR(table_key->tableGet(&table));
  RETURN_IF_BFRT_ERROR(table->keyFieldIdGet(field_name, &field_id));
  RETURN_IF_BFRT_ERROR(table->keyFieldDataTypeGet(field_id, &data_type));
  RET_CHECK(data_type == bfrt::DataType::UINT64)
      << "Setting uint64 but field " << field_name << " has type "
      << static_cast<int>(data_type);
  RETURN_IF_BFRT_ERROR(table_key->setValue(field_id, value));

  return ::util::OkStatus();
}

::util::Status GetField(const bfrt::BfRtTableData& table_data,
                        std::string field_name, uint64* field_value) {
  bf_rt_id_t field_id;
  const bfrt::BfRtTable* table;
  bfrt::DataType data_type;
  RETURN_IF_BFRT_ERROR(table_data.getParent(&table));
  if (table->actionIdApplicable()) {
    bf_rt_id_t action_id;
    RETURN_IF_BFRT_ERROR(table_data.actionIdGet(&action_id));
    RETURN_IF_BFRT_ERROR(
        table->dataFieldIdGet(field_name, action_id, &field_id));
    RETURN_IF_BFRT_ERROR(
        table->dataFieldDataTypeGet(field_id, action_id, &data_type));
  } else {
    RETURN_IF_BFRT_ERROR(table->dataFieldIdGet(field_name, &field_id));
    RETURN_IF_BFRT_ERROR(table->dataFieldDataTypeGet(field_id, &data_type));
  }
  RET_CHECK(data_type == bfrt::DataType::UINT64)
      << "Requested uint64 but field " << field_name << " has type "
      << static_cast<int>(data_type);
  RETURN_IF_BFRT_ERROR(table_data.getValue(field_id, field_value));

  return ::util::OkStatus();
}

::util::Status GetField(const bfrt::BfRtTableData& table_data,
                        std::string field_name, std::string* field_value) {
  bf_rt_id_t field_id;
  const bfrt::BfRtTable* table;
  bfrt::DataType data_type;
  RETURN_IF_BFRT_ERROR(table_data.getParent(&table));
  if (table->actionIdApplicable()) {
    bf_rt_id_t action_id;
    RETURN_IF_BFRT_ERROR(table_data.actionIdGet(&action_id));
    RETURN_IF_BFRT_ERROR(
        table->dataFieldIdGet(field_name, action_id, &field_id));
    RETURN_IF_BFRT_ERROR(
        table->dataFieldDataTypeGet(field_id, action_id, &data_type));
  } else {
    RETURN_IF_BFRT_ERROR(table->dataFieldIdGet(field_name, &field_id));
    RETURN_IF_BFRT_ERROR(table->dataFieldDataTypeGet(field_id, &data_type));
  }
  RET_CHECK(data_type == bfrt::DataType::STRING)
      << "Requested string but field " << field_name << " has type "
      << static_cast<int>(data_type);
  RETURN_IF_BFRT_ERROR(table_data.getValue(field_id, field_value));

  return ::util::OkStatus();
}

::util::Status GetField(const bfrt::BfRtTableData& table_data,
                        std::string field_name, bool* field_value) {
  bf_rt_id_t field_id;
  const bfrt::BfRtTable* table;
  bfrt::DataType data_type;
  RETURN_IF_BFRT_ERROR(table_data.getParent(&table));
  if (table->actionIdApplicable()) {
    bf_rt_id_t action_id;
    RETURN_IF_BFRT_ERROR(table_data.actionIdGet(&action_id));
    RETURN_IF_BFRT_ERROR(
        table->dataFieldIdGet(field_name, action_id, &field_id));
    RETURN_IF_BFRT_ERROR(
        table->dataFieldDataTypeGet(field_id, action_id, &data_type));
  } else {
    RETURN_IF_BFRT_ERROR(table->dataFieldIdGet(field_name, &field_id));
    RETURN_IF_BFRT_ERROR(table->dataFieldDataTypeGet(field_id, &data_type));
  }
  RET_CHECK(data_type == bfrt::DataType::BOOL)
      << "Requested bool but field " << field_name << " has type "
      << static_cast<int>(data_type);
  RETURN_IF_BFRT_ERROR(table_data.getValue(field_id, field_value));

  return ::util::OkStatus();
}

template <typename T>
::util::Status GetField(const bfrt::BfRtTableData& table_data,
                        std::string field_name, std::vector<T>* field_values) {
  bf_rt_id_t field_id;
  const bfrt::BfRtTable* table;
  bfrt::DataType data_type;
  RETURN_IF_BFRT_ERROR(table_data.getParent(&table));
  if (table->actionIdApplicable()) {
    bf_rt_id_t action_id;
    RETURN_IF_BFRT_ERROR(table_data.actionIdGet(&action_id));
    RETURN_IF_BFRT_ERROR(
        table->dataFieldIdGet(field_name, action_id, &field_id));
    RETURN_IF_BFRT_ERROR(
        table->dataFieldDataTypeGet(field_id, action_id, &data_type));
  } else {
    RETURN_IF_BFRT_ERROR(table->dataFieldIdGet(field_name, &field_id));
    RETURN_IF_BFRT_ERROR(table->dataFieldDataTypeGet(field_id, &data_type));
  }
  RET_CHECK(data_type == bfrt::DataType::INT_ARR ||
            data_type == bfrt::DataType::BOOL_ARR)
      << "Requested array but field has type " << static_cast<int>(data_type);
  RETURN_IF_BFRT_ERROR(table_data.getValue(field_id, field_values));

  return ::util::OkStatus();
}

::util::Status SetField(bfrt::BfRtTableData* table_data, std::string field_name,
                        const uint64& value) {
  bf_rt_id_t field_id;
  const bfrt::BfRtTable* table;
  bfrt::DataType data_type;
  RETURN_IF_BFRT_ERROR(table_data->getParent(&table));
  if (table->actionIdApplicable()) {
    bf_rt_id_t action_id;
    RETURN_IF_BFRT_ERROR(table_data->actionIdGet(&action_id));
    RETURN_IF_BFRT_ERROR(
        table->dataFieldIdGet(field_name, action_id, &field_id));
    RETURN_IF_BFRT_ERROR(
        table->dataFieldDataTypeGet(field_id, action_id, &data_type));
  } else {
    RETURN_IF_BFRT_ERROR(table->dataFieldIdGet(field_name, &field_id));
    RETURN_IF_BFRT_ERROR(table->dataFieldDataTypeGet(field_id, &data_type));
  }
  RET_CHECK(data_type == bfrt::DataType::UINT64)
      << "Setting uint64 but field " << field_name << " has type "
      << static_cast<int>(data_type);
  RETURN_IF_BFRT_ERROR(table_data->setValue(field_id, value));

  return ::util::OkStatus();
}

::util::Status SetField(bfrt::BfRtTableData* table_data, std::string field_name,
                        const std::string& field_value) {
  bf_rt_id_t field_id;
  const bfrt::BfRtTable* table;
  bfrt::DataType data_type;
  RETURN_IF_BFRT_ERROR(table_data->getParent(&table));
  if (table->actionIdApplicable()) {
    bf_rt_id_t action_id;
    RETURN_IF_BFRT_ERROR(table_data->actionIdGet(&action_id));
    RETURN_IF_BFRT_ERROR(
        table->dataFieldIdGet(field_name, action_id, &field_id));
    RETURN_IF_BFRT_ERROR(
        table->dataFieldDataTypeGet(field_id, action_id, &data_type));
  } else {
    RETURN_IF_BFRT_ERROR(table->dataFieldIdGet(field_name, &field_id));
    RETURN_IF_BFRT_ERROR(table->dataFieldDataTypeGet(field_id, &data_type));
  }
  RET_CHECK(data_type == bfrt::DataType::STRING)
      << "Setting string but field " << field_name << " has type "
      << static_cast<int>(data_type);
  RETURN_IF_BFRT_ERROR(table_data->setValue(field_id, field_value));

  return ::util::OkStatus();
}

::util::Status SetFieldBool(bfrt::BfRtTableData* table_data,
                            std::string field_name, const bool& field_value) {
  bf_rt_id_t field_id;
  const bfrt::BfRtTable* table;
  bfrt::DataType data_type;
  RETURN_IF_BFRT_ERROR(table_data->getParent(&table));
  if (table->actionIdApplicable()) {
    bf_rt_id_t action_id;
    RETURN_IF_BFRT_ERROR(table_data->actionIdGet(&action_id));
    RETURN_IF_BFRT_ERROR(
        table->dataFieldIdGet(field_name, action_id, &field_id));
    RETURN_IF_BFRT_ERROR(
        table->dataFieldDataTypeGet(field_id, action_id, &data_type));
  } else {
    RETURN_IF_BFRT_ERROR(table->dataFieldIdGet(field_name, &field_id));
    RETURN_IF_BFRT_ERROR(table->dataFieldDataTypeGet(field_id, &data_type));
  }
  RET_CHECK(data_type == bfrt::DataType::BOOL)
      << "Setting bool but field " << field_name << " has type "
      << static_cast<int>(data_type);
  RETURN_IF_BFRT_ERROR(table_data->setValue(field_id, field_value));

  return ::util::OkStatus();
}

template <typename T>
::util::Status SetField(bfrt::BfRtTableData* table_data, std::string field_name,
                        const std::vector<T>& value) {
  bf_rt_id_t field_id;
  const bfrt::BfRtTable* table;
  bfrt::DataType data_type;
  RETURN_IF_BFRT_ERROR(table_data->getParent(&table));
  if (table->actionIdApplicable()) {
    bf_rt_id_t action_id;
    RETURN_IF_BFRT_ERROR(table_data->actionIdGet(&action_id));
    RETURN_IF_BFRT_ERROR(
        table->dataFieldIdGet(field_name, action_id, &field_id));
    RETURN_IF_BFRT_ERROR(
        table->dataFieldDataTypeGet(field_id, action_id, &data_type));
  } else {
    RETURN_IF_BFRT_ERROR(table->dataFieldIdGet(field_name, &field_id));
    RETURN_IF_BFRT_ERROR(table->dataFieldDataTypeGet(field_id, &data_type));
  }
  RET_CHECK(data_type == bfrt::DataType::INT_ARR ||
            data_type == bfrt::DataType::BOOL_ARR)
      << "Requested array but field has type " << static_cast<int>(data_type);
  RETURN_IF_BFRT_ERROR(table_data->setValue(field_id, value));

  return ::util::OkStatus();
}

::util::Status GetAllEntries(
    std::shared_ptr<bfrt::BfRtSession> bfrt_session,
    bf_rt_target_t bf_dev_target, const bfrt::BfRtTable* table,
    std::vector<std::unique_ptr<bfrt::BfRtTableKey>>* table_keys,
    std::vector<std::unique_ptr<bfrt::BfRtTableData>>* table_datums) {
  RET_CHECK(table_keys) << "table_keys is null";
  RET_CHECK(table_datums) << "table_datums is null";

  // Get number of entries. Some types of tables are preallocated and are always
  // "full". The SDE does not support querying the usage on these.
  uint32 entries;
  bfrt::BfRtTable::TableType table_type;
  RETURN_IF_BFRT_ERROR(table->tableTypeGet(&table_type));
  if (table_type == bfrt::BfRtTable::TableType::METER ||
      table_type == bfrt::BfRtTable::TableType::COUNTER) {
    size_t table_size;
<<<<<<< HEAD
=======
#if defined(SDE_9_4_0) || defined(SDE_9_5_0) || defined(SDE_9_5_2) || \
    defined(SDE_9_7_0) || defined(SDE_9_7_1) || defined(SDE_9_7_2) || \
    defined(SDE_9_8_0)
>>>>>>> 2cebeeb3
    RETURN_IF_BFRT_ERROR(
        table->tableSizeGet(*bfrt_session, bf_dev_target, &table_size));
    entries = table_size;
  } else {
    RETURN_IF_BFRT_ERROR(table->tableUsageGet(
        *bfrt_session, bf_dev_target,
        bfrt::BfRtTable::BfRtTableGetFlag::GET_FROM_SW, &entries));
  }

  table_keys->resize(0);
  table_datums->resize(0);
  if (entries == 0) return ::util::OkStatus();

  // Get first entry.
  {
    std::unique_ptr<bfrt::BfRtTableKey> table_key;
    std::unique_ptr<bfrt::BfRtTableData> table_data;
    RETURN_IF_BFRT_ERROR(table->keyAllocate(&table_key));
    RETURN_IF_BFRT_ERROR(table->dataAllocate(&table_data));
    RETURN_IF_BFRT_ERROR(table->tableEntryGetFirst(
        *bfrt_session, bf_dev_target,
        bfrt::BfRtTable::BfRtTableGetFlag::GET_FROM_SW, table_key.get(),
        table_data.get()));

    table_keys->push_back(std::move(table_key));
    table_datums->push_back(std::move(table_data));
  }
  if (entries == 1) return ::util::OkStatus();

  // Get all entries following the first.
  {
    std::vector<std::unique_ptr<bfrt::BfRtTableKey>> keys(entries - 1);
    std::vector<std::unique_ptr<bfrt::BfRtTableData>> data(keys.size());
    bfrt::BfRtTable::keyDataPairs pairs;
    for (size_t i = 0; i < keys.size(); ++i) {
      RETURN_IF_BFRT_ERROR(table->keyAllocate(&keys[i]));
      RETURN_IF_BFRT_ERROR(table->dataAllocate(&data[i]));
      pairs.push_back(std::make_pair(keys[i].get(), data[i].get()));
    }
    uint32 actual = 0;
    RETURN_IF_BFRT_ERROR(table->tableEntryGetNext_n(
        *bfrt_session, bf_dev_target, *(*table_keys)[0], pairs.size(),
        bfrt::BfRtTable::BfRtTableGetFlag::GET_FROM_SW, &pairs, &actual));

    table_keys->insert(table_keys->end(), std::make_move_iterator(keys.begin()),
                       std::make_move_iterator(keys.end()));
    table_datums->insert(table_datums->end(),
                         std::make_move_iterator(data.begin()),
                         std::make_move_iterator(data.end()));
  }

  CHECK(table_keys->size() == table_datums->size());
  CHECK(table_keys->size() == entries);

  return ::util::OkStatus();
}

}  // namespace

::util::Status TableKey::SetExact(int id, const std::string& value) {
  const bfrt::BfRtTable* table;
  RETURN_IF_BFRT_ERROR(table_key_->tableGet(&table));
  size_t field_size_bits;
  RETURN_IF_BFRT_ERROR(table->keyFieldSizeGet(id, &field_size_bits));
  std::string v = P4RuntimeByteStringToPaddedByteString(
      value, NumBitsToNumBytes(field_size_bits));
  RETURN_IF_BFRT_ERROR(table_key_->setValue(
      id, reinterpret_cast<const uint8*>(v.data()), v.size()));

  return ::util::OkStatus();
}

::util::Status TableKey::SetTernary(int id, const std::string& value,
                                    const std::string& mask) {
  const bfrt::BfRtTable* table;
  RETURN_IF_BFRT_ERROR(table_key_->tableGet(&table));
  size_t field_size_bits;
  RETURN_IF_BFRT_ERROR(table->keyFieldSizeGet(id, &field_size_bits));
  std::string v = P4RuntimeByteStringToPaddedByteString(
      value, NumBitsToNumBytes(field_size_bits));
  std::string m = P4RuntimeByteStringToPaddedByteString(
      mask, NumBitsToNumBytes(field_size_bits));
  CHECK_EQ(v.size(), m.size());
  RETURN_IF_BFRT_ERROR(table_key_->setValueandMask(
      id, reinterpret_cast<const uint8*>(v.data()),
      reinterpret_cast<const uint8*>(m.data()), v.size()));

  return ::util::OkStatus();
}

::util::Status TableKey::SetLpm(int id, const std::string& prefix,
                                uint16 prefix_length) {
  const bfrt::BfRtTable* table;
  RETURN_IF_BFRT_ERROR(table_key_->tableGet(&table));
  size_t field_size_bits;
  RETURN_IF_BFRT_ERROR(table->keyFieldSizeGet(id, &field_size_bits));
  std::string p = P4RuntimeByteStringToPaddedByteString(
      prefix, NumBitsToNumBytes(field_size_bits));
  RETURN_IF_BFRT_ERROR(table_key_->setValueLpm(
      id, reinterpret_cast<const uint8*>(p.data()), prefix_length, p.size()));

  return ::util::OkStatus();
}

::util::Status TableKey::SetRange(int id, const std::string& low,
                                  const std::string& high) {
  const bfrt::BfRtTable* table;
  RETURN_IF_BFRT_ERROR(table_key_->tableGet(&table));
  size_t field_size_bits;
  RETURN_IF_BFRT_ERROR(table->keyFieldSizeGet(id, &field_size_bits));
  std::string l = P4RuntimeByteStringToPaddedByteString(
      low, NumBitsToNumBytes(field_size_bits));
  std::string h = P4RuntimeByteStringToPaddedByteString(
      high, NumBitsToNumBytes(field_size_bits));
  CHECK_EQ(l.size(), h.size());
  RETURN_IF_BFRT_ERROR(table_key_->setValueRange(
      id, reinterpret_cast<const uint8*>(l.data()),
      reinterpret_cast<const uint8*>(h.data()), l.size()));

  return ::util::OkStatus();
}

::util::Status TableKey::SetPriority(uint32 priority) {
  const bfrt::BfRtTable* table;
  RETURN_IF_BFRT_ERROR(table_key_->tableGet(&table));
  bf_rt_id_t priority_field_id;
  RETURN_IF_BFRT_ERROR(
      table->keyFieldIdGet(kMatchPriority, &priority_field_id));
  RETURN_IF_BFRT_ERROR(table_key_->setValue(priority_field_id, priority));

  return ::util::OkStatus();
}

::util::Status TableKey::GetExact(int id, std::string* value) const {
  const bfrt::BfRtTable* table;
  RETURN_IF_BFRT_ERROR(table_key_->tableGet(&table));
  size_t field_size_bits;
  RETURN_IF_BFRT_ERROR(table->keyFieldSizeGet(id, &field_size_bits));
  value->clear();
  value->resize(NumBitsToNumBytes(field_size_bits));
  RETURN_IF_BFRT_ERROR(table_key_->getValue(
      id, value->size(),
      reinterpret_cast<uint8*>(gtl::string_as_array(value))));
  if (!FLAGS_incompatible_enable_bfrt_legacy_bytestring_responses) {
    *value = ByteStringToP4RuntimeByteString(*value);
  }

  return ::util::OkStatus();
}

::util::Status TableKey::GetTernary(int id, std::string* value,
                                    std::string* mask) const {
  const bfrt::BfRtTable* table;
  RETURN_IF_BFRT_ERROR(table_key_->tableGet(&table));
  size_t field_size_bits;
  RETURN_IF_BFRT_ERROR(table->keyFieldSizeGet(id, &field_size_bits));
  value->clear();
  value->resize(NumBitsToNumBytes(field_size_bits));
  mask->clear();
  mask->resize(NumBitsToNumBytes(field_size_bits));
  RETURN_IF_BFRT_ERROR(table_key_->getValueandMask(
      id, value->size(), reinterpret_cast<uint8*>(gtl::string_as_array(value)),
      reinterpret_cast<uint8*>(gtl::string_as_array(mask))));
  if (!FLAGS_incompatible_enable_bfrt_legacy_bytestring_responses) {
    *value = ByteStringToP4RuntimeByteString(*value);
    *mask = ByteStringToP4RuntimeByteString(*mask);
  }

  return ::util::OkStatus();
}

::util::Status TableKey::GetLpm(int id, std::string* prefix,
                                uint16* prefix_length) const {
  const bfrt::BfRtTable* table;
  RETURN_IF_BFRT_ERROR(table_key_->tableGet(&table));
  size_t field_size_bits;
  RETURN_IF_BFRT_ERROR(table->keyFieldSizeGet(id, &field_size_bits));
  prefix->clear();
  prefix->resize(NumBitsToNumBytes(field_size_bits));
  RETURN_IF_BFRT_ERROR(table_key_->getValueLpm(
      id, prefix->size(),
      reinterpret_cast<uint8*>(gtl::string_as_array(prefix)), prefix_length));
  if (!FLAGS_incompatible_enable_bfrt_legacy_bytestring_responses) {
    *prefix = ByteStringToP4RuntimeByteString(*prefix);
  }

  return ::util::OkStatus();
}

::util::Status TableKey::GetRange(int id, std::string* low,
                                  std::string* high) const {
  const bfrt::BfRtTable* table;
  RETURN_IF_BFRT_ERROR(table_key_->tableGet(&table));
  size_t field_size_bits;
  RETURN_IF_BFRT_ERROR(table->keyFieldSizeGet(id, &field_size_bits));
  low->clear();
  low->resize(NumBitsToNumBytes(field_size_bits));
  high->clear();
  high->resize(NumBitsToNumBytes(field_size_bits));
  RETURN_IF_BFRT_ERROR(table_key_->getValueRange(
      id, low->size(), reinterpret_cast<uint8*>(gtl::string_as_array(low)),
      reinterpret_cast<uint8*>(gtl::string_as_array(high))));
  if (!FLAGS_incompatible_enable_bfrt_legacy_bytestring_responses) {
    *low = ByteStringToP4RuntimeByteString(*low);
    *high = ByteStringToP4RuntimeByteString(*high);
  }

  return ::util::OkStatus();
}

::util::Status TableKey::GetPriority(uint32* priority) const {
  // const bfrt::BfRtTable* table;
  // RETURN_IF_BFRT_ERROR(table_key_->tableGet(&table));
  uint64 bf_priority;
  RETURN_IF_ERROR(GetField(*table_key_, kMatchPriority, &bf_priority));
  *priority = bf_priority;

  return ::util::OkStatus();
}

::util::StatusOr<std::unique_ptr<BfSdeInterface::TableKeyInterface>>
TableKey::CreateTableKey(const bfrt::BfRtInfo* bfrt_info_, int table_id) {
  const bfrt::BfRtTable* table;
  RETURN_IF_BFRT_ERROR(bfrt_info_->bfrtTableFromIdGet(table_id, &table));
  std::unique_ptr<bfrt::BfRtTableKey> table_key;
  RETURN_IF_BFRT_ERROR(table->keyAllocate(&table_key));
  auto key = std::unique_ptr<BfSdeInterface::TableKeyInterface>(
      new TableKey(std::move(table_key)));
  return key;
}

::util::Status TableKey::GetTableId(uint32* table_id) const {
  const bfrt::BfRtTable* table;
  RETURN_IF_BFRT_ERROR(table_key_->tableGet(&table));
  RETURN_IF_BFRT_ERROR(table->tableIdGet(table_id));

  return ::util::OkStatus();
}

::util::Status TableData::SetParam(int id, const std::string& value) {
  const bfrt::BfRtTable* table;
  RETURN_IF_BFRT_ERROR(table_data_->getParent(&table));
  bf_rt_id_t action_id = 0;
  if (table->actionIdApplicable()) {
    RETURN_IF_BFRT_ERROR(table_data_->actionIdGet(&action_id));
  }
  size_t field_size_bits;
  if (action_id) {
    RETURN_IF_BFRT_ERROR(
        table->dataFieldSizeGet(id, action_id, &field_size_bits));
  } else {
    RETURN_IF_BFRT_ERROR(table->dataFieldSizeGet(id, &field_size_bits));
  }
  std::string p = P4RuntimeByteStringToPaddedByteString(
      value, NumBitsToNumBytes(field_size_bits));
  RETURN_IF_BFRT_ERROR(table_data_->setValue(
      id, reinterpret_cast<const uint8*>(p.data()), p.size()));

  return ::util::OkStatus();
}

::util::Status TableData::GetParam(int id, std::string* value) const {
  const bfrt::BfRtTable* table;
  RETURN_IF_BFRT_ERROR(table_data_->getParent(&table));
  bf_rt_id_t action_id = 0;
  if (table->actionIdApplicable()) {
    RETURN_IF_BFRT_ERROR(table_data_->actionIdGet(&action_id));
  }
  size_t field_size_bits;
  if (action_id) {
    RETURN_IF_BFRT_ERROR(
        table->dataFieldSizeGet(id, action_id, &field_size_bits));
  } else {
    RETURN_IF_BFRT_ERROR(table->dataFieldSizeGet(id, &field_size_bits));
  }
  value->clear();
  value->resize(NumBitsToNumBytes(field_size_bits));
  RETURN_IF_BFRT_ERROR(table_data_->getValue(
      id, value->size(),
      reinterpret_cast<uint8*>(gtl::string_as_array(value))));
  if (!FLAGS_incompatible_enable_bfrt_legacy_bytestring_responses) {
    *value = ByteStringToP4RuntimeByteString(*value);
  }

  return ::util::OkStatus();
}

::util::Status TableData::SetActionMemberId(uint64 action_member_id) {
  return SetField(table_data_.get(), kActionMemberId, action_member_id);
}

::util::Status TableData::GetActionMemberId(uint64* action_member_id) const {
  const bfrt::BfRtTable* table;
  RETURN_IF_BFRT_ERROR(table_data_->getParent(&table));
  // Here we assume that table entries with action IDs (direct match-action) can
  // never hold action member or group IDs (indirect match-action). Since this
  // function is regularly called on both, we do not log this error here.
  if (table->actionIdApplicable()) {
    return MAKE_ERROR(ERR_ENTRY_NOT_FOUND).without_logging()
           << "This direct table does not contain action member IDs.";
  }
  bf_rt_id_t field_id;
  bfrt::DataType data_type;
  RETURN_IF_BFRT_ERROR(table->dataFieldIdGet(kActionMemberId, &field_id));
  RETURN_IF_BFRT_ERROR(table->dataFieldDataTypeGet(field_id, &data_type));
  RET_CHECK(data_type == bfrt::DataType::UINT64)
      << "Requested uint64 but field $ACTION_MEMBER_ID has type "
      << static_cast<int>(data_type);
  bool is_active;
  RETURN_IF_BFRT_ERROR(table_data_->isActive(field_id, &is_active));
  if (!is_active) {
    return MAKE_ERROR(ERR_ENTRY_NOT_FOUND).without_logging()
           << "Field $ACTION_MEMBER_ID is not active.";
  }
  RETURN_IF_BFRT_ERROR(table_data_->getValue(field_id, action_member_id));

  return ::util::OkStatus();
}

::util::Status TableData::SetSelectorGroupId(uint64 selector_group_id) {
  return SetField(table_data_.get(), kSelectorGroupId, selector_group_id);
}

::util::Status TableData::GetSelectorGroupId(uint64* selector_group_id) const {
  const bfrt::BfRtTable* table;
  RETURN_IF_BFRT_ERROR(table_data_->getParent(&table));
  // Here we assume that table entries with action IDs (direct match-action) can
  // never hold action member or group IDs (indirect match-action). Since this
  // function is regularly called on both, we do not log this error here.
  if (table->actionIdApplicable()) {
    return MAKE_ERROR(ERR_ENTRY_NOT_FOUND).without_logging()
           << "This direct table does not contain action group IDs.";
  }
  bf_rt_id_t field_id;
  bfrt::DataType data_type;
  RETURN_IF_BFRT_ERROR(table->dataFieldIdGet(kSelectorGroupId, &field_id));
  RETURN_IF_BFRT_ERROR(table->dataFieldDataTypeGet(field_id, &data_type));
  RET_CHECK(data_type == bfrt::DataType::UINT64)
      << "Requested uint64 but field $SELECTOR_GROUP_ID has type "
      << static_cast<int>(data_type);
  bool is_active;
  RETURN_IF_BFRT_ERROR(table_data_->isActive(field_id, &is_active));
  if (!is_active) {
    return MAKE_ERROR(ERR_ENTRY_NOT_FOUND).without_logging()
           << "Field $SELECTOR_GROUP_ID is not active.";
  }
  RETURN_IF_BFRT_ERROR(table_data_->getValue(field_id, selector_group_id));

  return ::util::OkStatus();
}

// The P4Runtime `CounterData` message has no mechanism to differentiate between
// byte-only, packet-only or both counter types. This make it impossible to
// recognize a counter reset (set, e.g., bytes to zero) request from a set
// request for a packet-only counter. Therefore we have to be careful when
// making set calls for those fields against the SDE.
::util::Status TableData::SetCounterData(uint64 bytes, uint64 packets) {
  const bfrt::BfRtTable* table;
  RETURN_IF_BFRT_ERROR(table_data_->getParent(&table));

  bf_rt_id_t action_id = 0;
  if (table->actionIdApplicable()) {
    RETURN_IF_BFRT_ERROR(table_data_->actionIdGet(&action_id));
  }
  if (!action_id) {
    bf_rt_id_t table_id;
    table->tableIdGet(&table_id);
    std::string table_name;
    table->tableNameGet(&table_name);
    LOG(WARNING) << "Trying to set counter data on a table entry without "
                 << "action ID. This might not behave as expected, please "
                 << "report this to the Stratum authors: table_id " << table_id
                 << " table_name " << table_name << ".";
  }
  std::vector<bf_rt_id_t> data_field_ids;
  RETURN_IF_BFRT_ERROR(table->dataFieldIdListGet(&data_field_ids));
  for (const auto& field_id : data_field_ids) {
    std::string field_name;
    RETURN_IF_BFRT_ERROR(table->dataFieldNameGet(field_id, &field_name));
    if (field_name == kCounterBytes) {
      RETURN_IF_BFRT_ERROR(table_data_->setValue(field_id, bytes));
    } else if (field_name == kCounterPackets) {
      RETURN_IF_BFRT_ERROR(table_data_->setValue(field_id, packets));
    }
    // Uninteresting field, ignore.
  }

  return ::util::OkStatus();
}

::util::Status TableData::GetCounterData(uint64* bytes, uint64* packets) const {
  RET_CHECK(bytes);
  RET_CHECK(packets);
  const bfrt::BfRtTable* table;
  RETURN_IF_BFRT_ERROR(table_data_->getParent(&table));

  // Clear values in case we set only one of them later.
  *bytes = 0;
  *packets = 0;

  bf_rt_id_t action_id = 0;
  if (table->actionIdApplicable()) {
    RETURN_IF_BFRT_ERROR(table_data_->actionIdGet(&action_id));
  }

  std::vector<bf_rt_id_t> data_field_ids;
  if (action_id) {
    RETURN_IF_BFRT_ERROR(table->dataFieldIdListGet(action_id, &data_field_ids));
  } else {
    RETURN_IF_BFRT_ERROR(table->dataFieldIdListGet(&data_field_ids));
  }
  for (const auto& field_id : data_field_ids) {
    std::string field_name;
    if (action_id) {
      RETURN_IF_BFRT_ERROR(
          table->dataFieldNameGet(field_id, action_id, &field_name));
    } else {
      RETURN_IF_BFRT_ERROR(table->dataFieldNameGet(field_id, &field_name));
    }
    if (field_name == kCounterBytes) {
      RETURN_IF_BFRT_ERROR(table_data_->getValue(field_id, bytes));
    } else if (field_name == kCounterPackets) {
      RETURN_IF_BFRT_ERROR(table_data_->getValue(field_id, packets));
    }
    // Uninteresting field, ignore.
  }

  return ::util::OkStatus();
}

::util::Status TableData::GetActionId(int* action_id) const {
  RET_CHECK(action_id);
  const bfrt::BfRtTable* table;
  RETURN_IF_BFRT_ERROR(table_data_->getParent(&table));
  bf_rt_id_t bf_action_id = 0;
  if (table->actionIdApplicable()) {
    RETURN_IF_BFRT_ERROR(table_data_->actionIdGet(&bf_action_id));
  }
  *action_id = bf_action_id;

  return ::util::OkStatus();
}

::util::Status TableData::Reset(int action_id) {
  const bfrt::BfRtTable* table;
  RETURN_IF_BFRT_ERROR(table_data_->getParent(&table));
  if (action_id) {
    RETURN_IF_BFRT_ERROR(table->dataReset(action_id, table_data_.get()));
  } else {
    RETURN_IF_BFRT_ERROR(table->dataReset(table_data_.get()));
  }

  return ::util::OkStatus();
}

::util::StatusOr<std::unique_ptr<BfSdeInterface::TableDataInterface>>
TableData::CreateTableData(const bfrt::BfRtInfo* bfrt_info_, int table_id,
                           int action_id) {
  const bfrt::BfRtTable* table;
  RETURN_IF_BFRT_ERROR(bfrt_info_->bfrtTableFromIdGet(table_id, &table));
  std::unique_ptr<bfrt::BfRtTableData> table_data;
  if (action_id) {
    RETURN_IF_BFRT_ERROR(table->dataAllocate(action_id, &table_data));
  } else {
    RETURN_IF_BFRT_ERROR(table->dataAllocate(&table_data));
  }
  auto data = std::unique_ptr<BfSdeInterface::TableDataInterface>(
      new TableData(std::move(table_data)));
  return data;
}

namespace {

// A callback function executed in SDE port state change thread context.
bf_status_t sde_port_status_callback(bf_dev_id_t device, bf_dev_port_t dev_port,
                                     bool up, void* cookie) {
  absl::Time timestamp = absl::Now();
  BfSdeWrapper* bf_sde_wrapper = BfSdeWrapper::GetSingleton();
  if (!bf_sde_wrapper) {
    LOG(ERROR) << "BfSdeWrapper singleton instance is not initialized.";
    return BF_INTERNAL_ERROR;
  }
  // Forward the event.
  auto status =
      bf_sde_wrapper->OnPortStatusEvent(device, dev_port, up, timestamp);

  return status.ok() ? BF_SUCCESS : BF_INTERNAL_ERROR;
}

::util::StatusOr<bf_port_speed_t> PortSpeedHalToBf(uint64 speed_bps) {
  switch (speed_bps) {
    case kOneGigBps:
      return BF_SPEED_1G;
    case kTenGigBps:
      return BF_SPEED_10G;
    case kTwentyFiveGigBps:
      return BF_SPEED_25G;
    case kFortyGigBps:
      return BF_SPEED_40G;
    case kFiftyGigBps:
      return BF_SPEED_50G;
    case kHundredGigBps:
      return BF_SPEED_100G;
    default:
      return MAKE_ERROR(ERR_INVALID_PARAM) << "Unsupported port speed.";
  }
}

::util::StatusOr<int> AutonegHalToBf(TriState autoneg) {
  switch (autoneg) {
    case TRI_STATE_UNKNOWN:
      return 0;
    case TRI_STATE_TRUE:
      return 1;
    case TRI_STATE_FALSE:
      return 2;
    default:
      return MAKE_ERROR(ERR_INVALID_PARAM) << "Invalid autoneg state.";
  }
}

::util::StatusOr<bf_fec_type_t> FecModeHalToBf(FecMode fec_mode,
                                               uint64 speed_bps) {
  if (fec_mode == FEC_MODE_UNKNOWN || fec_mode == FEC_MODE_OFF) {
    return BF_FEC_TYP_NONE;
  } else if (fec_mode == FEC_MODE_ON || fec_mode == FEC_MODE_AUTO) {
    // we have to "guess" the FEC type to use based on the port speed.
    switch (speed_bps) {
      case kOneGigBps:
        return MAKE_ERROR(ERR_INVALID_PARAM)
               << "Invalid FEC mode for 1Gbps mode.";
      case kTenGigBps:
      case kFortyGigBps:
        return BF_FEC_TYP_FIRECODE;
      case kTwentyFiveGigBps:
      case kFiftyGigBps:
      case kHundredGigBps:
      case kTwoHundredGigBps:
      case kFourHundredGigBps:
        return BF_FEC_TYP_REED_SOLOMON;
      default:
        return MAKE_ERROR(ERR_INVALID_PARAM) << "Unsupported port speed.";
    }
  }
  return MAKE_ERROR(ERR_INVALID_PARAM) << "Invalid FEC mode.";
}

::util::StatusOr<bf_loopback_mode_e> LoopbackModeToBf(
    LoopbackState loopback_mode) {
  switch (loopback_mode) {
    case LOOPBACK_STATE_NONE:
      return BF_LPBK_NONE;
    case LOOPBACK_STATE_MAC:
      return BF_LPBK_MAC_NEAR;
    default:
      return MAKE_ERROR(ERR_INVALID_PARAM)
             << "Unsupported loopback mode: "
             << LoopbackState_Name(loopback_mode) << ".";
  }
}

}  // namespace

BfSdeWrapper* BfSdeWrapper::singleton_ = nullptr;
ABSL_CONST_INIT absl::Mutex BfSdeWrapper::init_lock_(absl::kConstInit);

BfSdeWrapper::BfSdeWrapper()
    : port_status_event_writer_(nullptr), device_to_ppg_handles_() {}

::util::StatusOr<PortState> BfSdeWrapper::GetPortState(int device, int port) {
  int state;
  RETURN_IF_BFRT_ERROR(
      bf_pal_port_oper_state_get(static_cast<bf_dev_id_t>(device),
                                 static_cast<bf_dev_port_t>(port), &state));
  return state ? PORT_STATE_UP : PORT_STATE_DOWN;
}

::util::Status BfSdeWrapper::GetPortCounters(int device, int port,
                                             PortCounters* counters) {
  uint64_t stats[BF_NUM_RMON_COUNTERS];
  RETURN_IF_BFRT_ERROR(
      bf_pal_port_all_stats_get(static_cast<bf_dev_id_t>(device),
                                static_cast<bf_dev_port_t>(port), stats));
  counters->set_in_octets(stats[bf_mac_stat_OctetsReceived]);
  counters->set_out_octets(stats[bf_mac_stat_OctetsTransmittedTotal]);
  counters->set_in_unicast_pkts(
      stats[bf_mac_stat_FramesReceivedwithUnicastAddresses]);
  counters->set_out_unicast_pkts(stats[bf_mac_stat_FramesTransmittedUnicast]);
  counters->set_in_broadcast_pkts(
      stats[bf_mac_stat_FramesReceivedwithBroadcastAddresses]);
  counters->set_out_broadcast_pkts(
      stats[bf_mac_stat_FramesTransmittedBroadcast]);
  counters->set_in_multicast_pkts(
      stats[bf_mac_stat_FramesReceivedwithMulticastAddresses]);
  counters->set_out_multicast_pkts(
      stats[bf_mac_stat_FramesTransmittedMulticast]);
  counters->set_in_discards(stats[bf_mac_stat_FramesDroppedBufferFull]);
  counters->set_out_discards(0);       // stat not available
  counters->set_in_unknown_protos(0);  // stat not meaningful
  counters->set_in_errors(stats[bf_mac_stat_FrameswithanyError]);
  counters->set_out_errors(stats[bf_mac_stat_FramesTransmittedwithError]);
  counters->set_in_fcs_errors(stats[bf_mac_stat_FramesReceivedwithFCSError]);

  return ::util::OkStatus();
}

::util::Status BfSdeWrapper::OnPortStatusEvent(int device, int port, bool up,
                                               absl::Time timestamp) {
  // Create PortStatusEvent message.
  PortState state = up ? PORT_STATE_UP : PORT_STATE_DOWN;
  PortStatusEvent event = {device, port, state, timestamp};

  {
    absl::ReaderMutexLock l(&port_status_event_writer_lock_);
    if (!port_status_event_writer_) {
      return ::util::OkStatus();
    }
    return port_status_event_writer_->Write(event, kWriteTimeout);
  }
}

::util::Status BfSdeWrapper::RegisterPortStatusEventWriter(
    std::unique_ptr<ChannelWriter<PortStatusEvent>> writer) {
  absl::WriterMutexLock l(&port_status_event_writer_lock_);
  port_status_event_writer_ = std::move(writer);
  RETURN_IF_BFRT_ERROR(
      bf_pal_port_status_notif_reg(sde_port_status_callback, nullptr));
  return ::util::OkStatus();
}

::util::Status BfSdeWrapper::UnregisterPortStatusEventWriter() {
  absl::WriterMutexLock l(&port_status_event_writer_lock_);
  port_status_event_writer_ = nullptr;
  return ::util::OkStatus();
}

::util::Status BfSdeWrapper::AddPort(int device, int port, uint64 speed_bps,
                                     FecMode fec_mode) {
  ASSIGN_OR_RETURN(auto bf_speed, PortSpeedHalToBf(speed_bps));
  ASSIGN_OR_RETURN(auto bf_fec_mode, FecModeHalToBf(fec_mode, speed_bps));
  RETURN_IF_BFRT_ERROR(bf_pal_port_add(static_cast<bf_dev_id_t>(device),
                                       static_cast<bf_dev_port_t>(port),
                                       bf_speed, bf_fec_mode));
  return ::util::OkStatus();
}

::util::Status BfSdeWrapper::DeletePort(int device, int port) {
  RETURN_IF_BFRT_ERROR(bf_pal_port_del(static_cast<bf_dev_id_t>(device),
                                       static_cast<bf_dev_port_t>(port)));
  return ::util::OkStatus();
}

::util::Status BfSdeWrapper::EnablePort(int device, int port) {
  RETURN_IF_BFRT_ERROR(bf_pal_port_enable(static_cast<bf_dev_id_t>(device),
                                          static_cast<bf_dev_port_t>(port)));
  return ::util::OkStatus();
}

::util::Status BfSdeWrapper::DisablePort(int device, int port) {
  RETURN_IF_BFRT_ERROR(bf_pal_port_disable(static_cast<bf_dev_id_t>(device),
                                           static_cast<bf_dev_port_t>(port)));
  return ::util::OkStatus();
}

::util::Status BfSdeWrapper::SetPortShapingRate(int device, int port,
                                                bool is_in_pps,
                                                uint32 burst_size,
                                                uint64 rate_per_second) {
  if (!is_in_pps) {
    rate_per_second /= 1000;  // The SDE expects the bitrate in kbps.
  }

  RETURN_IF_BFRT_ERROR(p4_pd_tm_set_port_shaping_rate(
      device, port, is_in_pps, burst_size, rate_per_second));

  return ::util::OkStatus();
}

::util::Status BfSdeWrapper::EnablePortShaping(int device, int port,
                                               TriState enable) {
  if (enable == TriState::TRI_STATE_TRUE) {
    RETURN_IF_BFRT_ERROR(p4_pd_tm_enable_port_shaping(device, port));
  } else if (enable == TriState::TRI_STATE_FALSE) {
    RETURN_IF_BFRT_ERROR(p4_pd_tm_disable_port_shaping(device, port));
  }

  return ::util::OkStatus();
}

namespace {
::util::StatusOr<bf_tm_app_pool_t> ApplicationPoolToTofinoPool(
    TofinoConfig::TofinoQosConfig::ApplicationPool pool) {
  switch (pool) {
    case TofinoConfig::TofinoQosConfig::INGRESS_APP_POOL_0:
      return BF_TM_IG_APP_POOL_0;
    case TofinoConfig::TofinoQosConfig::INGRESS_APP_POOL_1:
      return BF_TM_IG_APP_POOL_1;
    case TofinoConfig::TofinoQosConfig::INGRESS_APP_POOL_2:
      return BF_TM_IG_APP_POOL_2;
    case TofinoConfig::TofinoQosConfig::INGRESS_APP_POOL_3:
      return BF_TM_IG_APP_POOL_3;
    case TofinoConfig::TofinoQosConfig::EGRESS_APP_POOL_0:
      return BF_TM_EG_APP_POOL_0;
    case TofinoConfig::TofinoQosConfig::EGRESS_APP_POOL_1:
      return BF_TM_EG_APP_POOL_1;
    case TofinoConfig::TofinoQosConfig::EGRESS_APP_POOL_2:
      return BF_TM_EG_APP_POOL_2;
    case TofinoConfig::TofinoQosConfig::EGRESS_APP_POOL_3:
      return BF_TM_EG_APP_POOL_3;
    default:
      return MAKE_ERROR(ERR_INVALID_PARAM) << "Invalid pool " << pool;
  }
}

::util::StatusOr<bf_tm_ppg_baf_t> BafToTofinoPpgBaf(
    TofinoConfig::TofinoQosConfig::Baf baf) {
  switch (baf) {
    case TofinoConfig::TofinoQosConfig::BAF_1_POINT_5_PERCENT:
      return BF_TM_PPG_BAF_1_POINT_5_PERCENT;
    case TofinoConfig::TofinoQosConfig::BAF_3_PERCENT:
      return BF_TM_PPG_BAF_3_PERCENT;
    case TofinoConfig::TofinoQosConfig::BAF_6_PERCENT:
      return BF_TM_PPG_BAF_6_PERCENT;
    case TofinoConfig::TofinoQosConfig::BAF_11_PERCENT:
      return BF_TM_PPG_BAF_11_PERCENT;
    case TofinoConfig::TofinoQosConfig::BAF_20_PERCENT:
      return BF_TM_PPG_BAF_20_PERCENT;
    case TofinoConfig::TofinoQosConfig::BAF_33_PERCENT:
      return BF_TM_PPG_BAF_33_PERCENT;
    case TofinoConfig::TofinoQosConfig::BAF_50_PERCENT:
      return BF_TM_PPG_BAF_50_PERCENT;
    case TofinoConfig::TofinoQosConfig::BAF_66_PERCENT:
      return BF_TM_PPG_BAF_66_PERCENT;
    case TofinoConfig::TofinoQosConfig::BAF_80_PERCENT:
      return BF_TM_PPG_BAF_80_PERCENT;
    case TofinoConfig::TofinoQosConfig::DISABLE_BAF:
      return BF_TM_PPG_BAF_DISABLE;
    default:
      return MAKE_ERROR(ERR_INVALID_PARAM) << "Invalid baf " << baf;
  }
}

::util::StatusOr<bf_tm_queue_baf_t> BafToTofinoQueueBaf(
    TofinoConfig::TofinoQosConfig::Baf baf) {
  switch (baf) {
    case TofinoConfig::TofinoQosConfig::BAF_1_POINT_5_PERCENT:
      return BF_TM_Q_BAF_1_POINT_5_PERCENT;
    case TofinoConfig::TofinoQosConfig::BAF_3_PERCENT:
      return BF_TM_Q_BAF_3_PERCENT;
    case TofinoConfig::TofinoQosConfig::BAF_6_PERCENT:
      return BF_TM_Q_BAF_6_PERCENT;
    case TofinoConfig::TofinoQosConfig::BAF_11_PERCENT:
      return BF_TM_Q_BAF_11_PERCENT;
    case TofinoConfig::TofinoQosConfig::BAF_20_PERCENT:
      return BF_TM_Q_BAF_20_PERCENT;
    case TofinoConfig::TofinoQosConfig::BAF_33_PERCENT:
      return BF_TM_Q_BAF_33_PERCENT;
    case TofinoConfig::TofinoQosConfig::BAF_50_PERCENT:
      return BF_TM_Q_BAF_50_PERCENT;
    case TofinoConfig::TofinoQosConfig::BAF_66_PERCENT:
      return BF_TM_Q_BAF_66_PERCENT;
    case TofinoConfig::TofinoQosConfig::BAF_80_PERCENT:
      return BF_TM_Q_BAF_80_PERCENT;
    case TofinoConfig::TofinoQosConfig::DISABLE_BAF:
      return BF_TM_Q_BAF_DISABLE;
    default:
      return MAKE_ERROR(ERR_INVALID_PARAM) << "Invalid baf " << baf;
  }
}

::util::StatusOr<bf_tm_sched_prio_t> PriorityToTofinoSchedulingPriority(
    TofinoConfig::TofinoQosConfig::SchedulingPriority priority) {
  switch (priority) {
    case TofinoConfig::TofinoQosConfig::PRIO_0:
      return BF_TM_SCH_PRIO_0;
    case TofinoConfig::TofinoQosConfig::PRIO_1:
      return BF_TM_SCH_PRIO_1;
    case TofinoConfig::TofinoQosConfig::PRIO_2:
      return BF_TM_SCH_PRIO_2;
    case TofinoConfig::TofinoQosConfig::PRIO_3:
      return BF_TM_SCH_PRIO_3;
    case TofinoConfig::TofinoQosConfig::PRIO_4:
      return BF_TM_SCH_PRIO_4;
    case TofinoConfig::TofinoQosConfig::PRIO_5:
      return BF_TM_SCH_PRIO_5;
    case TofinoConfig::TofinoQosConfig::PRIO_6:
      return BF_TM_SCH_PRIO_6;
    case TofinoConfig::TofinoQosConfig::PRIO_7:
      return BF_TM_SCH_PRIO_7;
    default:
      return MAKE_ERROR(ERR_INVALID_PARAM) << "Invalid priority " << priority;
  }
}

::util::StatusOr<bf_tm_queue_color_limit_t> ColorLimitToTofinoQueueColorLimit(
    TofinoConfig::TofinoQosConfig::QueueColorLimit color_limit) {
  switch (color_limit) {
    case TofinoConfig::TofinoQosConfig::LIMIT_12_POINT_5_PERCENT:
      return BF_TM_Q_COLOR_LIMIT_12_POINT_5_PERCENT;
    case TofinoConfig::TofinoQosConfig::LIMIT_25_PERCENT:
      return BF_TM_Q_COLOR_LIMIT_25_PERCENT;
    case TofinoConfig::TofinoQosConfig::LIMIT_37_POINT_5_PERCENT:
      return BF_TM_Q_COLOR_LIMIT_37_POINT_5_PERCENT;
    case TofinoConfig::TofinoQosConfig::LIMIT_50_PERCENT:
      return BF_TM_Q_COLOR_LIMIT_50_PERCENT;
    case TofinoConfig::TofinoQosConfig::LIMIT_62_POINT_5_PERCENT:
      return BF_TM_Q_COLOR_LIMIT_62_POINT_5_PERCENT;
    case TofinoConfig::TofinoQosConfig::LIMIT_75_PERCENT:
      return BF_TM_Q_COLOR_LIMIT_75_PERCENT;
    case TofinoConfig::TofinoQosConfig::LIMIT_87_POINT_5_PERCENT:
      return BF_TM_Q_COLOR_LIMIT_87_POINT_5_PERCENT;
    case TofinoConfig::TofinoQosConfig::LIMIT_100_PERCENT:
      return BF_TM_Q_COLOR_LIMIT_100_PERCENT;
    // Default value when field unset.
    case TofinoConfig::TofinoQosConfig::UNKNOWN_LIMIT:
      return BF_TM_Q_COLOR_LIMIT_75_PERCENT;
    default:
      return MAKE_ERROR(ERR_INVALID_PARAM)
             << "Invalid color limit " << color_limit;
  }
}

}  // namespace

::util::Status BfSdeWrapper::ConfigureQos(
    int device, const TofinoConfig::TofinoQosConfig& qos_config) {
  absl::WriterMutexLock l(&data_lock_);
  // Configure the application buffer pools.
  for (const auto& pool_config : qos_config.pool_configs()) {
    ASSIGN_OR_RETURN(bf_tm_app_pool_t pool,
                     ApplicationPoolToTofinoPool(pool_config.pool()));
    RETURN_IF_BFRT_ERROR(
        bf_tm_pool_size_set(device, pool, pool_config.pool_size()));
    if (pool_config.enable_color_drop()) {
      RETURN_IF_BFRT_ERROR(bf_tm_pool_color_drop_enable(device, pool));
    } else {
      RETURN_IF_BFRT_ERROR(bf_tm_pool_color_drop_disable(device, pool));
    }
    RETURN_IF_BFRT_ERROR(bf_tm_pool_color_drop_limit_set(
        device, pool, BF_TM_COLOR_GREEN, pool_config.color_drop_limit_green()));
    RETURN_IF_BFRT_ERROR(
        bf_tm_pool_color_drop_limit_set(device, pool, BF_TM_COLOR_YELLOW,
                                        pool_config.color_drop_limit_yellow()));
    RETURN_IF_BFRT_ERROR(bf_tm_pool_color_drop_limit_set(
        device, pool, BF_TM_COLOR_RED, pool_config.color_drop_limit_red()));
  }
  RETURN_IF_BFRT_ERROR(bf_tm_pool_color_drop_hysteresis_set(
      device, BF_TM_COLOR_GREEN,
      qos_config.pool_color_drop_hysteresis_green()));
  RETURN_IF_BFRT_ERROR(bf_tm_pool_color_drop_hysteresis_set(
      device, BF_TM_COLOR_YELLOW,
      qos_config.pool_color_drop_hysteresis_yellow()));
  RETURN_IF_BFRT_ERROR(bf_tm_pool_color_drop_hysteresis_set(
      device, BF_TM_COLOR_RED, qos_config.pool_color_drop_hysteresis_red()));

  // Configure the PPGs.
  for (auto const& ppg : device_to_ppg_handles_[device]) {
    RETURN_IF_BFRT_ERROR(bf_tm_ppg_free(device, ppg));
  }
  device_to_ppg_handles_[device].clear();
  for (const auto& ppg_config : qos_config.ppg_configs()) {
    uint32 sdk_port;
    switch (ppg_config.port_type_case()) {
      case TofinoConfig::TofinoQosConfig::PpgConfig::kSdkPort:
        sdk_port = ppg_config.sdk_port();
        break;
      case TofinoConfig::TofinoQosConfig::PpgConfig::kPort:
      default:
        return MAKE_ERROR(ERR_INVALID_PARAM)
               << "Unsupported port type in PpgConfig "
               << ppg_config.ShortDebugString() << ".";
    }
    bf_tm_ppg_hdl ppg;
    if (ppg_config.is_default_ppg()) {
      RETURN_IF_BFRT_ERROR(bf_tm_ppg_defaultppg_get(device, sdk_port, &ppg));
    } else {
      RETURN_IF_BFRT_ERROR(bf_tm_ppg_allocate(device, sdk_port, &ppg));
      device_to_ppg_handles_[device].push_back(ppg);
    }
    RETURN_IF_BFRT_ERROR(bf_tm_ppg_guaranteed_min_limit_set(
        device, ppg, ppg_config.minimum_guaranteed_cells()));
    ASSIGN_OR_RETURN(bf_tm_app_pool_t pool,
                     ApplicationPoolToTofinoPool(ppg_config.pool()));
    ASSIGN_OR_RETURN(bf_tm_ppg_baf_t baf, BafToTofinoPpgBaf(ppg_config.baf()));
    RETURN_IF_BFRT_ERROR(bf_tm_ppg_app_pool_usage_set(
        device, ppg, pool, ppg_config.base_use_limit(), baf,
        ppg_config.hysteresis()));
    RETURN_IF_BFRT_ERROR(bf_tm_port_ingress_drop_limit_set(
        device, sdk_port, ppg_config.ingress_drop_limit()));
    RETURN_IF_BFRT_ERROR(
        bf_tm_ppg_icos_mapping_set(device, ppg, ppg_config.icos_bitmap()));
  }

  // Configure the queues.
  for (const auto& queue_config : qos_config.queue_configs()) {
    uint32 sdk_port;
    switch (queue_config.port_type_case()) {
      case TofinoConfig::TofinoQosConfig::QueueConfig::kSdkPort:
        sdk_port = queue_config.sdk_port();
        break;
      case TofinoConfig::TofinoQosConfig::QueueConfig::kPort:
      default:
        return MAKE_ERROR(ERR_INVALID_PARAM)
               << "Unsupported port type in QueueConfig "
               << queue_config.ShortDebugString() << ".";
    }
    for (const auto& queue_mapping : queue_config.queue_mapping()) {
      // Set gmin only when > 0, as it would otherwise disable the queue.
      if (queue_mapping.minimum_guaranteed_cells()) {
        RETURN_IF_BFRT_ERROR(bf_tm_q_guaranteed_min_limit_set(
            device, sdk_port, queue_mapping.queue_id(),
            queue_mapping.minimum_guaranteed_cells()));
      }
      ASSIGN_OR_RETURN(bf_tm_app_pool_t pool,
                       ApplicationPoolToTofinoPool(queue_mapping.pool()));
      ASSIGN_OR_RETURN(bf_tm_queue_baf_t baf,
                       BafToTofinoQueueBaf(queue_mapping.baf()));
      RETURN_IF_BFRT_ERROR(bf_tm_q_app_pool_usage_set(
          device, sdk_port, queue_mapping.queue_id(), pool,
          queue_mapping.base_use_limit(), baf, queue_mapping.hysteresis()));
      ASSIGN_OR_RETURN(
          bf_tm_sched_prio_t priority,
          PriorityToTofinoSchedulingPriority(queue_mapping.priority()));
      RETURN_IF_BFRT_ERROR(bf_tm_sched_q_priority_set(
          device, sdk_port, queue_mapping.queue_id(), priority));
      RETURN_IF_BFRT_ERROR(bf_tm_sched_q_remaining_bw_priority_set(
          device, sdk_port, queue_mapping.queue_id(), priority));
      RETURN_IF_BFRT_ERROR(bf_tm_sched_q_dwrr_weight_set(
          device, sdk_port, queue_mapping.queue_id(), queue_mapping.weight()));
      // Set maximum shaping rate on queue, if requested.
      switch (queue_mapping.max_rate_case()) {
        case TofinoConfig::TofinoQosConfig::QueueConfig::QueueMapping::
            kMaxRatePackets:
          RETURN_IF_BFRT_ERROR(bf_tm_sched_q_shaping_rate_set(
              device, sdk_port, queue_mapping.queue_id(), true,
              queue_mapping.max_rate_packets().burst_packets(),
              queue_mapping.max_rate_packets().rate_pps()));
          RETURN_IF_BFRT_ERROR(bf_tm_sched_q_max_shaping_rate_enable(
              device, sdk_port, queue_mapping.queue_id()));
          break;
        case TofinoConfig::TofinoQosConfig::QueueConfig::QueueMapping::
            kMaxRateBytes:
          RETURN_IF_BFRT_ERROR(bf_tm_sched_q_shaping_rate_set(
              device, sdk_port, queue_mapping.queue_id(), false,
              queue_mapping.max_rate_bytes().burst_bytes(),
              queue_mapping.max_rate_bytes().rate_bps() /
                  1000));  // SDE expects kbits
          RETURN_IF_BFRT_ERROR(bf_tm_sched_q_max_shaping_rate_enable(
              device, sdk_port, queue_mapping.queue_id()));
          break;
        case TofinoConfig::TofinoQosConfig::QueueConfig::QueueMapping::
            MAX_RATE_NOT_SET:
          RETURN_IF_BFRT_ERROR(bf_tm_sched_q_max_shaping_rate_disable(
              device, sdk_port, queue_mapping.queue_id()));
          break;
        default:
          return MAKE_ERROR(ERR_INVALID_PARAM)
                 << "Invalid queue maximum rate config in QueueMapping "
                 << queue_mapping.ShortDebugString() << ".";
      }
      // Set guaranteed minimum rate on queue, if requested.
      switch (queue_mapping.min_rate_case()) {
        case TofinoConfig::TofinoQosConfig::QueueConfig::QueueMapping::
            kMinRatePackets:
          RETURN_IF_BFRT_ERROR(bf_tm_sched_q_guaranteed_rate_set(
              device, sdk_port, queue_mapping.queue_id(), true,
              queue_mapping.min_rate_packets().burst_packets(),
              queue_mapping.min_rate_packets().rate_pps()));
          RETURN_IF_BFRT_ERROR(bf_tm_sched_q_guaranteed_rate_enable(
              device, sdk_port, queue_mapping.queue_id()));
          break;
        case TofinoConfig::TofinoQosConfig::QueueConfig::QueueMapping::
            kMinRateBytes:
          RETURN_IF_BFRT_ERROR(bf_tm_sched_q_guaranteed_rate_set(
              device, sdk_port, queue_mapping.queue_id(), false,
              queue_mapping.min_rate_bytes().burst_bytes(),
              queue_mapping.min_rate_bytes().rate_bps() /
                  1000));  // SDE expects kbits
          RETURN_IF_BFRT_ERROR(bf_tm_sched_q_guaranteed_rate_enable(
              device, sdk_port, queue_mapping.queue_id()));
          break;
        case TofinoConfig::TofinoQosConfig::QueueConfig::QueueMapping::
            MIN_RATE_NOT_SET:
          RETURN_IF_BFRT_ERROR(bf_tm_sched_q_guaranteed_rate_disable(
              device, sdk_port, queue_mapping.queue_id()));
          break;
        default:
          return MAKE_ERROR(ERR_INVALID_PARAM)
                 << "Invalid queue guaranteed minimum rate config in "
                 << "QueueMapping " << queue_mapping.ShortDebugString() << ".";
      }
      if (queue_mapping.enable_color_drop()) {
        RETURN_IF_BFRT_ERROR(
            bf_tm_q_color_drop_enable(device, queue_mapping.queue_id(), pool));
      } else {
        RETURN_IF_BFRT_ERROR(
            bf_tm_q_color_drop_disable(device, queue_mapping.queue_id(), pool));
      }
      ASSIGN_OR_RETURN(bf_tm_queue_color_limit_t yellow_limit,
                       ColorLimitToTofinoQueueColorLimit(
                           queue_mapping.color_drop_limit_yellow()));
      ASSIGN_OR_RETURN(bf_tm_queue_color_limit_t red_limit,
                       ColorLimitToTofinoQueueColorLimit(
                           queue_mapping.color_drop_limit_red()));
      RETURN_IF_BFRT_ERROR(
          bf_tm_q_color_limit_set(device, sdk_port, queue_mapping.queue_id(),
                                  BF_TM_COLOR_YELLOW, yellow_limit));
      RETURN_IF_BFRT_ERROR(bf_tm_q_color_limit_set(device, sdk_port,
                                                   queue_mapping.queue_id(),
                                                   BF_TM_COLOR_RED, red_limit));
    }
    RETURN_IF_BFRT_ERROR(bf_tm_port_q_mapping_set(
        device, sdk_port, queue_config.queue_mapping_size(),
        /*queue_mapping*/ nullptr));
  }

  return ::util::OkStatus();
}

::util::Status BfSdeWrapper::SetPortAutonegPolicy(int device, int port,
                                                  TriState autoneg) {
  ASSIGN_OR_RETURN(auto autoneg_v, AutonegHalToBf(autoneg));
  RETURN_IF_BFRT_ERROR(bf_pal_port_autoneg_policy_set(
      static_cast<bf_dev_id_t>(device), static_cast<bf_dev_port_t>(port),
      autoneg_v));
  return ::util::OkStatus();
}

::util::Status BfSdeWrapper::SetPortMtu(int device, int port, int32 mtu) {
  if (mtu < 0) {
    return MAKE_ERROR(ERR_INVALID_PARAM) << "Invalid MTU value.";
  }
  if (mtu == 0) mtu = kBfDefaultMtu;
  RETURN_IF_BFRT_ERROR(bf_pal_port_mtu_set(
      static_cast<bf_dev_id_t>(device), static_cast<bf_dev_port_t>(port),
      static_cast<uint32>(mtu), static_cast<uint32>(mtu)));
  return ::util::OkStatus();
}

bool BfSdeWrapper::IsValidPort(int device, int port) {
  return bf_pal_port_is_valid(device, port) == BF_SUCCESS;
}

::util::Status BfSdeWrapper::SetPortLoopbackMode(int device, int port,
                                                 LoopbackState loopback_mode) {
  if (loopback_mode == LOOPBACK_STATE_UNKNOWN) {
    // Do nothing if we try to set loopback mode to the default one (UNKNOWN).
    return ::util::OkStatus();
  }
  ASSIGN_OR_RETURN(bf_loopback_mode_e lp_mode, LoopbackModeToBf(loopback_mode));
  RETURN_IF_BFRT_ERROR(
      bf_pal_port_loopback_mode_set(static_cast<bf_dev_id_t>(device),
                                    static_cast<bf_dev_port_t>(port), lp_mode));

  return ::util::OkStatus();
}

::util::StatusOr<bool> BfSdeWrapper::IsSoftwareModel(int device) {
  bool is_sw_model;
  auto bf_status = bf_pal_pltfm_type_get(device, &is_sw_model);
  RET_CHECK(bf_status == BF_SUCCESS) << "Error getting software model status.";

  return is_sw_model;
}

// Helper functions around reading the switch SKU.
namespace {
std::string GetBfChipFamilyAndType(int device) {
  bf_dev_type_t dev_type = lld_sku_get_dev_type(device);
  switch (dev_type) {
    case BF_DEV_BFNT10064Q:
      return "TOFINO_64Q";
    case BF_DEV_BFNT10032Q:
      return "TOFINO_32Q";
    case BF_DEV_BFNT10032D:
      return "TOFINO_32D";
#ifdef BF_DEV_BFNT10024D
    case BF_DEV_BFNT10024D:
      return "TOFINO_24D";
#endif  // BF_DEV_BFNT10024D
#ifdef BF_DEV_BFNT10018Q
    case BF_DEV_BFNT10018Q:
      return "TOFINO_18Q";
#endif  // BF_DEV_BFNT10018Q
#ifdef BF_DEV_BFNT10018D
    case BF_DEV_BFNT10018D:
      return "TOFINO_18D";
#endif  // BF_DEV_BFNT10018D
#ifdef BF_DEV_BFNT10017D
    case BF_DEV_BFNT10017D:
      return "TOFINO_17D";
#endif  // BF_DEV_BFNT10017D
    case BF_DEV_BFNT20128Q:
      return "TOFINO2_128Q";
#ifdef BF_DEV_BFNT20128QM
    case BF_DEV_BFNT20128QM:  // added in 9.3.0
      return "TOFINO2_128QM";
#endif  // BF_DEV_BFNT20128QM
#ifdef BF_DEV_BFNT20128QH
    case BF_DEV_BFNT20128QH:  // added in 9.3.0
      return "TOFINO2_128QH";
#endif  // BF_DEV_BFNT20128QH
#ifdef BF_DEV_BFNT20096T
    case BF_DEV_BFNT20096T:
      return "TOFINO2_96T";
#endif  // BF_DEV_BFNT20096T
    case BF_DEV_BFNT20080T:
      return "TOFINO2_80T";
#ifdef BF_DEV_BFNT20080TM
    case BF_DEV_BFNT20080TM:  // added in 9.3.0
      return "TOFINO2_80TM";
#endif  // BF_DEV_BFNT20080TM
    case BF_DEV_BFNT20064Q:
      return "TOFINO2_64Q";
    case BF_DEV_BFNT20064D:
      return "TOFINO2_64D";
#ifdef BF_DEV_BFNT20032D
    case BF_DEV_BFNT20032D:  // removed in 9.3.0
      return "TOFINO2_32D";
#endif  // BF_DEV_BFNT20032D
#ifdef BF_DEV_BFNT20032S
    case BF_DEV_BFNT20032S:  // removed in 9.3.0
      return "TOFINO2_32S";
#endif  // BF_DEV_BFNT20032S
#ifdef BF_DEV_BFNT20048D
    case BF_DEV_BFNT20048D:
      return "TOFINO2_48D";
#endif  // BF_DEV_BFNT20048D
#ifdef BF_DEV_BFNT20036D
    case BF_DEV_BFNT20036D:  // removed in 9.3.0
      return "TOFINO2_36D";
#endif  // BF_DEV_BFNT20036D
#ifdef BF_DEV_BFNT20032E
    case BF_DEV_BFNT20032E:  // removed in 9.3.0
      return "TOFINO2_32E";
#endif  // BF_DEV_BFNT20032E
#ifdef BF_DEV_BFNT20064E
    case BF_DEV_BFNT20064E:  // removed in 9.3.0
      return "TOFINO2_64E";
#endif  // BF_DEV_BFNT20064E
    default:
      return "UNKNOWN";
  }
}

std::string GetBfChipRevision(int device) {
  bf_sku_chip_part_rev_t revision_number;
  lld_sku_get_chip_part_revision_number(device, &revision_number);
  switch (revision_number) {
    case BF_SKU_CHIP_PART_REV_A0:
      return "A0";
    case BF_SKU_CHIP_PART_REV_B0:
      return "B0";
    default:
      return "UNKOWN";
  }
}

std::string GetBfChipId(int device) {
  uint64 chip_id = 0;
  lld_sku_get_chip_id(device, &chip_id);
  return absl::StrCat("0x", absl::Hex(chip_id));
}
}  // namespace

std::string BfSdeWrapper::GetBfChipType(int device) const {
  return absl::StrCat(GetBfChipFamilyAndType(device), ", revision ",
                      GetBfChipRevision(device), ", chip_id ",
                      GetBfChipId(device));
}

std::string BfSdeWrapper::GetSdeVersion() const {
#if defined(SDE_9_7_0)
  return "9.7.0";
<<<<<<< HEAD
=======
#elif defined(SDE_9_7_1)
  return "9.7.1";
>>>>>>> 2cebeeb3
#elif defined(SDE_9_7_2)
  return "9.7.2";
#elif defined(SDE_9_8_0)
  return "9.8.0";
#elif defined(SDE_9_9_0)
  return "9.9.0";
#else
#error Unsupported SDE version
#endif
}

::util::StatusOr<uint32> BfSdeWrapper::GetPortIdFromPortKey(
    int device, const PortKey& port_key) {
  const int port = port_key.port;
  RET_CHECK(port >= 0) << "Port ID must be non-negative. Attempted to get port "
                       << port << " on dev " << device << ".";

  // PortKey uses three possible values for channel:
  //     > 0: port is channelized (first channel is 1)
  //     0: port is not channelized
  //     < 0: port channel is not important (e.g. for port groups)
  // BF SDK expects the first channel to be 0
  //     Convert base-1 channel to base-0 channel if port is channelized
  //     Otherwise, port is already 0 in the non-channelized case
  const int channel =
      (port_key.channel > 0) ? port_key.channel - 1 : port_key.channel;
  RET_CHECK(channel >= 0) << "Channel must be set for port " << port
                          << " on dev " << device << ".";

  char port_string[MAX_PORT_HDL_STRING_LEN];
  int r = snprintf(port_string, sizeof(port_string), "%d/%d", port, channel);
  RET_CHECK(r > 0 && r < sizeof(port_string))
      << "Failed to build port string for port " << port << " channel "
      << channel << " on dev " << device << ".";

  bf_dev_port_t dev_port;
  RETURN_IF_BFRT_ERROR(bf_pal_port_str_to_dev_port_map(
      static_cast<bf_dev_id_t>(device), port_string, &dev_port));
  return static_cast<uint32>(dev_port);
}

::util::StatusOr<int> BfSdeWrapper::GetPcieCpuPort(int device) {
  int port = p4_devport_mgr_pcie_cpu_port_get(device);
  RET_CHECK(port != -1);
  return port;
}

::util::Status BfSdeWrapper::SetTmCpuPort(int device, int port) {
  RET_CHECK(p4_pd_tm_set_cpuport(device, port) == 0)
      << "Unable to set CPU port " << port << " on device " << device;
  return ::util::OkStatus();
}

::util::Status BfSdeWrapper::SetDeflectOnDropDestination(int device, int port,
                                                         int queue) {
  // The DoD destination must be a pipe-local port.
  p4_pd_tm_pipe_t pipe = DEV_PORT_TO_PIPE(port);
  RETURN_IF_BFRT_ERROR(
      p4_pd_tm_set_negative_mirror_dest(device, pipe, port, queue));
  return ::util::OkStatus();
}

// BFRT

::util::Status BfSdeWrapper::InitializeSde(const std::string& sde_install_path,
                                           const std::string& sde_config_file,
                                           bool run_in_background) {
  RET_CHECK(sde_install_path != "") << "sde_install_path is required";
  RET_CHECK(sde_config_file != "") << "sde_config_file is required";

  // Parse bf_switchd arguments.
  auto switchd_main_ctx = absl::make_unique<bf_switchd_context_t>();
  switchd_main_ctx->install_dir = strdup(sde_install_path.c_str());
  switchd_main_ctx->conf_file = strdup(sde_config_file.c_str());
  switchd_main_ctx->skip_p4 = true;
  if (run_in_background) {
    switchd_main_ctx->running_in_background = true;
  } else {
    switchd_main_ctx->shell_set_ucli = true;
  }

  // Determine if kernel mode packet driver is loaded.
  std::string bf_sysfs_fname;
  {
    char buf[128] = {};
    RETURN_IF_BFRT_ERROR(switch_pci_sysfs_str_get(buf, sizeof(buf)));
    bf_sysfs_fname = buf;
  }
  absl::StrAppend(&bf_sysfs_fname, "/dev_add");
  LOG(INFO) << "bf_sysfs_fname: " << bf_sysfs_fname;
  if (PathExists(bf_sysfs_fname)) {
    // Override previous parsing if bf_kpkt KLM was loaded.
    LOG(INFO)
        << "kernel mode packet driver present, forcing kernel_pkt option!";
    switchd_main_ctx->kernel_pkt = true;
  }

  RETURN_IF_BFRT_ERROR(bf_switchd_lib_init(switchd_main_ctx.get()))
      << "Error when starting switchd.";
  LOG(INFO) << "switchd started successfully";

  return ::util::OkStatus();
}

::util::Status BfSdeWrapper::AddDevice(int device,
                                       const BfrtDeviceConfig& device_config) {
  absl::WriterMutexLock l(&data_lock_);

  // RET_CHECK(initialized_) << "Not initialized";
  RET_CHECK(device_config.programs_size() > 0);

  // if (pipeline_initialized_) {
  // RETURN_IF_BFRT_ERROR(bf_device_remove(device));
  // }

  bfrt_device_manager_ = &bfrt::BfRtDevMgr::getInstance();
  bfrt_id_mapper_.reset();

  RETURN_IF_BFRT_ERROR(bf_pal_device_warm_init_begin(
      device, BF_DEV_WARM_INIT_FAST_RECFG, BF_DEV_SERDES_UPD_NONE,
      /* upgrade_agents */ true));
  bf_device_profile_t device_profile = {};

  // Commit new files to disk and build device profile for SDE to load.
  RETURN_IF_ERROR(RecursivelyCreateDir(FLAGS_bfrt_sde_config_dir));
  // Need to extend the lifetime of the path strings until the SDE read them.
  std::vector<std::unique_ptr<std::string>> path_strings;
  device_profile.num_p4_programs = device_config.programs_size();
  for (int i = 0; i < device_config.programs_size(); ++i) {
    const auto& program = device_config.programs(i);
    const std::string program_path =
        absl::StrCat(FLAGS_bfrt_sde_config_dir, "/", program.name());
    auto bfrt_path = absl::make_unique<std::string>(
        absl::StrCat(program_path, "/bfrt.json"));
    RETURN_IF_ERROR(RecursivelyCreateDir(program_path));
    RETURN_IF_ERROR(WriteStringToFile(program.bfrt(), *bfrt_path));

    bf_p4_program_t* p4_program = &device_profile.p4_programs[i];
    ::snprintf(p4_program->prog_name, _PI_UPDATE_MAX_NAME_SIZE, "%s",
               program.name().c_str());
    p4_program->bfrt_json_file = &(*bfrt_path)[0];
    p4_program->num_p4_pipelines = program.pipelines_size();
    path_strings.emplace_back(std::move(bfrt_path));
    RET_CHECK(program.pipelines_size() > 0);
    for (int j = 0; j < program.pipelines_size(); ++j) {
      const auto& pipeline = program.pipelines(j);
      const std::string pipeline_path =
          absl::StrCat(program_path, "/", pipeline.name());
      auto context_path = absl::make_unique<std::string>(
          absl::StrCat(pipeline_path, "/context.json"));
      auto config_path = absl::make_unique<std::string>(
          absl::StrCat(pipeline_path, "/tofino.bin"));
      RETURN_IF_ERROR(RecursivelyCreateDir(pipeline_path));
      RETURN_IF_ERROR(WriteStringToFile(pipeline.context(), *context_path));
      RETURN_IF_ERROR(WriteStringToFile(pipeline.config(), *config_path));

      bf_p4_pipeline_t* pipeline_profile = &p4_program->p4_pipelines[j];
      ::snprintf(pipeline_profile->p4_pipeline_name, _PI_UPDATE_MAX_NAME_SIZE,
                 "%s", pipeline.name().c_str());
      pipeline_profile->cfg_file = &(*config_path)[0];
      pipeline_profile->runtime_context_file = &(*context_path)[0];
      path_strings.emplace_back(std::move(config_path));
      path_strings.emplace_back(std::move(context_path));

      RET_CHECK(pipeline.scope_size() <= MAX_P4_PIPELINES);
      pipeline_profile->num_pipes_in_scope = pipeline.scope_size();
      for (int p = 0; p < pipeline.scope_size(); ++p) {
        const auto& scope = pipeline.scope(p);
        pipeline_profile->pipe_scope[p] = scope;
      }
    }
  }

  // bf_device_add?
  // This call re-initializes most SDE components.
  RETURN_IF_BFRT_ERROR(bf_pal_device_add(device, &device_profile));
  RETURN_IF_BFRT_ERROR(bf_pal_device_warm_init_end(device));

  // Set SDE log levels for modules of interest.
  // TODO(max): create story around SDE logs. How to get them into glog? What
  // levels to enable for which modules?
  RET_CHECK(
      bf_sys_log_level_set(BF_MOD_BFRT, BF_LOG_DEST_STDOUT, BF_LOG_WARN) == 0);
  RET_CHECK(bf_sys_log_level_set(BF_MOD_PKT, BF_LOG_DEST_STDOUT, BF_LOG_WARN) ==
            0);
  RET_CHECK(
      bf_sys_log_level_set(BF_MOD_PIPE, BF_LOG_DEST_STDOUT, BF_LOG_WARN) == 0);
  RET_CHECK(bf_sys_log_level_set(BF_MOD_TM, BF_LOG_DEST_STDOUT, BF_LOG_WARN) ==
            0);
  stat_mgr_enable_detail_trace = false;
  if (VLOG_IS_ON(2)) {
    RET_CHECK(bf_sys_log_level_set(BF_MOD_PIPE, BF_LOG_DEST_STDOUT,
                                   BF_LOG_INFO) == 0);
    stat_mgr_enable_detail_trace = true;
  }

  RETURN_IF_BFRT_ERROR(bfrt_device_manager_->bfRtInfoGet(
      device, device_config.programs(0).name(), &bfrt_info_));

  // FIXME: if all we ever do is create and push, this could be one call.
  bfrt_id_mapper_ = BfrtIdMapper::CreateInstance();
  RETURN_IF_ERROR(
      bfrt_id_mapper_->PushForwardingPipelineConfig(device_config, bfrt_info_));

  return ::util::OkStatus();
}

// Create and start an new session.
::util::StatusOr<std::shared_ptr<BfSdeInterface::SessionInterface>>
BfSdeWrapper::CreateSession() {
  return Session::CreateSession();
}

::util::StatusOr<std::unique_ptr<BfSdeInterface::TableKeyInterface>>
BfSdeWrapper::CreateTableKey(int table_id) {
  ::absl::ReaderMutexLock l(&data_lock_);
  return TableKey::CreateTableKey(bfrt_info_, table_id);
}

::util::StatusOr<std::unique_ptr<BfSdeInterface::TableDataInterface>>
BfSdeWrapper::CreateTableData(int table_id, int action_id) {
  ::absl::ReaderMutexLock l(&data_lock_);
  return TableData::CreateTableData(bfrt_info_, table_id, action_id);
}

//  Packetio

::util::Status BfSdeWrapper::TxPacket(int device, const std::string& buffer) {
  bf_pkt* pkt = nullptr;
  RETURN_IF_BFRT_ERROR(
      bf_pkt_alloc(device, &pkt, buffer.size(), BF_DMA_CPU_PKT_TRANSMIT_0));
  auto pkt_cleaner =
      absl::MakeCleanup([pkt, device]() { bf_pkt_free(device, pkt); });
  RETURN_IF_BFRT_ERROR(bf_pkt_data_copy(
      pkt, reinterpret_cast<const uint8*>(buffer.data()), buffer.size()));
  RETURN_IF_BFRT_ERROR(bf_pkt_tx(device, pkt, BF_PKT_TX_RING_0, pkt));
  std::move(pkt_cleaner).Cancel();

  return ::util::OkStatus();
}

::util::Status BfSdeWrapper::StartPacketIo(int device) {
  // Maybe move to InitSde function?
  if (!bf_pkt_is_inited(device)) {
    RETURN_IF_BFRT_ERROR(bf_pkt_init());
  }

  // type of i should be bf_pkt_tx_ring_t?
  for (int tx_ring = BF_PKT_TX_RING_0; tx_ring < BF_PKT_TX_RING_MAX;
       ++tx_ring) {
    RETURN_IF_BFRT_ERROR(bf_pkt_tx_done_notif_register(
        device, BfSdeWrapper::BfPktTxNotifyCallback,
        static_cast<bf_pkt_tx_ring_t>(tx_ring)));
  }

  for (int rx_ring = BF_PKT_RX_RING_0; rx_ring < BF_PKT_RX_RING_MAX;
       ++rx_ring) {
    RETURN_IF_BFRT_ERROR(
        bf_pkt_rx_register(device, BfSdeWrapper::BfPktRxNotifyCallback,
                           static_cast<bf_pkt_rx_ring_t>(rx_ring), nullptr));
  }
  VLOG(1) << "Registered packetio callbacks on device " << device << ".";

  return ::util::OkStatus();
}

::util::Status BfSdeWrapper::StopPacketIo(int device) {
  for (int tx_ring = BF_PKT_TX_RING_0; tx_ring < BF_PKT_TX_RING_MAX;
       ++tx_ring) {
    RETURN_IF_BFRT_ERROR(bf_pkt_tx_done_notif_deregister(
        device, static_cast<bf_pkt_tx_ring_t>(tx_ring)));
  }

  for (int rx_ring = BF_PKT_RX_RING_0; rx_ring < BF_PKT_RX_RING_MAX;
       ++rx_ring) {
    RETURN_IF_BFRT_ERROR(
        bf_pkt_rx_deregister(device, static_cast<bf_pkt_rx_ring_t>(rx_ring)));
  }
  VLOG(1) << "Unregistered packetio callbacks on device " << device << ".";

  return ::util::OkStatus();
}

::util::Status BfSdeWrapper::RegisterPacketReceiveWriter(
    int device, std::unique_ptr<ChannelWriter<std::string>> writer) {
  absl::WriterMutexLock l(&packet_rx_callback_lock_);
  device_to_packet_rx_writer_[device] = std::move(writer);
  return ::util::OkStatus();
}

::util::Status BfSdeWrapper::UnregisterPacketReceiveWriter(int device) {
  absl::WriterMutexLock l(&packet_rx_callback_lock_);
  device_to_packet_rx_writer_.erase(device);
  return ::util::OkStatus();
}

::util::Status BfSdeWrapper::HandlePacketRx(bf_dev_id_t device, bf_pkt* pkt,
                                            bf_pkt_rx_ring_t rx_ring) {
  absl::ReaderMutexLock l(&packet_rx_callback_lock_);
  auto rx_writer = gtl::FindOrNull(device_to_packet_rx_writer_, device);
  RET_CHECK(rx_writer) << "No Rx callback registered for device id " << device
                       << ".";

  std::string buffer(reinterpret_cast<const char*>(bf_pkt_get_pkt_data(pkt)),
                     bf_pkt_get_pkt_size(pkt));
  ::util::Status status = (*rx_writer)->TryWrite(buffer);
  LOG_IF_EVERY_N(INFO, !status.ok(), 500)
      << "Dropped packet received from CPU: " << status;
  VLOG(1) << "Received " << buffer.size() << " byte packet from CPU "
          << StringToHex(buffer);

  return ::util::OkStatus();
}

bf_status_t BfSdeWrapper::BfPktTxNotifyCallback(bf_dev_id_t device,
                                                bf_pkt_tx_ring_t tx_ring,
                                                uint64 tx_cookie,
                                                uint32 status) {
  VLOG(1) << "Tx done notification for device: " << device
          << " tx ring: " << tx_ring << " tx cookie: " << tx_cookie
          << " status: " << status;

  bf_pkt* pkt = reinterpret_cast<bf_pkt*>(tx_cookie);
  return bf_pkt_free(device, pkt);
}

bf_status_t BfSdeWrapper::BfPktRxNotifyCallback(bf_dev_id_t device, bf_pkt* pkt,
                                                void* cookie,
                                                bf_pkt_rx_ring_t rx_ring) {
  BfSdeWrapper* bf_sde_wrapper = BfSdeWrapper::GetSingleton();
  // TODO(max): Handle error
  bf_sde_wrapper->HandlePacketRx(device, pkt, rx_ring);
  return bf_pkt_free(device, pkt);
}

bf_rt_target_t BfSdeWrapper::GetDeviceTarget(int device) const {
  bf_rt_target_t dev_tgt = {};
  dev_tgt.dev_id = device;
  dev_tgt.pipe_id = BF_DEV_PIPE_ALL;
  return dev_tgt;
}

// PRE
namespace {
::util::Status PrintMcGroupEntry(const bfrt::BfRtTable* table,
                                 const bfrt::BfRtTableKey* table_key,
                                 const bfrt::BfRtTableData* table_data) {
  std::vector<uint32> mc_node_list;
  std::vector<bool> l1_xid_valid_list;
  std::vector<uint32> l1_xid_list;
  uint64 multicast_group_id;

  // Key: $MGID
  RETURN_IF_ERROR(GetField(*table_key, kMgid, &multicast_group_id));
  // Data: $MULTICAST_NODE_ID
  RETURN_IF_ERROR(GetField(*table_data, kMcNodeId, &mc_node_list));
  // Data: $MULTICAST_NODE_L1_XID_VALID
  RETURN_IF_ERROR(GetField(*table_data, kMcNodeL1XidValid, &l1_xid_valid_list));
  // Data: $MULTICAST_NODE_L1_XID
  RETURN_IF_ERROR(GetField(*table_data, kMcNodeL1Xid, &l1_xid_list));

  LOG(INFO) << "Multicast group id " << multicast_group_id << " has "
            << mc_node_list.size() << " nodes.";
  for (const auto& node : mc_node_list) {
    LOG(INFO) << "\tnode id " << node;
  }

  return ::util::OkStatus();
}

::util::Status PrintMcNodeEntry(const bfrt::BfRtTable* table,
                                const bfrt::BfRtTableKey* table_key,
                                const bfrt::BfRtTableData* table_data) {
  // Key: $MULTICAST_NODE_ID (24 bit)
  uint64 node_id;
  RETURN_IF_ERROR(GetField(*table_key, kMcNodeId, &node_id));
  // Data: $MULTICAST_RID (16 bit)
  uint64 rid;
  RETURN_IF_ERROR(GetField(*table_data, kMcReplicationId, &rid));
  // Data: $DEV_PORT
  std::vector<uint32> ports;
  RETURN_IF_ERROR(GetField(*table_data, kMcNodeDevPort, &ports));

  std::string ports_str = " ports [ ";
  for (const auto& port : ports) {
    ports_str += std::to_string(port) + " ";
  }
  ports_str += "]";
  LOG(INFO) << "Node id " << node_id << ": rid " << rid << ports_str;

  return ::util::OkStatus();
}
}  // namespace

::util::Status BfSdeWrapper::DumpPreState(
    int device, std::shared_ptr<BfSdeInterface::SessionInterface> session) {
  if (VLOG_IS_ON(2)) {
    auto real_session = std::dynamic_pointer_cast<Session>(session);
    RET_CHECK(real_session);

    auto bf_dev_tgt = GetDeviceTarget(device);
    const bfrt::BfRtTable* table;

    // Dump group table
    LOG(INFO) << "#### $pre.mgid ####";
    RETURN_IF_BFRT_ERROR(
        bfrt_info_->bfrtTableFromNameGet(kPreMgidTable, &table));
    std::vector<std::unique_ptr<bfrt::BfRtTableKey>> keys;
    std::vector<std::unique_ptr<bfrt::BfRtTableData>> datums;
    RETURN_IF_BFRT_ERROR(
        bfrt_info_->bfrtTableFromNameGet(kPreMgidTable, &table));
    RETURN_IF_ERROR(GetAllEntries(real_session->bfrt_session_, bf_dev_tgt,
                                  table, &keys, &datums));
    for (size_t i = 0; i < keys.size(); ++i) {
      const std::unique_ptr<bfrt::BfRtTableData>& table_data = datums[i];
      const std::unique_ptr<bfrt::BfRtTableKey>& table_key = keys[i];
      PrintMcGroupEntry(table, table_key.get(), table_data.get());
    }
    LOG(INFO) << "###################";

    // Dump node table
    LOG(INFO) << "#### $pre.node ####";
    RETURN_IF_BFRT_ERROR(
        bfrt_info_->bfrtTableFromNameGet(kPreNodeTable, &table));
    RETURN_IF_ERROR(GetAllEntries(real_session->bfrt_session_, bf_dev_tgt,
                                  table, &keys, &datums));
    for (size_t i = 0; i < keys.size(); ++i) {
      const std::unique_ptr<bfrt::BfRtTableData>& table_data = datums[i];
      const std::unique_ptr<bfrt::BfRtTableKey>& table_key = keys[i];
      PrintMcNodeEntry(table, table_key.get(), table_data.get());
    }
    LOG(INFO) << "###################";
  }
  return ::util::OkStatus();
}

::util::StatusOr<uint32> BfSdeWrapper::GetFreeMulticastNodeId(
    int device, std::shared_ptr<BfSdeInterface::SessionInterface> session) {
  auto real_session = std::dynamic_pointer_cast<Session>(session);
  RET_CHECK(real_session);

  auto bf_dev_tgt = GetDeviceTarget(device);
  const bfrt::BfRtTable* table;
  RETURN_IF_BFRT_ERROR(bfrt_info_->bfrtTableFromNameGet(kPreNodeTable, &table));
  size_t table_size;
<<<<<<< HEAD
=======
#if defined(SDE_9_4_0) || defined(SDE_9_5_0) || defined(SDE_9_5_2) || \
    defined(SDE_9_7_0) || defined(SDE_9_7_1) || defined(SDE_9_7_2) || \
    defined(SDE_9_8_0)
>>>>>>> 2cebeeb3
  RETURN_IF_BFRT_ERROR(table->tableSizeGet(*real_session->bfrt_session_,
                                           bf_dev_tgt, &table_size));
  uint32 usage;
  RETURN_IF_BFRT_ERROR(table->tableUsageGet(
      *real_session->bfrt_session_, bf_dev_tgt,
      bfrt::BfRtTable::BfRtTableGetFlag::GET_FROM_SW, &usage));
  std::unique_ptr<bfrt::BfRtTableKey> table_key;
  std::unique_ptr<bfrt::BfRtTableData> table_data;
  RETURN_IF_BFRT_ERROR(table->keyAllocate(&table_key));
  RETURN_IF_BFRT_ERROR(table->dataAllocate(&table_data));
  uint32 id = usage;
  for (size_t _ = 0; _ < table_size; ++_) {
    // Key: $MULTICAST_NODE_ID
    RETURN_IF_ERROR(SetField(table_key.get(), kMcNodeId, id));
    bf_status_t status = table->tableEntryGet(
        *real_session->bfrt_session_, bf_dev_tgt, *table_key,
        bfrt::BfRtTable::BfRtTableGetFlag::GET_FROM_SW, table_data.get());
    if (status == BF_OBJECT_NOT_FOUND) {
      return id;
    } else if (status == BF_SUCCESS) {
      id++;
      continue;
    } else {
      RETURN_IF_BFRT_ERROR(status);
    }
  }

  return MAKE_ERROR(ERR_TABLE_FULL) << "Could not find free multicast node id.";
}

::util::StatusOr<uint32> BfSdeWrapper::CreateMulticastNode(
    int device, std::shared_ptr<BfSdeInterface::SessionInterface> session,
    int mc_replication_id, const std::vector<uint32>& mc_lag_ids,
    const std::vector<uint32>& ports) {
  ::absl::ReaderMutexLock l(&data_lock_);

  auto real_session = std::dynamic_pointer_cast<Session>(session);
  RET_CHECK(real_session);

  const bfrt::BfRtTable* table;  // PRE node table.
  bf_rt_id_t table_id;
  RETURN_IF_BFRT_ERROR(bfrt_info_->bfrtTableFromNameGet(kPreNodeTable, &table));
  RETURN_IF_BFRT_ERROR(table->tableIdGet(&table_id));

  std::unique_ptr<bfrt::BfRtTableKey> table_key;
  std::unique_ptr<bfrt::BfRtTableData> table_data;
  RETURN_IF_BFRT_ERROR(table->keyAllocate(&table_key));
  RETURN_IF_BFRT_ERROR(table->dataAllocate(&table_data));

  auto bf_dev_tgt = GetDeviceTarget(device);

  ASSIGN_OR_RETURN(uint64 mc_node_id, GetFreeMulticastNodeId(device, session));

  // Key: $MULTICAST_NODE_ID
  RETURN_IF_ERROR(SetField(table_key.get(), kMcNodeId, mc_node_id));
  // Data: $MULTICAST_RID (16 bit)
  RETURN_IF_ERROR(
      SetField(table_data.get(), kMcReplicationId, mc_replication_id));
  // Data: $MULTICAST_LAG_ID
  RETURN_IF_ERROR(SetField(table_data.get(), kMcNodeLagId, mc_lag_ids));
  // Data: $DEV_PORT
  RETURN_IF_ERROR(SetField(table_data.get(), kMcNodeDevPort, ports));

  RETURN_IF_BFRT_ERROR(table->tableEntryAdd(
      *real_session->bfrt_session_, bf_dev_tgt, *table_key, *table_data));

  return mc_node_id;
}

::util::StatusOr<std::vector<uint32>> BfSdeWrapper::GetNodesInMulticastGroup(
    int device, std::shared_ptr<BfSdeInterface::SessionInterface> session,
    uint32 group_id) {
  ::absl::ReaderMutexLock l(&data_lock_);

  auto real_session = std::dynamic_pointer_cast<Session>(session);
  RET_CHECK(real_session);

  auto bf_dev_tgt = GetDeviceTarget(device);
  const bfrt::BfRtTable* table;
  RETURN_IF_BFRT_ERROR(bfrt_info_->bfrtTableFromNameGet(kPreMgidTable, &table));

  std::unique_ptr<bfrt::BfRtTableKey> table_key;
  std::unique_ptr<bfrt::BfRtTableData> table_data;
  RETURN_IF_BFRT_ERROR(table->keyAllocate(&table_key));
  RETURN_IF_BFRT_ERROR(table->dataAllocate(&table_data));
  // Key: $MGID
  RETURN_IF_ERROR(SetField(table_key.get(), kMgid, group_id));
  RETURN_IF_BFRT_ERROR(table->tableEntryGet(
      *real_session->bfrt_session_, bf_dev_tgt, *table_key,
      bfrt::BfRtTable::BfRtTableGetFlag::GET_FROM_SW, table_data.get()));
  // Data: $MULTICAST_NODE_ID
  std::vector<uint32> mc_node_list;
  RETURN_IF_ERROR(GetField(*table_data, kMcNodeId, &mc_node_list));

  return mc_node_list;
}

::util::Status BfSdeWrapper::DeleteMulticastNodes(
    int device, std::shared_ptr<BfSdeInterface::SessionInterface> session,
    const std::vector<uint32>& mc_node_ids) {
  ::absl::ReaderMutexLock l(&data_lock_);
  auto real_session = std::dynamic_pointer_cast<Session>(session);
  RET_CHECK(real_session);

  auto bf_dev_tgt = GetDeviceTarget(device);
  const bfrt::BfRtTable* table;
  bf_rt_id_t table_id;
  RETURN_IF_BFRT_ERROR(bfrt_info_->bfrtTableFromNameGet(kPreNodeTable, &table));
  RETURN_IF_BFRT_ERROR(table->tableIdGet(&table_id));

  // TODO(max): handle partial delete failures
  for (const auto& mc_node_id : mc_node_ids) {
    std::unique_ptr<bfrt::BfRtTableKey> table_key;
    RETURN_IF_BFRT_ERROR(table->keyAllocate(&table_key));
    RETURN_IF_ERROR(SetField(table_key.get(), kMcNodeId, mc_node_id));
    RETURN_IF_BFRT_ERROR(table->tableEntryDel(*real_session->bfrt_session_,
                                              bf_dev_tgt, *table_key));
  }

  return ::util::OkStatus();
}

::util::Status BfSdeWrapper::GetMulticastNode(
    int device, std::shared_ptr<BfSdeInterface::SessionInterface> session,
    uint32 mc_node_id, int* replication_id, std::vector<uint32>* lag_ids,
    std::vector<uint32>* ports) {
  RET_CHECK(replication_id);
  RET_CHECK(lag_ids);
  RET_CHECK(ports);
  ::absl::ReaderMutexLock l(&data_lock_);
  auto real_session = std::dynamic_pointer_cast<Session>(session);
  RET_CHECK(real_session);

  auto bf_dev_tgt = GetDeviceTarget(device);
  const bfrt::BfRtTable* table;  // PRE node table.
  bf_rt_id_t table_id;
  RETURN_IF_BFRT_ERROR(bfrt_info_->bfrtTableFromNameGet(kPreNodeTable, &table));
  RETURN_IF_BFRT_ERROR(table->tableIdGet(&table_id));

  std::unique_ptr<bfrt::BfRtTableKey> table_key;
  std::unique_ptr<bfrt::BfRtTableData> table_data;
  RETURN_IF_BFRT_ERROR(table->keyAllocate(&table_key));
  RETURN_IF_BFRT_ERROR(table->dataAllocate(&table_data));
  // Key: $MULTICAST_NODE_ID
  RETURN_IF_ERROR(SetField(table_key.get(), kMcNodeId, mc_node_id));
  RETURN_IF_BFRT_ERROR(table->tableEntryGet(
      *real_session->bfrt_session_, bf_dev_tgt, *table_key,
      bfrt::BfRtTable::BfRtTableGetFlag::GET_FROM_SW, table_data.get()));
  // Data: $DEV_PORT
  std::vector<uint32> dev_ports;
  RETURN_IF_ERROR(GetField(*table_data, kMcNodeDevPort, &dev_ports));
  *ports = dev_ports;
  // Data: $RID (16 bit)
  uint64 rid;
  RETURN_IF_ERROR(GetField(*table_data, kMcReplicationId, &rid));
  *replication_id = rid;
  // Data: $MULTICAST_LAG_ID
  std::vector<uint32> lags;
  RETURN_IF_ERROR(GetField(*table_data, kMcNodeLagId, &lags));
  *lag_ids = lags;

  return ::util::OkStatus();
}

::util::Status BfSdeWrapper::WriteMulticastGroup(
    int device, std::shared_ptr<BfSdeInterface::SessionInterface> session,
    uint32 group_id, const std::vector<uint32>& mc_node_ids, bool insert) {
  auto real_session = std::dynamic_pointer_cast<Session>(session);
  RET_CHECK(real_session);

  const bfrt::BfRtTable* table;  // PRE MGID table.
  bf_rt_id_t table_id;
  RETURN_IF_BFRT_ERROR(bfrt_info_->bfrtTableFromNameGet(kPreMgidTable, &table));
  RETURN_IF_BFRT_ERROR(table->tableIdGet(&table_id));
  std::unique_ptr<bfrt::BfRtTableKey> table_key;
  std::unique_ptr<bfrt::BfRtTableData> table_data;
  RETURN_IF_BFRT_ERROR(table->keyAllocate(&table_key));
  RETURN_IF_BFRT_ERROR(table->dataAllocate(&table_data));

  std::vector<uint32> mc_node_list;
  std::vector<bool> l1_xid_valid_list;
  std::vector<uint32> l1_xid_list;
  for (const auto& mc_node_id : mc_node_ids) {
    mc_node_list.push_back(mc_node_id);
    // TODO(Yi): P4Runtime doesn't support XID, set invalid for now.
    l1_xid_valid_list.push_back(false);
    l1_xid_list.push_back(0);
  }
  // Key: $MGID
  RETURN_IF_ERROR(SetField(table_key.get(), kMgid, group_id));
  // Data: $MULTICAST_NODE_ID
  RETURN_IF_ERROR(SetField(table_data.get(), kMcNodeId, mc_node_list));
  // Data: $MULTICAST_NODE_L1_XID_VALID
  RETURN_IF_ERROR(
      SetField(table_data.get(), kMcNodeL1XidValid, l1_xid_valid_list));
  // Data: $MULTICAST_NODE_L1_XID
  RETURN_IF_ERROR(SetField(table_data.get(), kMcNodeL1Xid, l1_xid_list));

  auto bf_dev_tgt = GetDeviceTarget(device);
  if (insert) {
    RETURN_IF_BFRT_ERROR(table->tableEntryAdd(
        *real_session->bfrt_session_, bf_dev_tgt, *table_key, *table_data));

  } else {
    RETURN_IF_BFRT_ERROR(table->tableEntryMod(
        *real_session->bfrt_session_, bf_dev_tgt, *table_key, *table_data));
  }

  return ::util::OkStatus();
}

::util::Status BfSdeWrapper::InsertMulticastGroup(
    int device, std::shared_ptr<BfSdeInterface::SessionInterface> session,
    uint32 group_id, const std::vector<uint32>& mc_node_ids) {
  ::absl::ReaderMutexLock l(&data_lock_);
  return WriteMulticastGroup(device, session, group_id, mc_node_ids, true);
}
::util::Status BfSdeWrapper::ModifyMulticastGroup(
    int device, std::shared_ptr<BfSdeInterface::SessionInterface> session,
    uint32 group_id, const std::vector<uint32>& mc_node_ids) {
  ::absl::ReaderMutexLock l(&data_lock_);
  return WriteMulticastGroup(device, session, group_id, mc_node_ids, false);
}

::util::Status BfSdeWrapper::DeleteMulticastGroup(
    int device, std::shared_ptr<BfSdeInterface::SessionInterface> session,
    uint32 group_id) {
  ::absl::ReaderMutexLock l(&data_lock_);
  auto real_session = std::dynamic_pointer_cast<Session>(session);
  RET_CHECK(real_session);

  auto bf_dev_tgt = GetDeviceTarget(device);
  const bfrt::BfRtTable* table;  // PRE MGID table.
  RETURN_IF_BFRT_ERROR(bfrt_info_->bfrtTableFromNameGet(kPreMgidTable, &table));
  std::unique_ptr<bfrt::BfRtTableKey> table_key;
  RETURN_IF_BFRT_ERROR(table->keyAllocate(&table_key));
  // Key: $MGID
  RETURN_IF_ERROR(SetField(table_key.get(), kMgid, group_id));
  RETURN_IF_BFRT_ERROR(table->tableEntryDel(*real_session->bfrt_session_,
                                            bf_dev_tgt, *table_key));

  return ::util::OkStatus();
}

::util::Status BfSdeWrapper::GetMulticastGroups(
    int device, std::shared_ptr<BfSdeInterface::SessionInterface> session,
    uint32 group_id, std::vector<uint32>* group_ids,
    std::vector<std::vector<uint32>>* mc_node_ids) {
  RET_CHECK(group_ids);
  RET_CHECK(mc_node_ids);
  ::absl::ReaderMutexLock l(&data_lock_);
  auto real_session = std::dynamic_pointer_cast<Session>(session);
  RET_CHECK(real_session);

  auto bf_dev_tgt = GetDeviceTarget(device);
  const bfrt::BfRtTable* table;  // PRE MGID table.
  RETURN_IF_BFRT_ERROR(bfrt_info_->bfrtTableFromNameGet(kPreMgidTable, &table));
  std::vector<std::unique_ptr<bfrt::BfRtTableKey>> keys;
  std::vector<std::unique_ptr<bfrt::BfRtTableData>> datums;
  // Is this a wildcard read?
  if (group_id != 0) {
    keys.resize(1);
    datums.resize(1);
    RETURN_IF_BFRT_ERROR(table->keyAllocate(&keys[0]));
    RETURN_IF_BFRT_ERROR(table->dataAllocate(&datums[0]));
    // Key: $MGID
    RETURN_IF_ERROR(SetField(keys[0].get(), kMgid, group_id));
    RETURN_IF_BFRT_ERROR(table->tableEntryGet(
        *real_session->bfrt_session_, bf_dev_tgt, *keys[0],
        bfrt::BfRtTable::BfRtTableGetFlag::GET_FROM_SW, datums[0].get()));
  } else {
    RETURN_IF_ERROR(GetAllEntries(real_session->bfrt_session_, bf_dev_tgt,
                                  table, &keys, &datums));
  }

  group_ids->resize(0);
  mc_node_ids->resize(0);
  for (size_t i = 0; i < keys.size(); ++i) {
    const std::unique_ptr<bfrt::BfRtTableData>& table_data = datums[i];
    const std::unique_ptr<bfrt::BfRtTableKey>& table_key = keys[i];
    ::p4::v1::MulticastGroupEntry result;
    // Key: $MGID
    uint64 group_id;
    RETURN_IF_ERROR(GetField(*table_key, kMgid, &group_id));
    group_ids->push_back(group_id);
    // Data: $MULTICAST_NODE_ID
    std::vector<uint32> mc_node_list;
    RETURN_IF_ERROR(GetField(*table_data, kMcNodeId, &mc_node_list));
    mc_node_ids->push_back(mc_node_list);
  }

  CHECK_EQ(group_ids->size(), keys.size());
  CHECK_EQ(mc_node_ids->size(), keys.size());

  return ::util::OkStatus();
}

::util::Status BfSdeWrapper::WriteCloneSession(
    int device, std::shared_ptr<BfSdeInterface::SessionInterface> session,
    uint32 session_id, int egress_port, int egress_queue, int cos,
    int max_pkt_len, bool insert) {
  auto real_session = std::dynamic_pointer_cast<Session>(session);
  RET_CHECK(real_session);

  const bfrt::BfRtTable* table;
  RETURN_IF_BFRT_ERROR(
      bfrt_info_->bfrtTableFromNameGet(kMirrorConfigTable, &table));
  std::unique_ptr<bfrt::BfRtTableKey> table_key;
  std::unique_ptr<bfrt::BfRtTableData> table_data;
  RETURN_IF_BFRT_ERROR(table->keyAllocate(&table_key));
  bf_rt_id_t action_id;
  RETURN_IF_BFRT_ERROR(table->actionIdGet("$normal", &action_id));
  RETURN_IF_BFRT_ERROR(table->dataAllocate(action_id, &table_data));

  // Key: $sid
  RETURN_IF_ERROR(SetField(table_key.get(), "$sid", session_id));
  // Data: $direction
  RETURN_IF_ERROR(SetField(table_data.get(), "$direction", "BOTH"));
  // Data: $session_enable
  RETURN_IF_ERROR(SetFieldBool(table_data.get(), "$session_enable", true));
  // Data: $ucast_egress_port
  RETURN_IF_ERROR(
      SetField(table_data.get(), "$ucast_egress_port", egress_port));
  // Data: $ucast_egress_port_valid
  RETURN_IF_ERROR(
      SetFieldBool(table_data.get(), "$ucast_egress_port_valid", true));
  // Data: $egress_port_queue
  RETURN_IF_ERROR(
      SetField(table_data.get(), "$egress_port_queue", egress_queue));
  // Data: $ingress_cos
  RETURN_IF_ERROR(SetField(table_data.get(), "$ingress_cos", cos));
  // Data: $max_pkt_len
  RETURN_IF_ERROR(SetField(table_data.get(), "$max_pkt_len", max_pkt_len));

  auto bf_dev_tgt = GetDeviceTarget(device);
  if (insert) {
    RETURN_IF_BFRT_ERROR(table->tableEntryAdd(
        *real_session->bfrt_session_, bf_dev_tgt, *table_key, *table_data));
  } else {
    RETURN_IF_BFRT_ERROR(table->tableEntryMod(
        *real_session->bfrt_session_, bf_dev_tgt, *table_key, *table_data));
  }

  return ::util::OkStatus();
}

::util::Status BfSdeWrapper::InsertCloneSession(
    int device, std::shared_ptr<BfSdeInterface::SessionInterface> session,
    uint32 session_id, int egress_port, int egress_queue, int cos,
    int max_pkt_len) {
  ::absl::ReaderMutexLock l(&data_lock_);
  return WriteCloneSession(device, session, session_id, egress_port,
                           egress_queue, cos, max_pkt_len, true);
}

::util::Status BfSdeWrapper::ModifyCloneSession(
    int device, std::shared_ptr<BfSdeInterface::SessionInterface> session,
    uint32 session_id, int egress_port, int egress_queue, int cos,
    int max_pkt_len) {
  ::absl::ReaderMutexLock l(&data_lock_);
  return WriteCloneSession(device, session, session_id, egress_port,
                           egress_queue, cos, max_pkt_len, false);
}

::util::Status BfSdeWrapper::DeleteCloneSession(
    int device, std::shared_ptr<BfSdeInterface::SessionInterface> session,
    uint32 session_id) {
  ::absl::ReaderMutexLock l(&data_lock_);
  auto real_session = std::dynamic_pointer_cast<Session>(session);
  RET_CHECK(real_session);

  const bfrt::BfRtTable* table;
  RETURN_IF_BFRT_ERROR(
      bfrt_info_->bfrtTableFromNameGet(kMirrorConfigTable, &table));
  std::unique_ptr<bfrt::BfRtTableKey> table_key;
  std::unique_ptr<bfrt::BfRtTableData> table_data;
  RETURN_IF_BFRT_ERROR(table->keyAllocate(&table_key));
  bf_rt_id_t action_id;
  RETURN_IF_BFRT_ERROR(table->actionIdGet("$normal", &action_id));
  RETURN_IF_BFRT_ERROR(table->dataAllocate(action_id, &table_data));
  // Key: $sid
  RETURN_IF_ERROR(SetField(table_key.get(), "$sid", session_id));

  auto bf_dev_tgt = GetDeviceTarget(device);
  RETURN_IF_BFRT_ERROR(table->tableEntryDel(*real_session->bfrt_session_,
                                            bf_dev_tgt, *table_key));

  return ::util::OkStatus();
}

::util::Status BfSdeWrapper::GetCloneSessions(
    int device, std::shared_ptr<BfSdeInterface::SessionInterface> session,
    uint32 session_id, std::vector<uint32>* session_ids,
    std::vector<int>* egress_ports, std::vector<int>* coss,
    std::vector<int>* max_pkt_lens) {
  RET_CHECK(session_ids);
  RET_CHECK(egress_ports);
  RET_CHECK(coss);
  RET_CHECK(max_pkt_lens);
  ::absl::ReaderMutexLock l(&data_lock_);
  auto real_session = std::dynamic_pointer_cast<Session>(session);
  RET_CHECK(real_session);

  auto bf_dev_tgt = GetDeviceTarget(device);
  const bfrt::BfRtTable* table;
  RETURN_IF_BFRT_ERROR(
      bfrt_info_->bfrtTableFromNameGet(kMirrorConfigTable, &table));
  bf_rt_id_t action_id;
  RETURN_IF_BFRT_ERROR(table->actionIdGet("$normal", &action_id));
  std::vector<std::unique_ptr<bfrt::BfRtTableKey>> keys;
  std::vector<std::unique_ptr<bfrt::BfRtTableData>> datums;
  // Is this a wildcard read?
  if (session_id != 0) {
    keys.resize(1);
    datums.resize(1);
    RETURN_IF_BFRT_ERROR(table->keyAllocate(&keys[0]));
    RETURN_IF_BFRT_ERROR(table->dataAllocate(action_id, &datums[0]));
    // Key: $sid
    RETURN_IF_ERROR(SetField(keys[0].get(), "$sid", session_id));
    RETURN_IF_BFRT_ERROR(table->tableEntryGet(
        *real_session->bfrt_session_, bf_dev_tgt, *keys[0],
        bfrt::BfRtTable::BfRtTableGetFlag::GET_FROM_SW, datums[0].get()));
  } else {
    RETURN_IF_ERROR(GetAllEntries(real_session->bfrt_session_, bf_dev_tgt,
                                  table, &keys, &datums));
  }

  session_ids->resize(0);
  egress_ports->resize(0);
  coss->resize(0);
  max_pkt_lens->resize(0);
  for (size_t i = 0; i < keys.size(); ++i) {
    const std::unique_ptr<bfrt::BfRtTableData>& table_data = datums[i];
    const std::unique_ptr<bfrt::BfRtTableKey>& table_key = keys[i];
    // Key: $sid
    uint64 session_id;
    RETURN_IF_ERROR(GetField(*table_key, "$sid", &session_id));
    session_ids->push_back(session_id);
    // Data: $ingress_cos
    uint64 ingress_cos;
    RETURN_IF_ERROR(GetField(*table_data, "$ingress_cos", &ingress_cos));
    coss->push_back(ingress_cos);
    // Data: $max_pkt_len
    uint64 pkt_len;
    RETURN_IF_ERROR(GetField(*table_data, "$max_pkt_len", &pkt_len));
    max_pkt_lens->push_back(pkt_len);
    // Data: $ucast_egress_port
    uint64 port;
    RETURN_IF_ERROR(GetField(*table_data, "$ucast_egress_port", &port));
    egress_ports->push_back(port);
    // Data: $session_enable
    bool session_enable;
    RETURN_IF_ERROR(GetField(*table_data, "$session_enable", &session_enable));
    RET_CHECK(session_enable) << "Found a session that is not enabled.";
    // Data: $ucast_egress_port_valid
    bool ucast_egress_port_valid;
    RETURN_IF_ERROR(GetField(*table_data, "$ucast_egress_port_valid",
                             &ucast_egress_port_valid));
    RET_CHECK(ucast_egress_port_valid)
        << "Found a unicase egress port that is not set valid.";
  }

  CHECK_EQ(session_ids->size(), keys.size());
  CHECK_EQ(egress_ports->size(), keys.size());
  CHECK_EQ(coss->size(), keys.size());
  CHECK_EQ(max_pkt_lens->size(), keys.size());

  return ::util::OkStatus();
}

::util::Status BfSdeWrapper::WriteIndirectCounter(
    int device, std::shared_ptr<BfSdeInterface::SessionInterface> session,
    uint32 counter_id, int counter_index, absl::optional<uint64> byte_count,
    absl::optional<uint64> packet_count) {
  ::absl::ReaderMutexLock l(&data_lock_);
  auto real_session = std::dynamic_pointer_cast<Session>(session);
  RET_CHECK(real_session);

  const bfrt::BfRtTable* table;
  RETURN_IF_BFRT_ERROR(bfrt_info_->bfrtTableFromIdGet(counter_id, &table));

  std::unique_ptr<bfrt::BfRtTableKey> table_key;
  std::unique_ptr<bfrt::BfRtTableData> table_data;
  RETURN_IF_BFRT_ERROR(table->keyAllocate(&table_key));
  RETURN_IF_BFRT_ERROR(table->dataAllocate(&table_data));

  // Counter key: $COUNTER_INDEX
  RETURN_IF_ERROR(SetField(table_key.get(), kCounterIndex, counter_index));

  // Counter data: $COUNTER_SPEC_BYTES
  if (byte_count.has_value()) {
    bf_rt_id_t field_id;
    auto bf_status = table->dataFieldIdGet(kCounterBytes, &field_id);
    if (bf_status == BF_SUCCESS) {
      RETURN_IF_BFRT_ERROR(table_data->setValue(field_id, byte_count.value()));
    }
  }
  // Counter data: $COUNTER_SPEC_PKTS
  if (packet_count.has_value()) {
    bf_rt_id_t field_id;
    auto bf_status = table->dataFieldIdGet(kCounterPackets, &field_id);
    if (bf_status == BF_SUCCESS) {
      RETURN_IF_BFRT_ERROR(
          table_data->setValue(field_id, packet_count.value()));
    }
  }
  auto bf_dev_tgt = GetDeviceTarget(device);
  RETURN_IF_BFRT_ERROR(table->tableEntryMod(
      *real_session->bfrt_session_, bf_dev_tgt, *table_key, *table_data));

  return ::util::OkStatus();
}

::util::Status BfSdeWrapper::ReadIndirectCounter(
    int device, std::shared_ptr<BfSdeInterface::SessionInterface> session,
    uint32 counter_id, absl::optional<uint32> counter_index,
    std::vector<uint32>* counter_indices,
    std::vector<absl::optional<uint64>>* byte_counts,
    std::vector<absl::optional<uint64>>* packet_counts,
    absl::Duration timeout) {
  RET_CHECK(counter_indices);
  RET_CHECK(byte_counts);
  RET_CHECK(packet_counts);
  ::absl::ReaderMutexLock l(&data_lock_);
  auto real_session = std::dynamic_pointer_cast<Session>(session);
  RET_CHECK(real_session);

  auto bf_dev_tgt = GetDeviceTarget(device);
  const bfrt::BfRtTable* table;
  RETURN_IF_BFRT_ERROR(bfrt_info_->bfrtTableFromIdGet(counter_id, &table));
  std::vector<std::unique_ptr<bfrt::BfRtTableKey>> keys;
  std::vector<std::unique_ptr<bfrt::BfRtTableData>> datums;

  RETURN_IF_ERROR(DoSynchronizeCounters(device, session, counter_id, timeout));

  // Is this a wildcard read?
  if (counter_index) {
    keys.resize(1);
    datums.resize(1);
    RETURN_IF_BFRT_ERROR(table->keyAllocate(&keys[0]));
    RETURN_IF_BFRT_ERROR(table->dataAllocate(&datums[0]));

    // Key: $COUNTER_INDEX
    RETURN_IF_ERROR(
        SetField(keys[0].get(), kCounterIndex, counter_index.value()));
    RETURN_IF_BFRT_ERROR(table->tableEntryGet(
        *real_session->bfrt_session_, bf_dev_tgt, *keys[0],
        bfrt::BfRtTable::BfRtTableGetFlag::GET_FROM_SW, datums[0].get()));
  } else {
    RETURN_IF_ERROR(GetAllEntries(real_session->bfrt_session_, bf_dev_tgt,
                                  table, &keys, &datums));
  }

  counter_indices->resize(0);
  byte_counts->resize(0);
  packet_counts->resize(0);
  for (size_t i = 0; i < keys.size(); ++i) {
    const std::unique_ptr<bfrt::BfRtTableData>& table_data = datums[i];
    const std::unique_ptr<bfrt::BfRtTableKey>& table_key = keys[i];
    // Key: $COUNTER_INDEX
    uint64 bf_counter_index;
    RETURN_IF_ERROR(GetField(*table_key, kCounterIndex, &bf_counter_index));
    counter_indices->push_back(bf_counter_index);

    absl::optional<uint64> byte_count;
    absl::optional<uint64> packet_count;
    // Counter data: $COUNTER_SPEC_BYTES
    bf_rt_id_t field_id;
    auto bf_status = table->dataFieldIdGet(kCounterBytes, &field_id);
    if (bf_status == BF_SUCCESS) {
      uint64 counter_data;
      RETURN_IF_BFRT_ERROR(table_data->getValue(field_id, &counter_data));
      byte_count = counter_data;
    }
    byte_counts->push_back(byte_count);

    // Counter data: $COUNTER_SPEC_PKTS
    bf_status = table->dataFieldIdGet(kCounterPackets, &field_id);
    if (bf_status == BF_SUCCESS) {
      uint64 counter_data;
      RETURN_IF_BFRT_ERROR(table_data->getValue(field_id, &counter_data));
      packet_count = counter_data;
    }
    packet_counts->push_back(packet_count);
  }

  CHECK_EQ(counter_indices->size(), keys.size());
  CHECK_EQ(byte_counts->size(), keys.size());
  CHECK_EQ(packet_counts->size(), keys.size());

  return ::util::OkStatus();
}

namespace {
// Helper function to get the field ID of the "f1" register data field.
// TODO(max): Maybe use table name and strip off "pipe." at the beginning?
// std::string table_name;
// RETURN_IF_BFRT_ERROR(table->tableNameGet(&table_name));
// RETURN_IF_BFRT_ERROR(
//     table->dataFieldIdGet(absl::StrCat(table_name, ".", "f1"), &field_id));
::util::StatusOr<bf_rt_id_t> GetRegisterDataFieldId(
    const bfrt::BfRtTable* table) {
  std::vector<bf_rt_id_t> data_field_ids;
  RETURN_IF_BFRT_ERROR(table->dataFieldIdListGet(&data_field_ids));
  for (const auto& field_id : data_field_ids) {
    std::string field_name;
    RETURN_IF_BFRT_ERROR(table->dataFieldNameGet(field_id, &field_name));
    bfrt::DataType data_type;
    RETURN_IF_BFRT_ERROR(table->dataFieldDataTypeGet(field_id, &data_type));
    if (absl::EndsWith(field_name, ".f1")) {
      return field_id;
    }
  }

  return MAKE_ERROR(ERR_INTERNAL) << "Could not find register data field id.";
}
}  // namespace

::util::Status BfSdeWrapper::WriteRegister(
    int device, std::shared_ptr<BfSdeInterface::SessionInterface> session,
    uint32 table_id, absl::optional<uint32> register_index,
    const std::string& register_data) {
  ::absl::ReaderMutexLock l(&data_lock_);
  auto real_session = std::dynamic_pointer_cast<Session>(session);
  RET_CHECK(real_session);

  const bfrt::BfRtTable* table;
  RETURN_IF_BFRT_ERROR(bfrt_info_->bfrtTableFromIdGet(table_id, &table));

  std::unique_ptr<bfrt::BfRtTableKey> table_key;
  std::unique_ptr<bfrt::BfRtTableData> table_data;
  RETURN_IF_BFRT_ERROR(table->keyAllocate(&table_key));
  RETURN_IF_BFRT_ERROR(table->dataAllocate(&table_data));

  // Register data: <register_name>.f1
  // The current bf-p4c compiler emits the fully-qualified field name, including
  // parent table and pipeline. We cannot use just "f1" as the field name.
  bf_rt_id_t field_id;
  ASSIGN_OR_RETURN(field_id, GetRegisterDataFieldId(table));
  size_t data_field_size_bits;
  RETURN_IF_BFRT_ERROR(
      table->dataFieldSizeGet(field_id, &data_field_size_bits));
  // The SDE expects a string with the full width.
  std::string value = P4RuntimeByteStringToPaddedByteString(
      register_data, NumBitsToNumBytes(data_field_size_bits));
  RETURN_IF_BFRT_ERROR(table_data->setValue(
      field_id, reinterpret_cast<const uint8*>(value.data()), value.size()));

  auto bf_dev_tgt = GetDeviceTarget(device);
  if (register_index) {
    // Single index target.
    // Register key: $REGISTER_INDEX
    RETURN_IF_ERROR(
        SetField(table_key.get(), kRegisterIndex, register_index.value()));
    RETURN_IF_BFRT_ERROR(table->tableEntryMod(
        *real_session->bfrt_session_, bf_dev_tgt, *table_key, *table_data));
  } else {
    // Wildcard write to all indices.
    size_t table_size;
<<<<<<< HEAD
=======
#if defined(SDE_9_4_0) || defined(SDE_9_5_0) || defined(SDE_9_5_2) || \
    defined(SDE_9_7_0) || defined(SDE_9_7_1) || defined(SDE_9_7_2) || \
    defined(SDE_9_8_0)
>>>>>>> 2cebeeb3
    RETURN_IF_BFRT_ERROR(table->tableSizeGet(*real_session->bfrt_session_,
                                             bf_dev_tgt, &table_size));
    for (size_t i = 0; i < table_size; ++i) {
      // Register key: $REGISTER_INDEX
      RETURN_IF_ERROR(SetField(table_key.get(), kRegisterIndex, i));
      RETURN_IF_BFRT_ERROR(table->tableEntryMod(
          *real_session->bfrt_session_, bf_dev_tgt, *table_key, *table_data));
    }
  }

  return ::util::OkStatus();
}

::util::Status BfSdeWrapper::ReadRegisters(
    int device, std::shared_ptr<BfSdeInterface::SessionInterface> session,
    uint32 table_id, absl::optional<uint32> register_index,
    std::vector<uint32>* register_indices, std::vector<uint64>* register_datas,
    absl::Duration timeout) {
  RET_CHECK(register_indices);
  RET_CHECK(register_datas);
  ::absl::ReaderMutexLock l(&data_lock_);
  auto real_session = std::dynamic_pointer_cast<Session>(session);
  RET_CHECK(real_session);

  RETURN_IF_ERROR(SynchronizeRegisters(device, session, table_id, timeout));

  auto bf_dev_tgt = GetDeviceTarget(device);
  const bfrt::BfRtTable* table;
  RETURN_IF_BFRT_ERROR(bfrt_info_->bfrtTableFromIdGet(table_id, &table));
  std::vector<std::unique_ptr<bfrt::BfRtTableKey>> keys;
  std::vector<std::unique_ptr<bfrt::BfRtTableData>> datums;

  // Is this a wildcard read?
  if (register_index) {
    keys.resize(1);
    datums.resize(1);
    RETURN_IF_BFRT_ERROR(table->keyAllocate(&keys[0]));
    RETURN_IF_BFRT_ERROR(table->dataAllocate(&datums[0]));

    // Key: $REGISTER_INDEX
    RETURN_IF_ERROR(
        SetField(keys[0].get(), kRegisterIndex, register_index.value()));
    RETURN_IF_BFRT_ERROR(table->tableEntryGet(
        *real_session->bfrt_session_, bf_dev_tgt, *keys[0],
        bfrt::BfRtTable::BfRtTableGetFlag::GET_FROM_SW, datums[0].get()));
  } else {
    RETURN_IF_ERROR(GetAllEntries(real_session->bfrt_session_, bf_dev_tgt,
                                  table, &keys, &datums));
  }

  register_indices->resize(0);
  register_datas->resize(0);
  for (size_t i = 0; i < keys.size(); ++i) {
    const std::unique_ptr<bfrt::BfRtTableData>& table_data = datums[i];
    const std::unique_ptr<bfrt::BfRtTableKey>& table_key = keys[i];
    // Key: $REGISTER_INDEX
    uint64 bf_register_index;
    RETURN_IF_ERROR(GetField(*table_key, kRegisterIndex, &bf_register_index));
    register_indices->push_back(bf_register_index);
    // Data: <register_name>.f1
    ASSIGN_OR_RETURN(auto f1_field_id, GetRegisterDataFieldId(table));

    bfrt::DataType data_type;
    RETURN_IF_BFRT_ERROR(table->dataFieldDataTypeGet(f1_field_id, &data_type));
    switch (data_type) {
      case bfrt::DataType::BYTE_STREAM: {
        // Even though the data type says byte stream, the SDE can only allows
        // fetching the data in an uint64 vector with one entry per pipe.
        std::vector<uint64> register_data;
        RETURN_IF_BFRT_ERROR(table_data->getValue(f1_field_id, &register_data));
        RET_CHECK(register_data.size() > 0);
        register_datas->push_back(register_data[0]);
        break;
      }
      default:
        return MAKE_ERROR(ERR_INVALID_PARAM)
               << "Unsupported register data type "
               << static_cast<int>(data_type) << " for register in table "
               << table_id;
    }
  }

  CHECK_EQ(register_indices->size(), keys.size());
  CHECK_EQ(register_datas->size(), keys.size());

  return ::util::OkStatus();
}

::util::Status BfSdeWrapper::WriteIndirectMeter(
    int device, std::shared_ptr<BfSdeInterface::SessionInterface> session,
    uint32 table_id, absl::optional<uint32> meter_index, bool in_pps,
    uint64 cir, uint64 cburst, uint64 pir, uint64 pburst) {
  ::absl::ReaderMutexLock l(&data_lock_);
  auto real_session = std::dynamic_pointer_cast<Session>(session);
  RET_CHECK(real_session);

  const bfrt::BfRtTable* table;
  RETURN_IF_BFRT_ERROR(bfrt_info_->bfrtTableFromIdGet(table_id, &table));

  std::unique_ptr<bfrt::BfRtTableKey> table_key;
  std::unique_ptr<bfrt::BfRtTableData> table_data;
  RETURN_IF_BFRT_ERROR(table->keyAllocate(&table_key));
  RETURN_IF_BFRT_ERROR(table->dataAllocate(&table_data));

  // Meter data: $METER_SPEC_*
  if (in_pps) {
    RETURN_IF_ERROR(SetField(table_data.get(), kMeterCirPps, cir));
    RETURN_IF_ERROR(
        SetField(table_data.get(), kMeterCommitedBurstPackets, cburst));
    RETURN_IF_ERROR(SetField(table_data.get(), kMeterPirPps, pir));
    RETURN_IF_ERROR(SetField(table_data.get(), kMeterPeakBurstPackets, pburst));
  } else {
    RETURN_IF_ERROR(
        SetField(table_data.get(), kMeterCirKbps, BytesPerSecondToKbits(cir)));
    RETURN_IF_ERROR(SetField(table_data.get(), kMeterCommitedBurstKbits,
                             BytesPerSecondToKbits(cburst)));
    RETURN_IF_ERROR(
        SetField(table_data.get(), kMeterPirKbps, BytesPerSecondToKbits(pir)));
    RETURN_IF_ERROR(SetField(table_data.get(), kMeterPeakBurstKbits,
                             BytesPerSecondToKbits(pburst)));
  }

  auto bf_dev_tgt = GetDeviceTarget(device);
  if (meter_index) {
    // Single index target.
    // Meter key: $METER_INDEX
    RETURN_IF_ERROR(
        SetField(table_key.get(), kMeterIndex, meter_index.value()));
    RETURN_IF_BFRT_ERROR(table->tableEntryMod(
        *real_session->bfrt_session_, bf_dev_tgt, *table_key, *table_data));
  } else {
    // Wildcard write to all indices.
    size_t table_size;
<<<<<<< HEAD
=======
#if defined(SDE_9_4_0) || defined(SDE_9_5_0) || defined(SDE_9_5_2) || \
    defined(SDE_9_7_0) || defined(SDE_9_7_1) || defined(SDE_9_7_2) || \
    defined(SDE_9_8_0)
>>>>>>> 2cebeeb3
    RETURN_IF_BFRT_ERROR(table->tableSizeGet(*real_session->bfrt_session_,
                                             bf_dev_tgt, &table_size));
    for (size_t i = 0; i < table_size; ++i) {
      // Meter key: $METER_INDEX
      RETURN_IF_ERROR(SetField(table_key.get(), kMeterIndex, i));
      RETURN_IF_BFRT_ERROR(table->tableEntryMod(
          *real_session->bfrt_session_, bf_dev_tgt, *table_key, *table_data));
    }
  }

  return ::util::OkStatus();
}

::util::Status BfSdeWrapper::ReadIndirectMeters(
    int device, std::shared_ptr<BfSdeInterface::SessionInterface> session,
    uint32 table_id, absl::optional<uint32> meter_index,
    std::vector<uint32>* meter_indices, std::vector<uint64>* cirs,
    std::vector<uint64>* cbursts, std::vector<uint64>* pirs,
    std::vector<uint64>* pbursts, std::vector<bool>* in_pps) {
  RET_CHECK(meter_indices);
  RET_CHECK(cirs);
  RET_CHECK(cbursts);
  RET_CHECK(pirs);
  RET_CHECK(pbursts);
  ::absl::ReaderMutexLock l(&data_lock_);
  auto real_session = std::dynamic_pointer_cast<Session>(session);
  RET_CHECK(real_session);

  auto bf_dev_tgt = GetDeviceTarget(device);
  const bfrt::BfRtTable* table;
  RETURN_IF_BFRT_ERROR(bfrt_info_->bfrtTableFromIdGet(table_id, &table));
  std::vector<std::unique_ptr<bfrt::BfRtTableKey>> keys;
  std::vector<std::unique_ptr<bfrt::BfRtTableData>> datums;

  // Is this a wildcard read?
  if (meter_index) {
    keys.resize(1);
    datums.resize(1);
    RETURN_IF_BFRT_ERROR(table->keyAllocate(&keys[0]));
    RETURN_IF_BFRT_ERROR(table->dataAllocate(&datums[0]));

    // Key: $METER_INDEX
    RETURN_IF_ERROR(SetField(keys[0].get(), kMeterIndex, meter_index.value()));
    RETURN_IF_BFRT_ERROR(table->tableEntryGet(
        *real_session->bfrt_session_, bf_dev_tgt, *keys[0],
        bfrt::BfRtTable::BfRtTableGetFlag::GET_FROM_SW, datums[0].get()));
  } else {
    RETURN_IF_ERROR(GetAllEntries(real_session->bfrt_session_, bf_dev_tgt,
                                  table, &keys, &datums));
  }

  meter_indices->resize(0);
  cirs->resize(0);
  cbursts->resize(0);
  pirs->resize(0);
  pbursts->resize(0);
  in_pps->resize(0);
  for (size_t i = 0; i < keys.size(); ++i) {
    const std::unique_ptr<bfrt::BfRtTableData>& table_data = datums[i];
    const std::unique_ptr<bfrt::BfRtTableKey>& table_key = keys[i];
    // Key: $METER_INDEX
    uint64 bf_meter_index;
    RETURN_IF_ERROR(GetField(*table_key, kMeterIndex, &bf_meter_index));
    meter_indices->push_back(bf_meter_index);

    // Data: $METER_SPEC_*
    std::vector<bf_rt_id_t> data_field_ids;
    RETURN_IF_BFRT_ERROR(table->dataFieldIdListGet(&data_field_ids));
    for (const auto& field_id : data_field_ids) {
      std::string field_name;
      RETURN_IF_BFRT_ERROR(table->dataFieldNameGet(field_id, &field_name));
      if (field_name == kMeterCirKbps) {  // kbits
        uint64 cir;
        RETURN_IF_BFRT_ERROR(table_data->getValue(field_id, &cir));
        cirs->push_back(KbitsToBytesPerSecond(cir));
        in_pps->push_back(false);
      } else if (field_name == kMeterCommitedBurstKbits) {
        uint64 cburst;
        RETURN_IF_BFRT_ERROR(table_data->getValue(field_id, &cburst));
        cbursts->push_back(KbitsToBytesPerSecond(cburst));
      } else if (field_name == kMeterPirKbps) {
        uint64 pir;
        RETURN_IF_BFRT_ERROR(table_data->getValue(field_id, &pir));
        pirs->push_back(KbitsToBytesPerSecond(pir));
      } else if (field_name == kMeterPeakBurstKbits) {
        uint64 pburst;
        RETURN_IF_BFRT_ERROR(table_data->getValue(field_id, &pburst));
        pbursts->push_back(KbitsToBytesPerSecond(pburst));
      } else if (field_name == kMeterCirPps) {  // Packets
        uint64 cir;
        RETURN_IF_BFRT_ERROR(table_data->getValue(field_id, &cir));
        cirs->push_back(cir);
        in_pps->push_back(true);
      } else if (field_name == kMeterCommitedBurstPackets) {
        uint64 cburst;
        RETURN_IF_BFRT_ERROR(table_data->getValue(field_id, &cburst));
        cbursts->push_back(cburst);
      } else if (field_name == kMeterPirPps) {
        uint64 pir;
        RETURN_IF_BFRT_ERROR(table_data->getValue(field_id, &pir));
        pirs->push_back(pir);
      } else if (field_name == kMeterPeakBurstPackets) {
        uint64 pburst;
        RETURN_IF_BFRT_ERROR(table_data->getValue(field_id, &pburst));
        pbursts->push_back(pburst);
      } else {
        return MAKE_ERROR(ERR_INVALID_PARAM)
               << "Unknown meter field " << field_name << " in meter with id "
               << table_id << ".";
      }
    }
  }

  CHECK_EQ(meter_indices->size(), keys.size());
  CHECK_EQ(cirs->size(), keys.size());
  CHECK_EQ(cbursts->size(), keys.size());
  CHECK_EQ(pirs->size(), keys.size());
  CHECK_EQ(pbursts->size(), keys.size());
  CHECK_EQ(in_pps->size(), keys.size());

  return ::util::OkStatus();
}

::util::Status BfSdeWrapper::WriteActionProfileMember(
    int device, std::shared_ptr<BfSdeInterface::SessionInterface> session,
    uint32 table_id, int member_id, const TableDataInterface* table_data,
    bool insert) {
  auto real_session = std::dynamic_pointer_cast<Session>(session);
  RET_CHECK(real_session);
  auto real_table_data = dynamic_cast<const TableData*>(table_data);
  RET_CHECK(real_table_data);

  const bfrt::BfRtTable* table;
  RETURN_IF_BFRT_ERROR(bfrt_info_->bfrtTableFromIdGet(table_id, &table));

  std::unique_ptr<bfrt::BfRtTableKey> table_key;
  RETURN_IF_BFRT_ERROR(table->keyAllocate(&table_key));

  auto dump_args = [&]() -> std::string {
    return absl::StrCat(
        DumpTableMetadata(table).ValueOr("<error reading table>"),
        ", member_id: ", member_id, ", ",
        DumpTableKey(table_key.get()).ValueOr("<error parsing key>"), ", ",
        DumpTableData(real_table_data->table_data_.get())
            .ValueOr("<error parsing data>"));
  };

  // Key: $ACTION_MEMBER_ID
  RETURN_IF_ERROR(SetField(table_key.get(), kActionMemberId, member_id));

  auto bf_dev_tgt = GetDeviceTarget(device);
  if (insert) {
    RETURN_IF_BFRT_ERROR(table->tableEntryAdd(*real_session->bfrt_session_,
                                              bf_dev_tgt, *table_key,
                                              *real_table_data->table_data_))
        << "Could not add action profile member with: " << dump_args();
  } else {
    RETURN_IF_BFRT_ERROR(table->tableEntryMod(*real_session->bfrt_session_,
                                              bf_dev_tgt, *table_key,
                                              *real_table_data->table_data_))
        << "Could not modify action profile member with: " << dump_args();
  }

  return ::util::OkStatus();
}

::util::Status BfSdeWrapper::InsertActionProfileMember(
    int device, std::shared_ptr<BfSdeInterface::SessionInterface> session,
    uint32 table_id, int member_id, const TableDataInterface* table_data) {
  ::absl::ReaderMutexLock l(&data_lock_);
  return WriteActionProfileMember(device, session, table_id, member_id,
                                  table_data, true);
}

::util::Status BfSdeWrapper::ModifyActionProfileMember(
    int device, std::shared_ptr<BfSdeInterface::SessionInterface> session,
    uint32 table_id, int member_id, const TableDataInterface* table_data) {
  ::absl::ReaderMutexLock l(&data_lock_);
  return WriteActionProfileMember(device, session, table_id, member_id,
                                  table_data, false);
}

::util::Status BfSdeWrapper::DeleteActionProfileMember(
    int device, std::shared_ptr<BfSdeInterface::SessionInterface> session,
    uint32 table_id, int member_id) {
  ::absl::ReaderMutexLock l(&data_lock_);
  auto real_session = std::dynamic_pointer_cast<Session>(session);
  RET_CHECK(real_session);

  const bfrt::BfRtTable* table;
  RETURN_IF_BFRT_ERROR(bfrt_info_->bfrtTableFromIdGet(table_id, &table));

  std::unique_ptr<bfrt::BfRtTableKey> table_key;
  RETURN_IF_BFRT_ERROR(table->keyAllocate(&table_key));

  auto dump_args = [&]() -> std::string {
    return absl::StrCat(
        DumpTableMetadata(table).ValueOr("<error reading table>"),
        ", member_id: ", member_id, ", ",
        DumpTableKey(table_key.get()).ValueOr("<error parsing key>"));
  };

  // Key: $ACTION_MEMBER_ID
  RETURN_IF_ERROR(SetField(table_key.get(), kActionMemberId, member_id));

  auto bf_dev_tgt = GetDeviceTarget(device);
  RETURN_IF_BFRT_ERROR(table->tableEntryDel(*real_session->bfrt_session_,
                                            bf_dev_tgt, *table_key))
      << "Could not delete action profile member with: " << dump_args();

  return ::util::OkStatus();
}

::util::Status BfSdeWrapper::GetActionProfileMembers(
    int device, std::shared_ptr<BfSdeInterface::SessionInterface> session,
    uint32 table_id, int member_id, std::vector<int>* member_ids,
    std::vector<std::unique_ptr<TableDataInterface>>* table_datas) {
  RET_CHECK(member_ids);
  RET_CHECK(table_datas);
  ::absl::ReaderMutexLock l(&data_lock_);
  auto real_session = std::dynamic_pointer_cast<Session>(session);
  RET_CHECK(real_session);

  auto bf_dev_tgt = GetDeviceTarget(device);
  const bfrt::BfRtTable* table;
  RETURN_IF_BFRT_ERROR(bfrt_info_->bfrtTableFromIdGet(table_id, &table));
  std::vector<std::unique_ptr<bfrt::BfRtTableKey>> keys;
  std::vector<std::unique_ptr<bfrt::BfRtTableData>> datums;
  // Is this a wildcard read?
  if (member_id != 0) {
    keys.resize(1);
    datums.resize(1);
    RETURN_IF_BFRT_ERROR(table->keyAllocate(&keys[0]));
    RETURN_IF_BFRT_ERROR(table->dataAllocate(&datums[0]));
    // Key: $ACTION_MEMBER_ID
    RETURN_IF_ERROR(SetField(keys[0].get(), kActionMemberId, member_id));
    RETURN_IF_BFRT_ERROR(table->tableEntryGet(
        *real_session->bfrt_session_, bf_dev_tgt, *keys[0],
        bfrt::BfRtTable::BfRtTableGetFlag::GET_FROM_SW, datums[0].get()));
  } else {
    RETURN_IF_ERROR(GetAllEntries(real_session->bfrt_session_, bf_dev_tgt,
                                  table, &keys, &datums));
  }

  member_ids->resize(0);
  table_datas->resize(0);
  for (size_t i = 0; i < keys.size(); ++i) {
    // Key: $sid
    uint64 member_id;
    RETURN_IF_ERROR(GetField(*keys[i], kActionMemberId, &member_id));
    member_ids->push_back(member_id);

    // Data: action params
    auto td = absl::make_unique<TableData>(std::move(datums[i]));
    table_datas->push_back(std::move(td));
  }

  CHECK_EQ(member_ids->size(), keys.size());
  CHECK_EQ(table_datas->size(), keys.size());

  return ::util::OkStatus();
}

::util::Status BfSdeWrapper::WriteActionProfileGroup(
    int device, std::shared_ptr<BfSdeInterface::SessionInterface> session,
    uint32 table_id, int group_id, int max_group_size,
    const std::vector<uint32>& member_ids,
    const std::vector<bool>& member_status, bool insert) {
  auto real_session = std::dynamic_pointer_cast<Session>(session);
  RET_CHECK(real_session);

  const bfrt::BfRtTable* table;
  RETURN_IF_BFRT_ERROR(bfrt_info_->bfrtTableFromIdGet(table_id, &table));

  std::unique_ptr<bfrt::BfRtTableKey> table_key;
  std::unique_ptr<bfrt::BfRtTableData> table_data;
  RETURN_IF_BFRT_ERROR(table->keyAllocate(&table_key));
  RETURN_IF_BFRT_ERROR(table->dataAllocate(&table_data));

  // We have to capture the std::unique_ptrs by reference [&] here.
  auto dump_args = [&]() -> std::string {
    return absl::StrCat(
        DumpTableMetadata(table).ValueOr("<error reading table>"),
        ", group_id: ", group_id, ", max_group_size: ", max_group_size,
        ", members: ", PrintVector(member_ids, ","), ", ",
        DumpTableKey(table_key.get()).ValueOr("<error parsing key>"), ", ",
        DumpTableData(table_data.get()).ValueOr("<error parsing data>"));
  };

  // Key: $SELECTOR_GROUP_ID
  RETURN_IF_ERROR(SetField(table_key.get(), kSelectorGroupId, group_id));
  // Data: $ACTION_MEMBER_ID
  RETURN_IF_ERROR(SetField(table_data.get(), kActionMemberId, member_ids));
  // Data: $ACTION_MEMBER_STATUS
  RETURN_IF_ERROR(
      SetField(table_data.get(), kActionMemberStatus, member_status));
  // Data: $MAX_GROUP_SIZE
  RETURN_IF_ERROR(
      SetField(table_data.get(), "$MAX_GROUP_SIZE", max_group_size));

  auto bf_dev_tgt = GetDeviceTarget(device);
  if (insert) {
    RETURN_IF_BFRT_ERROR(table->tableEntryAdd(
        *real_session->bfrt_session_, bf_dev_tgt, *table_key, *table_data))
        << "Could not add action profile group with: " << dump_args();
  } else {
    RETURN_IF_BFRT_ERROR(table->tableEntryMod(
        *real_session->bfrt_session_, bf_dev_tgt, *table_key, *table_data))
        << "Could not modify action profile group with: " << dump_args();
  }

  return ::util::OkStatus();
}

::util::Status BfSdeWrapper::InsertActionProfileGroup(
    int device, std::shared_ptr<BfSdeInterface::SessionInterface> session,
    uint32 table_id, int group_id, int max_group_size,
    const std::vector<uint32>& member_ids,
    const std::vector<bool>& member_status) {
  ::absl::ReaderMutexLock l(&data_lock_);
  return WriteActionProfileGroup(device, session, table_id, group_id,
                                 max_group_size, member_ids, member_status,
                                 true);
}

::util::Status BfSdeWrapper::ModifyActionProfileGroup(
    int device, std::shared_ptr<BfSdeInterface::SessionInterface> session,
    uint32 table_id, int group_id, int max_group_size,
    const std::vector<uint32>& member_ids,
    const std::vector<bool>& member_status) {
  ::absl::ReaderMutexLock l(&data_lock_);
  return WriteActionProfileGroup(device, session, table_id, group_id,
                                 max_group_size, member_ids, member_status,
                                 false);
}

::util::Status BfSdeWrapper::DeleteActionProfileGroup(
    int device, std::shared_ptr<BfSdeInterface::SessionInterface> session,
    uint32 table_id, int group_id) {
  ::absl::ReaderMutexLock l(&data_lock_);
  auto real_session = std::dynamic_pointer_cast<Session>(session);
  RET_CHECK(real_session);

  const bfrt::BfRtTable* table;
  RETURN_IF_BFRT_ERROR(bfrt_info_->bfrtTableFromIdGet(table_id, &table));
  std::unique_ptr<bfrt::BfRtTableKey> table_key;
  RETURN_IF_BFRT_ERROR(table->keyAllocate(&table_key));

  auto dump_args = [&]() -> std::string {
    return absl::StrCat(
        DumpTableMetadata(table).ValueOr("<error reading table>"),
        ", group_id: ", group_id,
        DumpTableKey(table_key.get()).ValueOr("<error parsing key>"));
  };

  // Key: $SELECTOR_GROUP_ID
  RETURN_IF_ERROR(SetField(table_key.get(), kSelectorGroupId, group_id));

  auto bf_dev_tgt = GetDeviceTarget(device);
  RETURN_IF_BFRT_ERROR(table->tableEntryDel(*real_session->bfrt_session_,
                                            bf_dev_tgt, *table_key))
      << "Could not delete action profile group with: " << dump_args();

  return ::util::OkStatus();
}

::util::Status BfSdeWrapper::GetActionProfileGroups(
    int device, std::shared_ptr<BfSdeInterface::SessionInterface> session,
    uint32 table_id, int group_id, std::vector<int>* group_ids,
    std::vector<int>* max_group_sizes,
    std::vector<std::vector<uint32>>* member_ids,
    std::vector<std::vector<bool>>* member_status) {
  RET_CHECK(group_ids);
  RET_CHECK(max_group_sizes);
  RET_CHECK(member_ids);
  RET_CHECK(member_status);
  ::absl::ReaderMutexLock l(&data_lock_);
  auto real_session = std::dynamic_pointer_cast<Session>(session);
  RET_CHECK(real_session);

  auto bf_dev_tgt = GetDeviceTarget(device);
  const bfrt::BfRtTable* table;
  RETURN_IF_BFRT_ERROR(bfrt_info_->bfrtTableFromIdGet(table_id, &table));
  std::vector<std::unique_ptr<bfrt::BfRtTableKey>> keys;
  std::vector<std::unique_ptr<bfrt::BfRtTableData>> datums;
  // Is this a wildcard read?
  if (group_id != 0) {
    keys.resize(1);
    datums.resize(1);
    RETURN_IF_BFRT_ERROR(table->keyAllocate(&keys[0]));
    RETURN_IF_BFRT_ERROR(table->dataAllocate(&datums[0]));
    // Key: $SELECTOR_GROUP_ID
    RETURN_IF_ERROR(SetField(keys[0].get(), kSelectorGroupId, group_id));
    RETURN_IF_BFRT_ERROR(table->tableEntryGet(
        *real_session->bfrt_session_, bf_dev_tgt, *keys[0],
        bfrt::BfRtTable::BfRtTableGetFlag::GET_FROM_SW, datums[0].get()));
  } else {
    RETURN_IF_ERROR(GetAllEntries(real_session->bfrt_session_, bf_dev_tgt,
                                  table, &keys, &datums));
  }

  group_ids->resize(0);
  max_group_sizes->resize(0);
  member_ids->resize(0);
  member_status->resize(0);
  for (size_t i = 0; i < keys.size(); ++i) {
    const std::unique_ptr<bfrt::BfRtTableData>& table_data = datums[i];
    const std::unique_ptr<bfrt::BfRtTableKey>& table_key = keys[i];
    // Key: $SELECTOR_GROUP_ID
    uint64 group_id;
    RETURN_IF_ERROR(GetField(*table_key, kSelectorGroupId, &group_id));
    group_ids->push_back(group_id);

    // Data: $MAX_GROUP_SIZE
    uint64 max_group_size;
    RETURN_IF_ERROR(GetField(*table_data, "$MAX_GROUP_SIZE", &max_group_size));
    max_group_sizes->push_back(max_group_size);

    // Data: $ACTION_MEMBER_ID
    std::vector<uint32> members;
    RETURN_IF_ERROR(GetField(*table_data, kActionMemberId, &members));
    member_ids->push_back(members);

    // Data: $ACTION_MEMBER_STATUS
    std::vector<bool> member_enabled;
    RETURN_IF_ERROR(
        GetField(*table_data, kActionMemberStatus, &member_enabled));
    member_status->push_back(member_enabled);
  }

  CHECK_EQ(group_ids->size(), keys.size());
  CHECK_EQ(max_group_sizes->size(), keys.size());
  CHECK_EQ(member_ids->size(), keys.size());
  CHECK_EQ(member_status->size(), keys.size());

  return ::util::OkStatus();
}

::util::Status BfSdeWrapper::InsertTableEntry(
    int device, std::shared_ptr<BfSdeInterface::SessionInterface> session,
    uint32 table_id, const TableKeyInterface* table_key,
    const TableDataInterface* table_data) {
  ::absl::ReaderMutexLock l(&data_lock_);
  auto real_session = std::dynamic_pointer_cast<Session>(session);
  RET_CHECK(real_session);
  auto real_table_key = dynamic_cast<const TableKey*>(table_key);
  RET_CHECK(real_table_key);
  auto real_table_data = dynamic_cast<const TableData*>(table_data);
  RET_CHECK(real_table_data);

  const bfrt::BfRtTable* table;
  RETURN_IF_BFRT_ERROR(bfrt_info_->bfrtTableFromIdGet(table_id, &table));

  auto dump_args = [&]() -> std::string {
    return absl::StrCat(
        DumpTableMetadata(table).ValueOr("<error reading table>"), ", ",
        DumpTableKey(real_table_key->table_key_.get())
            .ValueOr("<error parsing key>"),
        ", ",
        DumpTableData(real_table_data->table_data_.get())
            .ValueOr("<error parsing data>"));
  };

  auto bf_dev_tgt = GetDeviceTarget(device);
  RETURN_IF_BFRT_ERROR(table->tableEntryAdd(
      *real_session->bfrt_session_, bf_dev_tgt, *real_table_key->table_key_,
      *real_table_data->table_data_))
      << "Could not add table entry with: " << dump_args();

  return ::util::OkStatus();
}

::util::Status BfSdeWrapper::ModifyTableEntry(
    int device, std::shared_ptr<BfSdeInterface::SessionInterface> session,
    uint32 table_id, const TableKeyInterface* table_key,
    const TableDataInterface* table_data) {
  ::absl::ReaderMutexLock l(&data_lock_);
  auto real_session = std::dynamic_pointer_cast<Session>(session);
  RET_CHECK(real_session);
  auto real_table_key = dynamic_cast<const TableKey*>(table_key);
  RET_CHECK(real_table_key);
  auto real_table_data = dynamic_cast<const TableData*>(table_data);
  RET_CHECK(real_table_data);
  const bfrt::BfRtTable* table;
  RETURN_IF_BFRT_ERROR(bfrt_info_->bfrtTableFromIdGet(table_id, &table));

  auto dump_args = [&]() -> std::string {
    return absl::StrCat(
        DumpTableMetadata(table).ValueOr("<error reading table>"), ", ",
        DumpTableKey(real_table_key->table_key_.get())
            .ValueOr("<error parsing key>"),
        ", ",
        DumpTableData(real_table_data->table_data_.get())
            .ValueOr("<error parsing data>"));
  };

  auto bf_dev_tgt = GetDeviceTarget(device);
  RETURN_IF_BFRT_ERROR(table->tableEntryMod(
      *real_session->bfrt_session_, bf_dev_tgt, *real_table_key->table_key_,
      *real_table_data->table_data_))
      << "Could not modify table entry with: " << dump_args();

  return ::util::OkStatus();
}

::util::Status BfSdeWrapper::DeleteTableEntry(
    int device, std::shared_ptr<BfSdeInterface::SessionInterface> session,
    uint32 table_id, const TableKeyInterface* table_key) {
  ::absl::ReaderMutexLock l(&data_lock_);
  auto real_session = std::dynamic_pointer_cast<Session>(session);
  RET_CHECK(real_session);
  auto real_table_key = dynamic_cast<const TableKey*>(table_key);
  RET_CHECK(real_table_key);
  const bfrt::BfRtTable* table;
  RETURN_IF_BFRT_ERROR(bfrt_info_->bfrtTableFromIdGet(table_id, &table));

  auto dump_args = [&]() -> std::string {
    return absl::StrCat(
        DumpTableMetadata(table).ValueOr("<error reading table>"), ", ",
        DumpTableKey(real_table_key->table_key_.get())
            .ValueOr("<error parsing key>"));
  };

  auto bf_dev_tgt = GetDeviceTarget(device);
  RETURN_IF_BFRT_ERROR(table->tableEntryDel(
      *real_session->bfrt_session_, bf_dev_tgt, *real_table_key->table_key_))
      << "Could not delete table entry with: " << dump_args();

  return ::util::OkStatus();
}

::util::Status BfSdeWrapper::GetTableEntry(
    int device, std::shared_ptr<BfSdeInterface::SessionInterface> session,
    uint32 table_id, const TableKeyInterface* table_key,
    TableDataInterface* table_data) {
  ::absl::ReaderMutexLock l(&data_lock_);
  auto real_session = std::dynamic_pointer_cast<Session>(session);
  RET_CHECK(real_session);
  auto real_table_key = dynamic_cast<const TableKey*>(table_key);
  RET_CHECK(real_table_key);
  auto real_table_data = dynamic_cast<const TableData*>(table_data);
  RET_CHECK(real_table_data);
  const bfrt::BfRtTable* table;
  RETURN_IF_BFRT_ERROR(bfrt_info_->bfrtTableFromIdGet(table_id, &table));

  auto bf_dev_tgt = GetDeviceTarget(device);
  RETURN_IF_BFRT_ERROR(table->tableEntryGet(
      *real_session->bfrt_session_, bf_dev_tgt, *real_table_key->table_key_,
      bfrt::BfRtTable::BfRtTableGetFlag::GET_FROM_SW,
      real_table_data->table_data_.get()));

  return ::util::OkStatus();
}

::util::Status BfSdeWrapper::GetAllTableEntries(
    int device, std::shared_ptr<BfSdeInterface::SessionInterface> session,
    uint32 table_id,
    std::vector<std::unique_ptr<TableKeyInterface>>* table_keys,
    std::vector<std::unique_ptr<TableDataInterface>>* table_datas) {
  ::absl::ReaderMutexLock l(&data_lock_);
  auto real_session = std::dynamic_pointer_cast<Session>(session);
  RET_CHECK(real_session);
  const bfrt::BfRtTable* table;
  RETURN_IF_BFRT_ERROR(bfrt_info_->bfrtTableFromIdGet(table_id, &table));
  auto bf_dev_tgt = GetDeviceTarget(device);

  std::vector<std::unique_ptr<bfrt::BfRtTableKey>> keys;
  std::vector<std::unique_ptr<bfrt::BfRtTableData>> datums;
  RETURN_IF_ERROR(GetAllEntries(real_session->bfrt_session_, bf_dev_tgt, table,
                                &keys, &datums));

  table_keys->resize(0);
  table_datas->resize(0);

  for (size_t i = 0; i < keys.size(); ++i) {
    auto tk = absl::make_unique<TableKey>(std::move(keys[i]));
    auto td = absl::make_unique<TableData>(std::move(datums[i]));
    table_keys->push_back(std::move(tk));
    table_datas->push_back(std::move(td));
  }

  return ::util::OkStatus();
}

::util::Status BfSdeWrapper::SetDefaultTableEntry(
    int device, std::shared_ptr<BfSdeInterface::SessionInterface> session,
    uint32 table_id, const TableDataInterface* table_data) {
  ::absl::ReaderMutexLock l(&data_lock_);
  auto real_session = std::dynamic_pointer_cast<Session>(session);
  RET_CHECK(real_session);
  auto real_table_data = dynamic_cast<const TableData*>(table_data);
  RET_CHECK(real_table_data);
  const bfrt::BfRtTable* table;
  RETURN_IF_BFRT_ERROR(bfrt_info_->bfrtTableFromIdGet(table_id, &table));

  auto bf_dev_tgt = GetDeviceTarget(device);
  RETURN_IF_BFRT_ERROR(table->tableDefaultEntrySet(
      *real_session->bfrt_session_, bf_dev_tgt, *real_table_data->table_data_));

  return ::util::OkStatus();
}

::util::Status BfSdeWrapper::ResetDefaultTableEntry(
    int device, std::shared_ptr<BfSdeInterface::SessionInterface> session,
    uint32 table_id) {
  ::absl::ReaderMutexLock l(&data_lock_);
  auto real_session = std::dynamic_pointer_cast<Session>(session);
  RET_CHECK(real_session);
  const bfrt::BfRtTable* table;
  RETURN_IF_BFRT_ERROR(bfrt_info_->bfrtTableFromIdGet(table_id, &table));

  auto bf_dev_tgt = GetDeviceTarget(device);
  RETURN_IF_BFRT_ERROR(
      table->tableDefaultEntryReset(*real_session->bfrt_session_, bf_dev_tgt));

  return ::util::OkStatus();
}

::util::Status BfSdeWrapper::GetDefaultTableEntry(
    int device, std::shared_ptr<BfSdeInterface::SessionInterface> session,
    uint32 table_id, TableDataInterface* table_data) {
  ::absl::ReaderMutexLock l(&data_lock_);
  auto real_session = std::dynamic_pointer_cast<Session>(session);
  RET_CHECK(real_session);
  auto real_table_data = dynamic_cast<const TableData*>(table_data);
  RET_CHECK(real_table_data);
  const bfrt::BfRtTable* table;
  RETURN_IF_BFRT_ERROR(bfrt_info_->bfrtTableFromIdGet(table_id, &table));

  auto bf_dev_tgt = GetDeviceTarget(device);
  RETURN_IF_BFRT_ERROR(table->tableDefaultEntryGet(
      *real_session->bfrt_session_, bf_dev_tgt,
      bfrt::BfRtTable::BfRtTableGetFlag::GET_FROM_SW,
      real_table_data->table_data_.get()));

  return ::util::OkStatus();
}

::util::StatusOr<uint32> BfSdeWrapper::GetBfRtId(uint32 p4info_id) const {
  ::absl::ReaderMutexLock l(&data_lock_);
  return bfrt_id_mapper_->GetBfRtId(p4info_id);
}

::util::StatusOr<uint32> BfSdeWrapper::GetP4InfoId(uint32 bfrt_id) const {
  ::absl::ReaderMutexLock l(&data_lock_);
  return bfrt_id_mapper_->GetP4InfoId(bfrt_id);
}

::util::StatusOr<uint32> BfSdeWrapper::GetActionSelectorBfRtId(
    uint32 action_profile_id) const {
  ::absl::ReaderMutexLock l(&data_lock_);
  return bfrt_id_mapper_->GetActionSelectorBfRtId(action_profile_id);
}

::util::StatusOr<uint32> BfSdeWrapper::GetActionProfileBfRtId(
    uint32 action_selector_id) const {
  ::absl::ReaderMutexLock l(&data_lock_);
  return bfrt_id_mapper_->GetActionProfileBfRtId(action_selector_id);
}

::util::Status BfSdeWrapper::SynchronizeCounters(
    int device, std::shared_ptr<BfSdeInterface::SessionInterface> session,
    uint32 table_id, absl::Duration timeout) {
  ::absl::ReaderMutexLock l(&data_lock_);
  return DoSynchronizeCounters(device, session, table_id, timeout);
}

::util::Status BfSdeWrapper::DoSynchronizeCounters(
    int device, std::shared_ptr<BfSdeInterface::SessionInterface> session,
    uint32 table_id, absl::Duration timeout) {
  auto real_session = std::dynamic_pointer_cast<Session>(session);
  RET_CHECK(real_session);

  const bfrt::BfRtTable* table;
  RETURN_IF_BFRT_ERROR(bfrt_info_->bfrtTableFromIdGet(table_id, &table));

  auto bf_dev_tgt = GetDeviceTarget(device);
  // Sync table counter
  std::set<bfrt::TableOperationsType> supported_ops;
  RETURN_IF_BFRT_ERROR(table->tableOperationsSupported(&supported_ops));
  if (supported_ops.count(bfrt::TableOperationsType::COUNTER_SYNC)) {
    auto sync_notifier = std::make_shared<absl::Notification>();
    std::weak_ptr<absl::Notification> weak_ref(sync_notifier);
    std::unique_ptr<bfrt::BfRtTableOperations> table_op;
    RETURN_IF_BFRT_ERROR(table->operationsAllocate(
        bfrt::TableOperationsType::COUNTER_SYNC, &table_op));
    RETURN_IF_BFRT_ERROR(table_op->counterSyncSet(
        *real_session->bfrt_session_, bf_dev_tgt,
        [table_id, weak_ref](const bf_rt_target_t& dev_tgt, void* cookie) {
          if (auto notifier = weak_ref.lock()) {
            VLOG(1) << "Table counter for table " << table_id << " synced.";
            notifier->Notify();
          } else {
            VLOG(1) << "Notifier expired before table " << table_id
                    << " could be synced.";
          }
        },
        nullptr));
    RETURN_IF_BFRT_ERROR(table->tableOperationsExecute(*table_op.get()));
    // Wait until sync done or timeout.
    if (!sync_notifier->WaitForNotificationWithTimeout(timeout)) {
      return MAKE_ERROR(ERR_OPER_TIMEOUT)
             << "Timeout while syncing (indirect) table counters of table "
             << table_id << ".";
    }
  }

  return ::util::OkStatus();
}

::util::Status BfSdeWrapper::SynchronizeRegisters(
    int device, std::shared_ptr<BfSdeInterface::SessionInterface> session,
    uint32 table_id, absl::Duration timeout) {
  auto real_session = std::dynamic_pointer_cast<Session>(session);
  RET_CHECK(real_session);

  const bfrt::BfRtTable* table;
  RETURN_IF_BFRT_ERROR(bfrt_info_->bfrtTableFromIdGet(table_id, &table));

  auto bf_dev_tgt = GetDeviceTarget(device);
  // Sync table registers.
  std::set<bfrt::TableOperationsType> supported_ops;
  RETURN_IF_BFRT_ERROR(table->tableOperationsSupported(&supported_ops));
  if (supported_ops.count(bfrt::TableOperationsType::REGISTER_SYNC)) {
    auto sync_notifier = std::make_shared<absl::Notification>();
    std::weak_ptr<absl::Notification> weak_ref(sync_notifier);
    std::unique_ptr<bfrt::BfRtTableOperations> table_op;
    RETURN_IF_BFRT_ERROR(table->operationsAllocate(
        bfrt::TableOperationsType::REGISTER_SYNC, &table_op));
    RETURN_IF_BFRT_ERROR(table_op->registerSyncSet(
        *real_session->bfrt_session_, bf_dev_tgt,
        [table_id, weak_ref](const bf_rt_target_t& dev_tgt, void* cookie) {
          if (auto notifier = weak_ref.lock()) {
            VLOG(1) << "Table registers for table " << table_id << " synced.";
            notifier->Notify();
          } else {
            VLOG(1) << "Notifier expired before table " << table_id
                    << " could be synced.";
          }
        },
        nullptr));
    RETURN_IF_BFRT_ERROR(table->tableOperationsExecute(*table_op.get()));
    // Wait until sync done or timeout.
    if (!sync_notifier->WaitForNotificationWithTimeout(timeout)) {
      return MAKE_ERROR(ERR_OPER_TIMEOUT)
             << "Timeout while syncing (indirect) table registers of table "
             << table_id << ".";
    }
  }

  return ::util::OkStatus();
}

BfSdeWrapper* BfSdeWrapper::CreateSingleton() {
  absl::WriterMutexLock l(&init_lock_);
  if (!singleton_) {
    singleton_ = new BfSdeWrapper();
  }

  return singleton_;
}

BfSdeWrapper* BfSdeWrapper::GetSingleton() {
  absl::ReaderMutexLock l(&init_lock_);
  return singleton_;
}

}  // namespace barefoot
}  // namespace hal
}  // namespace stratum<|MERGE_RESOLUTION|>--- conflicted
+++ resolved
@@ -489,12 +489,6 @@
   if (table_type == bfrt::BfRtTable::TableType::METER ||
       table_type == bfrt::BfRtTable::TableType::COUNTER) {
     size_t table_size;
-<<<<<<< HEAD
-=======
-#if defined(SDE_9_4_0) || defined(SDE_9_5_0) || defined(SDE_9_5_2) || \
-    defined(SDE_9_7_0) || defined(SDE_9_7_1) || defined(SDE_9_7_2) || \
-    defined(SDE_9_8_0)
->>>>>>> 2cebeeb3
     RETURN_IF_BFRT_ERROR(
         table->tableSizeGet(*bfrt_session, bf_dev_target, &table_size));
     entries = table_size;
@@ -1669,11 +1663,6 @@
 std::string BfSdeWrapper::GetSdeVersion() const {
 #if defined(SDE_9_7_0)
   return "9.7.0";
-<<<<<<< HEAD
-=======
-#elif defined(SDE_9_7_1)
-  return "9.7.1";
->>>>>>> 2cebeeb3
 #elif defined(SDE_9_7_2)
   return "9.7.2";
 #elif defined(SDE_9_8_0)
@@ -2119,12 +2108,6 @@
   const bfrt::BfRtTable* table;
   RETURN_IF_BFRT_ERROR(bfrt_info_->bfrtTableFromNameGet(kPreNodeTable, &table));
   size_t table_size;
-<<<<<<< HEAD
-=======
-#if defined(SDE_9_4_0) || defined(SDE_9_5_0) || defined(SDE_9_5_2) || \
-    defined(SDE_9_7_0) || defined(SDE_9_7_1) || defined(SDE_9_7_2) || \
-    defined(SDE_9_8_0)
->>>>>>> 2cebeeb3
   RETURN_IF_BFRT_ERROR(table->tableSizeGet(*real_session->bfrt_session_,
                                            bf_dev_tgt, &table_size));
   uint32 usage;
@@ -2784,12 +2767,6 @@
   } else {
     // Wildcard write to all indices.
     size_t table_size;
-<<<<<<< HEAD
-=======
-#if defined(SDE_9_4_0) || defined(SDE_9_5_0) || defined(SDE_9_5_2) || \
-    defined(SDE_9_7_0) || defined(SDE_9_7_1) || defined(SDE_9_7_2) || \
-    defined(SDE_9_8_0)
->>>>>>> 2cebeeb3
     RETURN_IF_BFRT_ERROR(table->tableSizeGet(*real_session->bfrt_session_,
                                              bf_dev_tgt, &table_size));
     for (size_t i = 0; i < table_size; ++i) {
@@ -2923,12 +2900,6 @@
   } else {
     // Wildcard write to all indices.
     size_t table_size;
-<<<<<<< HEAD
-=======
-#if defined(SDE_9_4_0) || defined(SDE_9_5_0) || defined(SDE_9_5_2) || \
-    defined(SDE_9_7_0) || defined(SDE_9_7_1) || defined(SDE_9_7_2) || \
-    defined(SDE_9_8_0)
->>>>>>> 2cebeeb3
     RETURN_IF_BFRT_ERROR(table->tableSizeGet(*real_session->bfrt_session_,
                                              bf_dev_tgt, &table_size));
     for (size_t i = 0; i < table_size; ++i) {
