--- conflicted
+++ resolved
@@ -458,6 +458,7 @@
       }
       const_default_action_id: 16836487
       size: 1024
+      direct_resource_ids: 330152573
     }
     actions {
       preamble {
@@ -483,6 +484,17 @@
       spec {
         unit: BOTH
       }
+    }
+    direct_counters {
+      preamble {
+        id: 330152573
+        name: "Ingress.control.table1_counter"
+        alias: "table1_counter"
+      }
+      spec {
+        unit: BOTH
+      }
+      direct_table_id: 33583783
     }
     meters {
       preamble {
@@ -1607,7 +1619,7 @@
                                        "replica.egress_port())' is false.")));
 }
 
-<<<<<<< HEAD
+// PacketIO
 TEST_F(P4RuntimeBfrtTranslatorTest, PacketOut) {
   EXPECT_OK(PushChassisConfig());
   EXPECT_OK(PushForwardingPipelineConfig());
@@ -1694,7 +1706,8 @@
   stream_message_response = translated.ValueOrDie();
   EXPECT_THAT(stream_message_response,
               EqualsProto(expected_stream_message_response));
-=======
+}
+
 // Counter entry
 TEST_F(P4RuntimeBfrtTranslatorTest, WriteCounterEntryRequest) {
   EXPECT_OK(PushChassisConfig());
@@ -2137,7 +2150,6 @@
   ::p4::v1::ReadResponse expected_read_resp;
   EXPECT_OK(ParseProtoFromString(expected_read_resp_str, &expected_read_resp));
   EXPECT_THAT(read_resp, EqualsProto(expected_read_resp));
->>>>>>> b5dfc353
 }
 
 // TODO(Yi Tseng): Will support these tests in other PRs.
