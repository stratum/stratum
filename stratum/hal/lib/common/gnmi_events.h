--- conflicted
+++ resolved
@@ -14,46 +14,18 @@
  * limitations under the License.
  */
 
-/*
- * Copyright 2018 Google LLC
- *
- * Licensed under the Apache License, Version 2.0 (the "License");
- * you may not use this file except in compliance with the License.
- * You may obtain a copy of the License at
- *
- *      http://www.apache.org/licenses/LICENSE-2.0
- *
- * Unless required by applicable law or agreed to in writing, software
- * distributed under the License is distributed on an "AS IS" BASIS,
- * WITHOUT WARRANTIES OR CONDITIONS OF ANY KIND, either express or implied.
- * See the License for the specific language governing permissions and
- * limitations under the License.
- */
-
 
 #ifndef STRATUM_HAL_LIB_COMMON_GNMI_EVENTS_H_
 #define STRATUM_HAL_LIB_COMMON_GNMI_EVENTS_H_
 
-<<<<<<< HEAD
-#include <list>
-
-=======
 #include "stratum/glue/integral_types.h"
 #include "absl/container/flat_hash_map.h"
 #include "absl/synchronization/mutex.h"
 #include "stratum/glue/gnmi/gnmi.grpc.pb.h"
->>>>>>> d387e187
 #include "stratum/glue/status/status.h"
 #include "stratum/hal/lib/common/common.pb.h"
 #include "stratum/lib/timer_daemon.h"
 #include "stratum/public/proto/hal.pb.h"
-<<<<<<< HEAD
-#include "stratum/glue/integral_types.h"
-#include "absl/synchronization/mutex.h"
-#include "github.com/openconfig/gnmi/proto/gnmi/gnmi.grpc.pb.h"
-#include "stratum/glue/gtl/flat_hash_map.h"
-=======
->>>>>>> d387e187
 #include "stratum/glue/gtl/map_util.h"
 
 namespace stratum {
@@ -597,11 +569,7 @@
   mutable absl::Mutex access_lock_;
 
   // A list of event handlers that are interested in this ('E') type of events.
-<<<<<<< HEAD
-  stratum::gtl::flat_hash_map<EventHandlerRecord*, EventHandlerRecordPtr> handlers_
-=======
   absl::flat_hash_map<EventHandlerRecord*, EventHandlerRecordPtr> handlers_
->>>>>>> d387e187
       GUARDED_BY(access_lock_);
 };
 
