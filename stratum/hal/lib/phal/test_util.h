--- conflicted
+++ resolved
@@ -94,13 +94,8 @@
 // return false if the wrong type is passed in (integer conversions are not
 // performed).
 MATCHER_P(ContainsValue, value,
-<<<<<<< HEAD
-          "ManagedAttribute* " 
-              + std::string(negation ? "doesn't store" : "stores") +
-=======
           "ManagedAttribute* " +
               std::string(negation ? "doesn't store" : "stores") +
->>>>>>> 8bed1296
               " the value: " + PrintToString(value)) {
   Attribute attribute = arg->GetValue();
   const value_type* actual_value = absl::get_if<value_type>(&attribute);
@@ -128,11 +123,7 @@
 MATCHER_P(IsOkAndContainsValue, value,
           "::util::StatusOr<ManagedAttribute*> " +
               std::string(negation ? "isn't ok or doesn't store"
-<<<<<<< HEAD
-                              : "is ok and stores") +
-=======
                                    : "is ok and stores") +
->>>>>>> 8bed1296
               " the value: " + PrintToString(value)) {
   if (!arg.ok()) return false;
   ManagedAttribute* managed_attribute = arg.ValueOrDie();
