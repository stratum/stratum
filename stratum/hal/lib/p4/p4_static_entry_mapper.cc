--- conflicted
+++ resolved
@@ -18,11 +18,9 @@
 #include "stratum/hal/lib/p4/p4_static_entry_mapper.h"
 
 #include "gflags/gflags.h"
-<<<<<<< HEAD
-#include "stratum/glue/logging.h"
-=======
+//FIXME(boc)
+//#include "stratum/glue/logging.h"
 #include "glog/logging.h"
->>>>>>> d387e187
 #include "stratum/hal/lib/p4/p4_table_mapper.h"
 #include "stratum/hal/lib/p4/p4_write_request_differ.h"
 
@@ -50,31 +48,19 @@
 P4StaticEntryMapper::P4StaticEntryMapper() : p4_table_mapper_(nullptr) {}
 
 ::util::Status P4StaticEntryMapper::HandlePrePushChanges(
-<<<<<<< HEAD
-    const p4::v1::WriteRequest& new_static_config, p4::v1::WriteRequest* out_request) {
-  out_request->Clear();
-  p4::v1::WriteRequest physical_request;
-  p4::v1::WriteRequest hidden_request;
-=======
     const ::p4::v1::WriteRequest& new_static_config,
     ::p4::v1::WriteRequest* out_request) {
   out_request->Clear();
   ::p4::v1::WriteRequest physical_request;
   ::p4::v1::WriteRequest hidden_request;
->>>>>>> d387e187
   RETURN_IF_ERROR(
       SplitRequest(new_static_config, &physical_request, &hidden_request));
 
   // Physical static entries that have been deleted relative to the current
   // pipeline config are identified here.  Static entry additions and
   // modifications are not applicable during the pre-push step.
-<<<<<<< HEAD
-  p4::v1::WriteRequest physical_deletes;
-  p4::v1::WriteRequest physical_unchanged;
-=======
   ::p4::v1::WriteRequest physical_deletes;
   ::p4::v1::WriteRequest physical_unchanged;
->>>>>>> d387e187
   P4WriteRequestDiffer physical_differ(
       physical_static_entries_, physical_request);
   RETURN_IF_ERROR(physical_differ.Compare(
@@ -83,13 +69,8 @@
   // Hidden static entries that have been deleted relative to the current
   // pipeline config are identified here.  Static entry additions and
   // modifications are not applicable during the pre-push step.
-<<<<<<< HEAD
-  p4::v1::WriteRequest hidden_deletes;
-  p4::v1::WriteRequest hidden_unchanged;
-=======
   ::p4::v1::WriteRequest hidden_deletes;
   ::p4::v1::WriteRequest hidden_unchanged;
->>>>>>> d387e187
   P4WriteRequestDiffer hidden_differ(hidden_static_entries_, hidden_request);
   RETURN_IF_ERROR(hidden_differ.Compare(
       &hidden_deletes, nullptr, nullptr, &hidden_unchanged));
@@ -104,34 +85,20 @@
 }
 
 ::util::Status P4StaticEntryMapper::HandlePostPushChanges(
-<<<<<<< HEAD
-    const p4::v1::WriteRequest& new_static_config,
-    p4::v1::WriteRequest* out_request) {
-  out_request->Clear();
-  p4::v1::WriteRequest physical_request;
-  p4::v1::WriteRequest hidden_request;
-=======
     const ::p4::v1::WriteRequest& new_static_config,
     ::p4::v1::WriteRequest* out_request) {
   out_request->Clear();
   ::p4::v1::WriteRequest physical_request;
   ::p4::v1::WriteRequest hidden_request;
->>>>>>> d387e187
   RETURN_IF_ERROR(
       SplitRequest(new_static_config, &physical_request, &hidden_request));
 
   // Physical static entries that have been added or modified in the new
   // pipeline config are identified here.  Static entry deletions should have
   // already been handled by HandlePrePushChanges.
-<<<<<<< HEAD
-  p4::v1::WriteRequest physical_deletes;
-  p4::v1::WriteRequest physical_adds;
-  p4::v1::WriteRequest physical_mods;
-=======
   ::p4::v1::WriteRequest physical_deletes;
   ::p4::v1::WriteRequest physical_adds;
   ::p4::v1::WriteRequest physical_mods;
->>>>>>> d387e187
   P4WriteRequestDiffer physical_differ(
       physical_static_entries_, physical_request);
   RETURN_IF_ERROR(physical_differ.Compare(
@@ -144,15 +111,9 @@
   // Hidden static entries that have been added or modified in the new
   // pipeline config are identified here.  Static entry deletions should have
   // already been handled by HandlePrePushChanges.
-<<<<<<< HEAD
-  p4::v1::WriteRequest hidden_deletes;
-  p4::v1::WriteRequest hidden_adds;
-  p4::v1::WriteRequest hidden_mods;
-=======
   ::p4::v1::WriteRequest hidden_deletes;
   ::p4::v1::WriteRequest hidden_adds;
   ::p4::v1::WriteRequest hidden_mods;
->>>>>>> d387e187
   P4WriteRequestDiffer hidden_differ(hidden_static_entries_, hidden_request);
   RETURN_IF_ERROR(hidden_differ.Compare(
       &hidden_deletes, &hidden_adds, &hidden_mods, nullptr));
@@ -172,14 +133,9 @@
 }
 
 ::util::Status P4StaticEntryMapper::SplitRequest(
-<<<<<<< HEAD
-    const p4::v1::WriteRequest& new_request,
-    p4::v1::WriteRequest* physical_request, p4::v1::WriteRequest* hidden_request) {
-=======
     const ::p4::v1::WriteRequest& new_request,
     ::p4::v1::WriteRequest* physical_request,
     ::p4::v1::WriteRequest* hidden_request) {
->>>>>>> d387e187
   for (const auto& update : new_request.updates()) {
     CHECK_RETURN_IF_FALSE(update.entity().has_table_entry())
         << "Static update in P4 WriteRequest has no table_entry: "
@@ -187,11 +143,7 @@
     int table_id = update.entity().table_entry().table_id();
 
     auto hidden_status = p4_table_mapper_->IsTableStageHidden(table_id);
-<<<<<<< HEAD
-    p4::v1::Update* out_update = nullptr;
-=======
     ::p4::v1::Update* out_update = nullptr;
->>>>>>> d387e187
     if (hidden_status == TRI_STATE_UNKNOWN) {
       // TRI_STATE_UNKNOWN is not an error when called from pre-push because
       // the table_id may represent a new table in the pipeline config that
