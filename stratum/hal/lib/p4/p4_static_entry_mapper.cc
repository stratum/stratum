--- conflicted
+++ resolved
@@ -22,16 +22,9 @@
 // When the flag is false, the switch stack treats const entries in hidden
 // tables like any other const entry.
 DEFINE_bool(remap_hidden_table_const_entries, true,
-<<<<<<< HEAD
-            "Enables/disables "
-            "remapping of hidden table const entries.  When enabled, the "
-            "hidden const entry actions are integrated into the actions of "
-            "related physical tables.");
-=======
             "Enables/disables remapping of hidden table const entries.  When "
             "enabled, the hidden const entry actions are integrated into the "
             "actions of related physical tables.");
->>>>>>> 82b6e214
 
 namespace stratum {
 namespace hal {
@@ -97,11 +90,7 @@
                                        physical_request);
   RETURN_IF_ERROR(physical_differ.Compare(&physical_deletes, &physical_adds,
                                           &physical_mods, nullptr));
-<<<<<<< HEAD
   RET_CHECK(physical_deletes.updates_size() == 0)
-=======
-  CHECK_RETURN_IF_FALSE(physical_deletes.updates_size() == 0)
->>>>>>> 82b6e214
       << "Unexpected physical static table entry deletions - possible "
       << "P4StaticEntryMapper API misuse: "
       << physical_deletes.ShortDebugString();
@@ -115,11 +104,7 @@
   P4WriteRequestDiffer hidden_differ(hidden_static_entries_, hidden_request);
   RETURN_IF_ERROR(hidden_differ.Compare(&hidden_deletes, &hidden_adds,
                                         &hidden_mods, nullptr));
-<<<<<<< HEAD
   RET_CHECK(hidden_deletes.updates_size() == 0)
-=======
-  CHECK_RETURN_IF_FALSE(hidden_deletes.updates_size() == 0)
->>>>>>> 82b6e214
       << "Unexpected hidden static table entry deletions - possible "
       << "P4StaticEntryMapper API misuse: "
       << hidden_deletes.ShortDebugString();
