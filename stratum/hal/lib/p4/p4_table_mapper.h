/*
 * Copyright 2018 Google LLC
 *
 * Licensed under the Apache License, Version 2.0 (the "License");
 * you may not use this file except in compliance with the License.
 * You may obtain a copy of the License at
 *
 *      http://www.apache.org/licenses/LICENSE-2.0
 *
 * Unless required by applicable law or agreed to in writing, software
 * distributed under the License is distributed on an "AS IS" BASIS,
 * WITHOUT WARRANTIES OR CONDITIONS OF ANY KIND, either express or implied.
 * See the License for the specific language governing permissions and
 * limitations under the License.
 */


#ifndef STRATUM_HAL_LIB_P4_P4_TABLE_MAPPER_H_
#define STRATUM_HAL_LIB_P4_P4_TABLE_MAPPER_H_

#include <functional>
#include <map>
#include <memory>
#include <set>
#include <string>
#include <vector>

#include "absl/container/flat_hash_map.h"
#include "p4/config/p4info.pb.h"
#include "p4/config/v1/p4info.pb.h"
#include "stratum/glue/status/status.h"
#include "stratum/hal/lib/common/common.pb.h"
#include "stratum/hal/lib/p4/common_flow_entry.pb.h"
#include "stratum/hal/lib/p4/p4_info_manager.h"
#include "stratum/hal/lib/p4/p4_pipeline_config.pb.h"
#include "stratum/hal/lib/p4/p4_static_entry_mapper.h"
#include "stratum/hal/lib/p4/p4_table_map.pb.h"
#include "stratum/lib/utils.h"
#include "stratum/public/proto/p4_table_defs.pb.h"
<<<<<<< HEAD
#include "p4/config/v1/p4info.pb.h"
#include "stratum/glue/gtl/flat_hash_map.h"
=======
>>>>>>> d387e187

namespace stratum {
namespace hal {

// Packet in (out) metadata map types.
<<<<<<< HEAD
typedef stratum::gtl::flat_hash_map<P4FieldType, std::pair<uint32, int>,
                           EnumHash<P4FieldType>>
    MetadataTypeToIdBitwidthMap;
typedef stratum::gtl::flat_hash_map<uint32, std::pair<P4FieldType, int>>
=======
typedef absl::flat_hash_map<P4FieldType, std::pair<uint32, int>,
                            EnumHash<P4FieldType>>
    MetadataTypeToIdBitwidthMap;
typedef absl::flat_hash_map<uint32, std::pair<P4FieldType, int>>
>>>>>>> d387e187
    MetadataIdToTypeBitwidthMap;

// The P4TableMapper is responsible for mapping P4 forwarding entries (e.g
// TableEntry, ActionProfileGroup/Member, etc) to a vendor agnostic proto
// format for one single device (aka switching node).
// NOTE: This class itself is not thread-safe and the user needs to make sure
// it is used in a thread-safe way. BcmTableManager is already doing this.
class P4TableMapper {
 public:
  virtual ~P4TableMapper();

  // Pushes the parts of the given ChassisConfig proto that this class cares
  // about and mutate the internal state if needed. The given node_id is used to
  // understand which part of the ChassisConfig is intended for this class
  virtual ::util::Status PushChassisConfig(const ChassisConfig& config,
                                           uint64 node_id);

  // Verifies the parts of ChassisConfig proto that this class cares about. The
  // given node_id is used to understand which part of the ChassisConfig is
  // intended for this class
  virtual ::util::Status VerifyChassisConfig(const ChassisConfig& config,
                                             uint64 node_id);

  // Pushes the P4-based forwarding pipeline configuration of the single
  // switching node this class is mapped to. On the first push, this function
  // constructs internal maps to streamline the mapping between P4 object IDs
  // and their associated descriptor data, based on the specified P4Info proto
  // and a target-specific device config serialized as a byte stream given by
  // the ForwardingPipelineConfig proto. The function then decodes the byte
  // stream to its internal P4PipelineConfig proto (and reports error if
  // decoding is not possible).
  virtual ::util::Status PushForwardingPipelineConfig(
      const ::p4::v1::ForwardingPipelineConfig& config);

  // Verifies the P4-based forwarding pipeline configuration of the single
  // switching node this class is mapped to. This function makes sure that every
  // applicable P4 object has a known mapping.
  virtual ::util::Status VerifyForwardingPipelineConfig(
      const ::p4::v1::ForwardingPipelineConfig& config);

  // Performs coldboot shutdown. Note that there is no public Initialize().
  // Initialization is done as part of PushChassisConfig() if the class is not
  // initialized by the time we push config.
  virtual ::util::Status Shutdown();

  // Takes the input P4 table_entry and maps it to the output flow_entry.
  // The return status reports one of the following conditions:
  // OK - the mapping succeeds, and flow_entry contains a full translation
  //     of the input table_entry.
  // ERR_OPER_NOT_SUPPORTED - some parts of table_entry could not be mapped;
  //     The flow_entry contains a partial mapping, with unmapped fields,
  //     tables, and actions being marked by the UNKNOWN value.  In this
  //     case, the caller may attempt to translate unknown objects with some
  //     vendor-dependent procedure. As the implementation proceeds,
  //     ERR_OPER_NOT_SUPPORTED will occur less often.
  // ERR_INVALID_PARAM - the encoding of table_entry is invalid in some way,
  //     and flow_entry output is not provided.
  // ERR_INTERNAL - other errors making flow_entry output invalid.
  // This functions is expected to be called by MapFlowEntry() in
  // P4TableMapper.
  virtual ::util::Status MapFlowEntry(const ::p4::v1::TableEntry& table_entry,
                                      ::p4::v1::Update::Type update_type,
                                      CommonFlowEntry* flow_entry) const;

  // Takes the input P4 ActionProfileMember, validate it and maps it to the
  // output mapped_action, if applicable. The output contains the translated
  // data for the member's action field. The return status reports one of the
  // following conditions:
  // OK - the input member is valid, member action mapping succeeds, and
  //     mapped_action contains a full translation of the member's action data.
  // ERR_INVALID_P4_INFO - member could not be found in P4Info.
  // ERR_OPER_NOT_SUPPORTED - some parts of member could not be mapped.
  // ERR_INVALID_PARAM - the encoding of member is invalid in some way,
  //     and mapped_action output is not provided.
  // ERR_INTERNAL - other errors making mapped_action output invalid.
  virtual ::util::Status MapActionProfileMember(
      const ::p4::v1::ActionProfileMember& member,
      MappedAction* mapped_action) const;

  // Takes the input P4 ActionProfileGroup and validate it. The output
  // mapped_action contains only the type value P4_ACTION_TYPE_PROFILE_GROUP_ID.
  // This is because the ActionProfileGroup data should be sufficient to process
  // the profile request without any further mapping. The return status reports
  // one of the following conditions:
  // OK - the input group is valid.
  // ERR_INVALID_P4_INFO - group could not be found in P4Info.
  virtual ::util::Status MapActionProfileGroup(
<<<<<<< HEAD
      const ::p4::v1::ActionProfileGroup& group, MappedAction* mapped_action) const;

  // Converts a given MappedPacketMetadata to a ::p4::v1::PacketMetadata to be
=======
      const ::p4::v1::ActionProfileGroup& group,
      MappedAction* mapped_action) const;

  // Converts a given MappedPacketMetadata to a P4 PacketMetadata to be
>>>>>>> d387e187
  // added to the packet before sending it to controller (used for packet in at
  // the server/switch side).
  virtual ::util::Status DeparsePacketInMetadata(
      const MappedPacketMetadata& mapped_packet_metadata,
      ::p4::v1::PacketMetadata* p4_packet_metadata) const;

<<<<<<< HEAD
  // Converts a ::p4::v1::PacketMetadata received from an incoming packet from
=======
  // Converts a P4 PacketMetadata received from an incoming packet from
>>>>>>> d387e187
  // controller to a MappedPacketMetadata which determines the output port,
  // cos, etc of the packet (used for packet out at the server/switch side).
  virtual ::util::Status ParsePacketOutMetadata(
      const ::p4::v1::PacketMetadata& p4_packet_metadata,
      MappedPacketMetadata* mapped_packet_metadata) const;

<<<<<<< HEAD
  // Converts a given MappedPacketMetadata to a ::p4::v1::PacketMetadata to be
=======
  // Converts a given MappedPacketMetadata to a P4 PacketMetadata to be
>>>>>>> d387e187
  // added to the packet before sending it to switch (used for packet out at the
  // client/controller side).
  virtual ::util::Status DeparsePacketOutMetadata(
      const MappedPacketMetadata& mapped_packet_metadata,
      ::p4::v1::PacketMetadata* p4_packet_metadata) const;

<<<<<<< HEAD
  // Converts a ::p4::v1::PacketMetadata received from an incoming packet from
=======
  // Converts a P4 PacketMetadata received from an incoming packet from
>>>>>>> d387e187
  // switch to a MappedPacketMetadata which determines the input port,
  // cos, etc of the packet (used for packet in at the client/controller side).
  virtual ::util::Status ParsePacketInMetadata(
      const ::p4::v1::PacketMetadata& p4_packet_metadata,
      MappedPacketMetadata* mapped_packet_metadata) const;

  // Fills in the MappedField for the associated table_id & field_id. Returns
  // ERR_ENTRY_NOT_FOUND if the lookup fails.
  virtual ::util::Status MapMatchField(int table_id, uint32 field_id,
                                       MappedField* mapped_field) const;

<<<<<<< HEAD
  // Lookup the p4::config::v1::Table from the given table_id.
=======
  // Lookup the P4 config Table from the given table_id.
>>>>>>> d387e187
  virtual ::util::Status LookupTable(int table_id,
                                     ::p4::config::v1::Table* table) const;

  // These methods control updates to P4 tables with static entries, i.e.
  // tables that contain "const entries" in the P4 program.  By default,
  // table mapping is disabled for P4 Runtime write requests that refer to
  // static tables.  In some circumstances, such as a P4PipelineConfig update,
  // entries in static tables may change.  Surrounding the changes with the
  // enable/disable operations below allows P4TableMapper to map flows
  // for the static entry updates relative to the new P4PipelineConfig.
  //
  // When a new P4 pipeline config push occurs, deletion of affected static
  // table entries must occur while the old pipeline config is still in effect,
  // and changes to any new or modified static entries must occur after the new
  // pipeline config is fully committed.  The following steps explain the
  // overall sequence for committing a pipeline config relative to one device
  // with static table entry changes:
  //  - The switch P4 service receives a new P4PipelineConfig push via
  //    P4Runtime RPC.  It breaks out the requests by device_id and proceeds
  //    with the following steps.
  //  - The switch implementation calls HandlePrePushStaticEntryChanges
  //    with new_static_config referring to static_table_entries from the
  //    P4PipelineConfig in the push RPC.  HandlePrePushStaticEntryChanges
  //    generates output in out_request to indicate which existing entries,
  //    if any, need to be deleted to achieve the new P4PipelineConfig.
  //  - The switch implementation determines whether the static table
  //    deletions can be achieved in conjunction with any other P4PipelineConfig
  //    changes and ultimately decides whether the P4 reconfiguration can
  //    proceed without a reboot.  The remaining steps below assume no reboot.
  //  - EnableStaticTableUpdates allows table mapping for the static entry
  //    pre-push changes.
  //  - The switch implementation uses MapFlowEntry to translate the flows
  //    for the changed entries (which are generally deletions), then removes
  //    the flows from their physical tables.
  //  - DisableStaticTableUpdates turns off static entry changes.
  //  - Once old static entries that may depend on the existing P4 configuration
  //    have been purged, the switch implementation can proceed to make any
  //    table, action, or other P4 resource changes that new P4PipelineConfig
  //    requires by calling PushForwardingPipelineConfig in this instance
  //    of P4TableMapper.  It should also push the new pipeline config
  //    to any other P4PipelineConfig-aware Hercules objects.
  //  - After the new pipeline config is committed, the switch implementation
  //    calls HandlePostPushStaticEntryChanges with new_static_config
  //    referring to static_table_entries from the new P4PipelineConfig in the
  //    push RPC.  HandlePostPushStaticEntryChanges generates output in
  //    out_request to indicate which entries from new_static_config did not
  //    exist in or have been modified since previously pushed configs.
  //  - The switch implementation executes another EnableStaticTableUpdates/
  //    MapFlowEntry/DisableStaticTableUpdates sequence to translate the flows
  //    for these static entry changes, then programs the flows into their
  //    physical tables.
  virtual void EnableStaticTableUpdates();
  virtual void DisableStaticTableUpdates();
  virtual ::util::Status HandlePrePushStaticEntryChanges(
<<<<<<< HEAD
      const p4::v1::WriteRequest& new_static_config, p4::v1::WriteRequest* out_request);
  virtual ::util::Status HandlePostPushStaticEntryChanges(
      const p4::v1::WriteRequest& new_static_config, p4::v1::WriteRequest* out_request);
=======
      const ::p4::v1::WriteRequest& new_static_config,
      ::p4::v1::WriteRequest* out_request);
  virtual ::util::Status HandlePostPushStaticEntryChanges(
      const ::p4::v1::WriteRequest& new_static_config,
      ::p4::v1::WriteRequest* out_request);
>>>>>>> d387e187

  // IsTableStageHidden determines whether the input table_id maps to a
  // "HIDDEN" pipeline stage.  The "HIDDEN" stage applies to P4 logical tables
  // that have no equivalent physical table in the forwarding pipeline.  The
  // Hercules implementation absorbs the hidden table actions into related
  // physical tables.  IsTableStageHidden returns a TriState value:
  //  TRI_STATE_TRUE - the table is valid and maps to a hidden pipeline stage.
  //  TRI_STATE_FALSE - the table is valid and maps to a physical stage.
  //  TRI_STATE_UNKNOWN - the input table_id is unknown.
  // It is the caller's responsibility to determine whether TRI_STATE_UNKNOWN
  // is an error.
  virtual TriState IsTableStageHidden(int table_id) const;

  // This mutator is primarily for unit tests that need to use a
  // P4StaticEntryMapperMock.  P4TableMapper takes ownership of
  // the mapper instance.
  void set_static_entry_mapper(P4StaticEntryMapper* mapper) {
    static_entry_mapper_.reset(mapper);
  }

  // Factory function for creating an instance of the P4TableMapper.
  static std::unique_ptr<P4TableMapper> CreateInstance();

  // P4TableMapper is neither copyable nor movable.
  P4TableMapper(const P4TableMapper&) = delete;
  P4TableMapper& operator=(const P4TableMapper&) = delete;

 protected:
  // Default constructor - protected for mocks.
  P4TableMapper();

 private:
  // The P4GlobalIDTableMap provides mapping data for translating table
  // updates.  Its values point to descriptor data from the p4_pipeline_config_.
  // Its keys are global P4 object IDs, so a direct lookup of a mapping
  // descriptor is possible with object IDs from a TableWriteRequest RPC.
  // P4 tables and actions have global object IDs, i.e. every table and action
  // in a given P4Info specification has a unique ID.
<<<<<<< HEAD
  typedef stratum::gtl::flat_hash_map<int, const P4TableMapValue*> P4GlobalIDTableMap;
=======
  typedef absl::flat_hash_map<int, const P4TableMapValue*> P4GlobalIDTableMap;
>>>>>>> d387e187

  // These types support a map for field value conversion:
  // P4FieldConvertKey - IDs in P4Info MatchFields have unique scope within the
  //     enclosing table, so the lookup key is a combination of table ID and
  //     match field ID.
  // P4FieldConvertValue - Different tables can match on the same field in
  //     different ways, i.e. EXACT vs. LPM.  The map value indicates the
  //     table-dependent match attributes in conversion_entry and the type of
  //     field being matched.
  // P4FieldConvertByTable - This is the map for determining the type of match
  //     translation for a given table and match field combination.
  typedef std::pair<int, uint32> P4FieldConvertKey;
  struct P4FieldConvertValue {
    P4FieldDescriptor::P4FieldConversionEntry conversion_entry;
    MappedField mapped_field;
  };
  typedef std::map<P4FieldConvertKey, P4FieldConvertValue>
      P4FieldConvertByTable;

  // P4FieldConvertKey generators.
  inline static P4FieldConvertKey MakeP4FieldConvertKey(int table_id,
                                                        uint32 match_field_id) {
    return std::make_pair(table_id, match_field_id);
  }
  inline static P4FieldConvertKey MakeP4FieldConvertKey(
<<<<<<< HEAD
      const p4::config::v1::Table& table, const p4::v1::FieldMatch& match_field) {
    return MakeP4FieldConvertKey(table.preamble().id(), match_field.field_id());
  }
  inline static P4FieldConvertKey MakeP4FieldConvertKey(
      const p4::config::v1::Table& table,
      const p4::config::v1::MatchField& match_field) {
=======
      const ::p4::config::v1::Table& table,
      const ::p4::v1::FieldMatch& match_field) {
    return MakeP4FieldConvertKey(table.preamble().id(), match_field.field_id());
  }
  inline static P4FieldConvertKey MakeP4FieldConvertKey(
      const ::p4::config::v1::Table& table,
      const ::p4::config::v1::MatchField& match_field) {
>>>>>>> d387e187
    return MakeP4FieldConvertKey(table.preamble().id(), match_field.id());
  }

  // This private class helps P4TableMapper with the details of action
  // parameter mapping.  A P4ActionParamMapper instance typically lives for
  // the duration of one set of P4Info.  Thus, there is an AddAction method
  // to handle actions defined by the P4Info in a config push, but no
  // corresponding DeleteAction method is necessary.  If the P4Info changes,
  // P4TableMapper simply deletes the old P4ActionParamMapper and
  // creates a new one to deal with the new P4Info.
  class P4ActionParamMapper {
   public:
    // The injected parameters must remain in scope
    // through the life of a P4ActionParamMapper instance.
    P4ActionParamMapper(const P4InfoManager& p4_info_manager,
                        const P4GlobalIDTableMap& p4_global_table_map,
                        const P4PipelineConfig& p4c_pipeline_cfg);
    virtual ~P4ActionParamMapper() {}

    // Creates a mapping entry for the given action and table ID inputs.
    // AddAction assumes that the caller has already verified that action_id
    // is valid in the input table_id's P4Info.  AddAction creates mapping
    // entries for each of action_id's parameters.
    ::util::Status AddAction(int table_id, int action_id);

    // Maps the PI action parameter in param to new modify_fields and/or
    // primitives in mapped_action.
<<<<<<< HEAD
    ::util::Status MapActionParam(int action_id, const p4::v1::Action::Param& param,
=======
    ::util::Status MapActionParam(int action_id,
                                  const ::p4::v1::Action::Param& param,
>>>>>>> d387e187
                                  MappedAction* mapped_action) const;

    // Maps the action's constant assignments to header fields or parameters
    // for other actions.
    ::util::Status MapActionConstants(int action_id,
                                      MappedAction* mapped_action) const;

    // Returns an OK status if action_id is a permissible action for the
    // input table_id.
    ::util::Status IsActionInTableInfo(int table_id, int action_id) const;

    // P4ActionParamMapper is neither copyable nor movable.
    P4ActionParamMapper(const P4ActionParamMapper&) = delete;
    P4ActionParamMapper& operator=(const P4ActionParamMapper&) = delete;

   private:
    // This struct tells how to map a PI action parameter to its encoding
    // in CommonFlowEntry.  AddAction creates an entry for each parameter from
    // data in P4Info and the action descriptor:
    //  field_types - for parameters the action assigns to header fields of
    //      various types.  Example: an action parameter that rewrites the
    //      destination MAC address during L3 forwarding uses field_types
    //      with a single P4_FIELD_TYPE_ETH_DST entry.
    //  bit_width - expresses the width of the action parameter and indicates
    //      how the parameter's PI-encoded value is converted to a value
    //      in CommonFlowEntry.
    //  param_descriptor - pointer to parameter's data in action descriptor.
    struct P4ActionParamEntry {
      P4ActionParamEntry()
          : field_types{}, bit_width(0), param_descriptor(nullptr) {}

      std::vector<P4FieldType> field_types;
      int bit_width;
      const P4ActionDescriptor::P4ActionInstructions* param_descriptor;
    };

    // The P4ActionParamMap provides a P4ActionParamEntry value that
    // P4ActionParamMapper can look up for each action parameter.  The key
    // is a combination of the action ID and the action parameter ID.  The
    // action ID is globally unique, but the parameter ID is unique only
    // within the scope of its action.
    typedef std::map<std::pair<int, int>, P4ActionParamEntry> P4ActionParamMap;

    // The P4ActionConstantMap supports actions that use constants to assign
    // fields or pass to other actions.  The action ID is the key, and the
    // value is a container of entries that define the constant assignments.
    typedef std::vector<P4ActionParamEntry> P4ActionConstants;
<<<<<<< HEAD
    typedef stratum::gtl::flat_hash_map<int, P4ActionConstants> P4ActionConstantMap;
=======
    typedef absl::flat_hash_map<int, P4ActionConstants> P4ActionConstantMap;
>>>>>>> d387e187

    // Updates param_entry with target header field assignments from
    // param_entry's param_descriptor.  In most cases, the param_descriptor
    // represents a real action parameter.  It can also represent constant
    // value assignments to header fields.   AddAssignedFields expects
    // param_entry's param_descriptor to be non-NULL on input.
    ::util::Status AddAssignedFields(P4ActionParamEntry* param_entry) const;

    // MapActionAssignment does common work for assigning action parameters
    // or constants to fields or passing their value to action primitives.
    static void MapActionAssignment(
        const P4ActionParamEntry& param_map_entry,
        const P4ActionFunction::P4ActionFields& param_value,
        MappedAction* mapped_action);

    // Searches action_descriptor for a parameter matching param_name and
    // returns the matching parameter descriptor data.
    static ::util::StatusOr<const P4ActionDescriptor::P4ActionInstructions*>
    FindParameterDescriptor(const std::string& param_name,
                            const P4ActionDescriptor& action_descriptor);

    // Converts a PI-encoded parameter value to the appropriate type for
    // the value output.
<<<<<<< HEAD
    static void ConvertParamValue(const p4::v1::Action::Param& param, int bit_width,
=======
    static void ConvertParamValue(const ::p4::v1::Action::Param& param,
                                  int bit_width,
>>>>>>> d387e187
                                  P4ActionFunction::P4ActionFields* value);

    // The constructor injects these members, which are not owned by this class.
    const P4InfoManager& p4_info_manager_;
    const P4GlobalIDTableMap& p4_global_table_map_;
    const P4PipelineConfig& p4_pipeline_config_;

    // This member contains details for mapping each action parameter by ID.
    P4ActionParamMap action_param_map_;

    // This member contains details for mapping an action's constant value
    // assignments.
    P4ActionConstantMap action_constant_map_;

    // The valid_table_actions_ set contains all valid table ID and action ID
    // pairs, i.e. the action ID is defined in P4Info as one of the table's
    // possible actions.  The first pair member is the table ID, and the second
    // member is the action ID.
    std::set<std::pair<int, int>> valid_table_actions_;
  };

  // Creates the global_id_table_map_ entry for the object represented by the
  // input preamble.
<<<<<<< HEAD
  ::util::Status AddMapEntryFromPreamble(const p4::config::v1::Preamble& preamble);
=======
  ::util::Status AddMapEntryFromPreamble(
      const ::p4::config::v1::Preamble& preamble);
>>>>>>> d387e187

  // Finds the object name string in the P4 object preamble.  The name becomes
  // the key for P4PipelineConfig table map lookups.  If no name is found, the
  // return string is empty.
<<<<<<< HEAD
  std::string GetMapperNameKey(const p4::config::v1::Preamble& preamble);
=======
  std::string GetMapperNameKey(const ::p4::config::v1::Preamble& preamble);
>>>>>>> d387e187

  // Validates all of the match fields in the table_entry from a P4Runtime
  // WriteRequest message.  The input table_p4_info provides information
  // about the expected match fields for the applicable table.  If the
  // P4Runtime request omits some match fields as "don't care" values,
  // PrepareMatchFields appends them to the all_match_fields output vector.
  // Upon successful return, all_match_fields combines the match fields
  // in the original WriteRequest with any additional don't care fields,
  // yielding the full set of match fields as specified by table_p4_info.
<<<<<<< HEAD
  util::Status PrepareMatchFields(
      const p4::config::v1::Table& table_p4_info, const p4::v1::TableEntry& table_entry,
      std::vector<p4::v1::FieldMatch>* all_match_fields) const;
=======
  ::util::Status PrepareMatchFields(
      const ::p4::config::v1::Table& table_p4_info,
      const ::p4::v1::TableEntry& table_entry,
      std::vector<::p4::v1::FieldMatch>* all_match_fields) const;
>>>>>>> d387e187

  // Processes the identified table and updates table-level flow_entry output.
  // Output always includes table_info with id, name, and type.  If the table's
  // P4Info contains annotations, they are also included in the output.  The
  // output may include internal match fields if they have been defined
  // in the P4PipelineConfig table map.
<<<<<<< HEAD
  util::Status ProcessTableID(const p4::config::v1::Table& table_p4_info,
                              int table_id, CommonFlowEntry* flow_entry) const;

  // Processes one match_field from a table entry.  If successful, a new
  // MappedField will be added to flow_entry.
  util::Status ProcessMatchField(const p4::config::v1::Table& table_p4_info,
                                 const p4::v1::FieldMatch& match_field,
                                 CommonFlowEntry* flow_entry) const;

  // Processes the action from a table entry.  If successful, the
  // MappedAction will be populated in flow_entry.
  util::Status ProcessTableAction(const p4::config::v1::Table& table_p4_info,
                                  const p4::v1::TableAction& table_action,
                                  CommonFlowEntry* flow_entry) const;
=======
  ::util::Status ProcessTableID(const ::p4::config::v1::Table& table_p4_info,
                                int table_id,
                                CommonFlowEntry* flow_entry) const;

  // Processes one match_field from a table entry.  If successful, a new
  // MappedField will be added to flow_entry.
  ::util::Status ProcessMatchField(const ::p4::config::v1::Table& table_p4_info,
                                   const ::p4::v1::FieldMatch& match_field,
                                   CommonFlowEntry* flow_entry) const;

  // Processes the action from a table entry.  If successful, the
  // MappedAction will be populated in flow_entry.
  ::util::Status ProcessTableAction(
      const ::p4::config::v1::Table& table_p4_info,
      const ::p4::v1::TableAction& table_action,
      CommonFlowEntry* flow_entry) const;
>>>>>>> d387e187

  // These methods both handle action function processing.  The first one is
  // for actions in table updates.  The second one is for actions in action
  // profile updates.  Both of them produce mapped_action output when
  // successful.
<<<<<<< HEAD
  util::Status ProcessTableActionFunction(
      const p4::config::v1::Table& table_p4_info, const p4::v1::Action& action,
      MappedAction* mapped_action) const;
  util::Status ProcessProfileActionFunction(
      const p4::config::v1::ActionProfile& profile_p4_info,
      const p4::v1::Action& action, MappedAction* mapped_action) const;
=======
  ::util::Status ProcessTableActionFunction(
      const ::p4::config::v1::Table& table_p4_info,
      const ::p4::v1::Action& action, MappedAction* mapped_action) const;
  ::util::Status ProcessProfileActionFunction(
      const ::p4::config::v1::ActionProfile& profile_p4_info,
      const ::p4::v1::Action& action, MappedAction* mapped_action) const;
>>>>>>> d387e187

  // Handles action function processing that is common to either a table entry
  // or an action profile update.  If successful, the output mapped_action will
  // be filled.
<<<<<<< HEAD
  util::Status ProcessActionFunction(const p4::v1::Action& action,
                                     MappedAction* mapped_action) const;
=======
  ::util::Status ProcessActionFunction(const ::p4::v1::Action& action,
                                       MappedAction* mapped_action) const;
>>>>>>> d387e187

  // Evaluates the attributes in the table descriptor along with the current
  // state of static_table_updates_enabled_ to see if a mapping request is
  // allowed.
<<<<<<< HEAD
  util::Status IsTableUpdateAllowed(const p4::config::v1::Table& table_p4_info,
                                    const P4TableDescriptor& descriptor) const;
=======
  ::util::Status IsTableUpdateAllowed(
      const ::p4::config::v1::Table& table_p4_info,
      const P4TableDescriptor& descriptor) const;
>>>>>>> d387e187

  // Clears all the entries in the containers that support the mapping process.
  void ClearMaps();

  // The p4_pipeline_config_ contains data to convert P4Info objects into
  // descriptor data for the mapping process.  This is the table map generated
  // by p4c and delivered to the switch via pipeline spec configuration.
  P4PipelineConfig p4_pipeline_config_;

  // Provides the mapping from P4 object IDs to action/table descriptors.
  P4GlobalIDTableMap global_id_table_map_;

  // This map facilitates table-dependent match field conversions.
  P4FieldConvertByTable field_convert_by_table_;

  // Map from packet in (out) metadata ID to the corresponding (type, bitwidth)
  // pair used for parsing the packet in (out) metadata. The ID and bitwidth of
  // metadata are available from P4Info and the type (P4FieldType) is found from
  // the output of the P4C backend.
  MetadataIdToTypeBitwidthMap packetin_metadata_id_to_type_bitwidth_pair_;
  MetadataIdToTypeBitwidthMap packetout_metadata_id_to_type_bitwidth_pair_;

  // Map from packet in (out) metadata type to the corresponding (ID, bitwidth)
  // pair used for deparsing the packet in (out) metadata. The ID and bitwidth
  // of metadata are available from P4Info and the type (P4FieldType) is found
  // from the output of the P4C backend.
  MetadataTypeToIdBitwidthMap packetin_metadata_type_to_id_bitwidth_pair_;
  MetadataTypeToIdBitwidthMap packetout_metadata_type_to_id_bitwidth_pair_;

  // The P4InfoManager provides access to the currently configured P4Info.
  std::unique_ptr<P4InfoManager> p4_info_manager_;

  // Refers to P4ActionParamMapper instance that helps with action parameter
  // mapping.
  std::unique_ptr<P4ActionParamMapper> param_mapper_;

  // Refers to the P4StaticEntryMapper instance that assists this instance
  // of P4TableMapper.
  std::unique_ptr<P4StaticEntryMapper> static_entry_mapper_;

  // This flag is true only when P4TableMapper allows updates to
  // flows in P4 tables with const entries.  These updates are allowed in
  // conjunction with forwarding pipeline pushes, but otherwise prohibited
  // during normal P4 runtime WriteRequest handling.
  bool static_table_updates_enabled_;

  // Logical node ID corresponding to the node/ASIC managed by this class
  // instance. Assigned on PushChassisConfig() and might change during the
  // lifetime of the class.
  uint64 node_id_;
};

}  // namespace hal
}  // namespace stratum

#endif  // STRATUM_HAL_LIB_P4_P4_TABLE_MAPPER_H_<|MERGE_RESOLUTION|>--- conflicted
+++ resolved
@@ -37,27 +37,15 @@
 #include "stratum/hal/lib/p4/p4_table_map.pb.h"
 #include "stratum/lib/utils.h"
 #include "stratum/public/proto/p4_table_defs.pb.h"
-<<<<<<< HEAD
-#include "p4/config/v1/p4info.pb.h"
-#include "stratum/glue/gtl/flat_hash_map.h"
-=======
->>>>>>> d387e187
 
 namespace stratum {
 namespace hal {
 
 // Packet in (out) metadata map types.
-<<<<<<< HEAD
-typedef stratum::gtl::flat_hash_map<P4FieldType, std::pair<uint32, int>,
-                           EnumHash<P4FieldType>>
-    MetadataTypeToIdBitwidthMap;
-typedef stratum::gtl::flat_hash_map<uint32, std::pair<P4FieldType, int>>
-=======
 typedef absl::flat_hash_map<P4FieldType, std::pair<uint32, int>,
                             EnumHash<P4FieldType>>
     MetadataTypeToIdBitwidthMap;
 typedef absl::flat_hash_map<uint32, std::pair<P4FieldType, int>>
->>>>>>> d387e187
     MetadataIdToTypeBitwidthMap;
 
 // The P4TableMapper is responsible for mapping P4 forwarding entries (e.g
@@ -145,49 +133,31 @@
   // OK - the input group is valid.
   // ERR_INVALID_P4_INFO - group could not be found in P4Info.
   virtual ::util::Status MapActionProfileGroup(
-<<<<<<< HEAD
-      const ::p4::v1::ActionProfileGroup& group, MappedAction* mapped_action) const;
-
-  // Converts a given MappedPacketMetadata to a ::p4::v1::PacketMetadata to be
-=======
       const ::p4::v1::ActionProfileGroup& group,
       MappedAction* mapped_action) const;
 
   // Converts a given MappedPacketMetadata to a P4 PacketMetadata to be
->>>>>>> d387e187
   // added to the packet before sending it to controller (used for packet in at
   // the server/switch side).
   virtual ::util::Status DeparsePacketInMetadata(
       const MappedPacketMetadata& mapped_packet_metadata,
       ::p4::v1::PacketMetadata* p4_packet_metadata) const;
 
-<<<<<<< HEAD
-  // Converts a ::p4::v1::PacketMetadata received from an incoming packet from
-=======
   // Converts a P4 PacketMetadata received from an incoming packet from
->>>>>>> d387e187
   // controller to a MappedPacketMetadata which determines the output port,
   // cos, etc of the packet (used for packet out at the server/switch side).
   virtual ::util::Status ParsePacketOutMetadata(
       const ::p4::v1::PacketMetadata& p4_packet_metadata,
       MappedPacketMetadata* mapped_packet_metadata) const;
 
-<<<<<<< HEAD
-  // Converts a given MappedPacketMetadata to a ::p4::v1::PacketMetadata to be
-=======
   // Converts a given MappedPacketMetadata to a P4 PacketMetadata to be
->>>>>>> d387e187
   // added to the packet before sending it to switch (used for packet out at the
   // client/controller side).
   virtual ::util::Status DeparsePacketOutMetadata(
       const MappedPacketMetadata& mapped_packet_metadata,
       ::p4::v1::PacketMetadata* p4_packet_metadata) const;
 
-<<<<<<< HEAD
-  // Converts a ::p4::v1::PacketMetadata received from an incoming packet from
-=======
   // Converts a P4 PacketMetadata received from an incoming packet from
->>>>>>> d387e187
   // switch to a MappedPacketMetadata which determines the input port,
   // cos, etc of the packet (used for packet in at the client/controller side).
   virtual ::util::Status ParsePacketInMetadata(
@@ -199,11 +169,7 @@
   virtual ::util::Status MapMatchField(int table_id, uint32 field_id,
                                        MappedField* mapped_field) const;
 
-<<<<<<< HEAD
-  // Lookup the p4::config::v1::Table from the given table_id.
-=======
   // Lookup the P4 config Table from the given table_id.
->>>>>>> d387e187
   virtual ::util::Status LookupTable(int table_id,
                                      ::p4::config::v1::Table* table) const;
 
@@ -258,17 +224,11 @@
   virtual void EnableStaticTableUpdates();
   virtual void DisableStaticTableUpdates();
   virtual ::util::Status HandlePrePushStaticEntryChanges(
-<<<<<<< HEAD
-      const p4::v1::WriteRequest& new_static_config, p4::v1::WriteRequest* out_request);
-  virtual ::util::Status HandlePostPushStaticEntryChanges(
-      const p4::v1::WriteRequest& new_static_config, p4::v1::WriteRequest* out_request);
-=======
       const ::p4::v1::WriteRequest& new_static_config,
       ::p4::v1::WriteRequest* out_request);
   virtual ::util::Status HandlePostPushStaticEntryChanges(
       const ::p4::v1::WriteRequest& new_static_config,
       ::p4::v1::WriteRequest* out_request);
->>>>>>> d387e187
 
   // IsTableStageHidden determines whether the input table_id maps to a
   // "HIDDEN" pipeline stage.  The "HIDDEN" stage applies to P4 logical tables
@@ -307,11 +267,7 @@
   // descriptor is possible with object IDs from a TableWriteRequest RPC.
   // P4 tables and actions have global object IDs, i.e. every table and action
   // in a given P4Info specification has a unique ID.
-<<<<<<< HEAD
-  typedef stratum::gtl::flat_hash_map<int, const P4TableMapValue*> P4GlobalIDTableMap;
-=======
   typedef absl::flat_hash_map<int, const P4TableMapValue*> P4GlobalIDTableMap;
->>>>>>> d387e187
 
   // These types support a map for field value conversion:
   // P4FieldConvertKey - IDs in P4Info MatchFields have unique scope within the
@@ -337,14 +293,6 @@
     return std::make_pair(table_id, match_field_id);
   }
   inline static P4FieldConvertKey MakeP4FieldConvertKey(
-<<<<<<< HEAD
-      const p4::config::v1::Table& table, const p4::v1::FieldMatch& match_field) {
-    return MakeP4FieldConvertKey(table.preamble().id(), match_field.field_id());
-  }
-  inline static P4FieldConvertKey MakeP4FieldConvertKey(
-      const p4::config::v1::Table& table,
-      const p4::config::v1::MatchField& match_field) {
-=======
       const ::p4::config::v1::Table& table,
       const ::p4::v1::FieldMatch& match_field) {
     return MakeP4FieldConvertKey(table.preamble().id(), match_field.field_id());
@@ -352,7 +300,6 @@
   inline static P4FieldConvertKey MakeP4FieldConvertKey(
       const ::p4::config::v1::Table& table,
       const ::p4::config::v1::MatchField& match_field) {
->>>>>>> d387e187
     return MakeP4FieldConvertKey(table.preamble().id(), match_field.id());
   }
 
@@ -380,12 +327,8 @@
 
     // Maps the PI action parameter in param to new modify_fields and/or
     // primitives in mapped_action.
-<<<<<<< HEAD
-    ::util::Status MapActionParam(int action_id, const p4::v1::Action::Param& param,
-=======
     ::util::Status MapActionParam(int action_id,
                                   const ::p4::v1::Action::Param& param,
->>>>>>> d387e187
                                   MappedAction* mapped_action) const;
 
     // Maps the action's constant assignments to header fields or parameters
@@ -433,11 +376,7 @@
     // fields or pass to other actions.  The action ID is the key, and the
     // value is a container of entries that define the constant assignments.
     typedef std::vector<P4ActionParamEntry> P4ActionConstants;
-<<<<<<< HEAD
-    typedef stratum::gtl::flat_hash_map<int, P4ActionConstants> P4ActionConstantMap;
-=======
     typedef absl::flat_hash_map<int, P4ActionConstants> P4ActionConstantMap;
->>>>>>> d387e187
 
     // Updates param_entry with target header field assignments from
     // param_entry's param_descriptor.  In most cases, the param_descriptor
@@ -461,12 +400,8 @@
 
     // Converts a PI-encoded parameter value to the appropriate type for
     // the value output.
-<<<<<<< HEAD
-    static void ConvertParamValue(const p4::v1::Action::Param& param, int bit_width,
-=======
     static void ConvertParamValue(const ::p4::v1::Action::Param& param,
                                   int bit_width,
->>>>>>> d387e187
                                   P4ActionFunction::P4ActionFields* value);
 
     // The constructor injects these members, which are not owned by this class.
@@ -490,21 +425,13 @@
 
   // Creates the global_id_table_map_ entry for the object represented by the
   // input preamble.
-<<<<<<< HEAD
-  ::util::Status AddMapEntryFromPreamble(const p4::config::v1::Preamble& preamble);
-=======
   ::util::Status AddMapEntryFromPreamble(
       const ::p4::config::v1::Preamble& preamble);
->>>>>>> d387e187
 
   // Finds the object name string in the P4 object preamble.  The name becomes
   // the key for P4PipelineConfig table map lookups.  If no name is found, the
   // return string is empty.
-<<<<<<< HEAD
-  std::string GetMapperNameKey(const p4::config::v1::Preamble& preamble);
-=======
   std::string GetMapperNameKey(const ::p4::config::v1::Preamble& preamble);
->>>>>>> d387e187
 
   // Validates all of the match fields in the table_entry from a P4Runtime
   // WriteRequest message.  The input table_p4_info provides information
@@ -514,38 +441,16 @@
   // Upon successful return, all_match_fields combines the match fields
   // in the original WriteRequest with any additional don't care fields,
   // yielding the full set of match fields as specified by table_p4_info.
-<<<<<<< HEAD
-  util::Status PrepareMatchFields(
-      const p4::config::v1::Table& table_p4_info, const p4::v1::TableEntry& table_entry,
-      std::vector<p4::v1::FieldMatch>* all_match_fields) const;
-=======
   ::util::Status PrepareMatchFields(
       const ::p4::config::v1::Table& table_p4_info,
       const ::p4::v1::TableEntry& table_entry,
       std::vector<::p4::v1::FieldMatch>* all_match_fields) const;
->>>>>>> d387e187
 
   // Processes the identified table and updates table-level flow_entry output.
   // Output always includes table_info with id, name, and type.  If the table's
   // P4Info contains annotations, they are also included in the output.  The
   // output may include internal match fields if they have been defined
   // in the P4PipelineConfig table map.
-<<<<<<< HEAD
-  util::Status ProcessTableID(const p4::config::v1::Table& table_p4_info,
-                              int table_id, CommonFlowEntry* flow_entry) const;
-
-  // Processes one match_field from a table entry.  If successful, a new
-  // MappedField will be added to flow_entry.
-  util::Status ProcessMatchField(const p4::config::v1::Table& table_p4_info,
-                                 const p4::v1::FieldMatch& match_field,
-                                 CommonFlowEntry* flow_entry) const;
-
-  // Processes the action from a table entry.  If successful, the
-  // MappedAction will be populated in flow_entry.
-  util::Status ProcessTableAction(const p4::config::v1::Table& table_p4_info,
-                                  const p4::v1::TableAction& table_action,
-                                  CommonFlowEntry* flow_entry) const;
-=======
   ::util::Status ProcessTableID(const ::p4::config::v1::Table& table_p4_info,
                                 int table_id,
                                 CommonFlowEntry* flow_entry) const;
@@ -562,50 +467,30 @@
       const ::p4::config::v1::Table& table_p4_info,
       const ::p4::v1::TableAction& table_action,
       CommonFlowEntry* flow_entry) const;
->>>>>>> d387e187
 
   // These methods both handle action function processing.  The first one is
   // for actions in table updates.  The second one is for actions in action
   // profile updates.  Both of them produce mapped_action output when
   // successful.
-<<<<<<< HEAD
-  util::Status ProcessTableActionFunction(
-      const p4::config::v1::Table& table_p4_info, const p4::v1::Action& action,
-      MappedAction* mapped_action) const;
-  util::Status ProcessProfileActionFunction(
-      const p4::config::v1::ActionProfile& profile_p4_info,
-      const p4::v1::Action& action, MappedAction* mapped_action) const;
-=======
   ::util::Status ProcessTableActionFunction(
       const ::p4::config::v1::Table& table_p4_info,
       const ::p4::v1::Action& action, MappedAction* mapped_action) const;
   ::util::Status ProcessProfileActionFunction(
       const ::p4::config::v1::ActionProfile& profile_p4_info,
       const ::p4::v1::Action& action, MappedAction* mapped_action) const;
->>>>>>> d387e187
 
   // Handles action function processing that is common to either a table entry
   // or an action profile update.  If successful, the output mapped_action will
   // be filled.
-<<<<<<< HEAD
-  util::Status ProcessActionFunction(const p4::v1::Action& action,
-                                     MappedAction* mapped_action) const;
-=======
   ::util::Status ProcessActionFunction(const ::p4::v1::Action& action,
                                        MappedAction* mapped_action) const;
->>>>>>> d387e187
 
   // Evaluates the attributes in the table descriptor along with the current
   // state of static_table_updates_enabled_ to see if a mapping request is
   // allowed.
-<<<<<<< HEAD
-  util::Status IsTableUpdateAllowed(const p4::config::v1::Table& table_p4_info,
-                                    const P4TableDescriptor& descriptor) const;
-=======
   ::util::Status IsTableUpdateAllowed(
       const ::p4::config::v1::Table& table_p4_info,
       const P4TableDescriptor& descriptor) const;
->>>>>>> d387e187
 
   // Clears all the entries in the containers that support the mapping process.
   void ClearMaps();
