--- conflicted
+++ resolved
@@ -94,20 +94,12 @@
   }
 
   void SetUpTestP4Tables(bool need_actions = true) {
-<<<<<<< HEAD
-    google::protobuf::int32 dummy_action_id = kFirstActionID;
-=======
-    ::google::google::protobuf::int32 dummy_action_id = kFirstActionID;
->>>>>>> d387e187
+    ::google::protobuf::int32 dummy_action_id = kFirstActionID;
 
     // Each table entry is assigned an ID and name in the preamble.  Each table
     // optionally gets a set of action IDs.
     for (int t = 1; t <= kNumTestTables; ++t) {
-<<<<<<< HEAD
-      p4::config::v1::Table* new_table = p4_test_info_.add_tables();
-=======
       ::p4::config::v1::Table* new_table = p4_test_info_.add_tables();
->>>>>>> d387e187
       new_table->mutable_preamble()->set_id(t);
       new_table->mutable_preamble()->set_name(absl::Substitute("Table-$0", t));
       for (int a = 0; need_actions && a < kNumActionsPerTable; ++a) {
@@ -121,17 +113,10 @@
   void SetUpTestP4Actions() {
     const int kNumTestActions = kNumTestTables * kNumActionsPerTable;
     const int kNumParamsPerAction = 2;
-<<<<<<< HEAD
-    google::protobuf::int32 dummy_param_id = 100000;
-
-    for (int a = 0; a < kNumTestActions; ++a) {
-      p4::config::v1::Action* new_action = p4_test_info_.add_actions();
-=======
-    ::google::google::protobuf::int32 dummy_param_id = 100000;
+    ::google::protobuf::int32 dummy_param_id = 100000;
 
     for (int a = 0; a < kNumTestActions; ++a) {
       ::p4::config::v1::Action* new_action = p4_test_info_.add_actions();
->>>>>>> d387e187
       new_action->mutable_preamble()->set_id(a + kFirstActionID);
       new_action->mutable_preamble()->set_name(
           absl::Substitute("Action-$0", a));
@@ -170,8 +155,16 @@
     SetUpNewP4Info();
   }
 
-<<<<<<< HEAD
-  //FIXME disabling test due to missing tor_p4_info.pb.txt
+  void SetUpTestP4ValueSets() {
+    // TODO(teverman): Tests get only one basic value set preamble at present.
+    auto new_value_set = p4_test_info_.add_value_sets();
+    new_value_set->mutable_preamble()->set_id(kFirstValueSetID);
+    new_value_set->mutable_preamble()->set_name("Value-Set-1");
+    new_value_set->set_bitwidth(8);
+    SetUpNewP4Info();
+  }
+
+  //FIXME(boc) disabling test due to missing tor_p4_info.pb.txt
   // Populates p4_test_info_ with all resources from the tor.p4 spec.  This
   // data provides assurance that P4InfoManager can handle real P4 compiler
   // output.
@@ -182,29 +175,7 @@
 //    SetUpNewP4Info();
 //  }
 
-  p4::config::v1::P4Info p4_test_info_;  // Tests use this to set up their P4Info.
-=======
-  void SetUpTestP4ValueSets() {
-    // TODO(teverman): Tests get only one basic value set preamble at present.
-    auto new_value_set = p4_test_info_.add_value_sets();
-    new_value_set->mutable_preamble()->set_id(kFirstValueSetID);
-    new_value_set->mutable_preamble()->set_name("Value-Set-1");
-    new_value_set->set_bitwidth(8);
-    SetUpNewP4Info();
-  }
-
-  // Populates p4_test_info_ with all resources from the tor.p4 spec.  This
-  // data provides assurance that P4InfoManager can handle real P4 compiler
-  // output.
-  void SetUpTorP4Info() {
-    const std::string kTorP4File =
-        "stratum/hal/lib/p4/testdata/tor_p4_info.pb.txt";
-    ASSERT_TRUE(ReadProtoFromTextFile(kTorP4File, &p4_test_info_).ok());
-    SetUpNewP4Info();
-  }
-
   ::p4::config::v1::P4Info p4_test_info_;           // Sets up test P4Info.
->>>>>>> d387e187
   std::unique_ptr<P4InfoManager> p4_test_manager_;  // P4InfoManager for tests.
   FlagSaver flag_saver_;  // Reverts FLAGS_skip_p4_min_objects_check to default.
 };
@@ -290,11 +261,7 @@
 
 // Tests InitializeAndVerify when the input P4Info has a bad table ID.
 TEST_F(P4InfoManagerTest, TestInitializeBadTableID) {
-<<<<<<< HEAD
-  p4::config::v1::Table* new_table = p4_test_info_.add_tables();
-=======
   ::p4::config::v1::Table* new_table = p4_test_info_.add_tables();
->>>>>>> d387e187
   new_table->mutable_preamble()->set_id(0);  // 0 is an invalid ID.
   new_table->mutable_preamble()->set_name("Table-0");
   SetUpNewP4Info();
@@ -308,11 +275,7 @@
 
 // Tests InitializeAndVerify when the input P4Info has an undefined table ID.
 TEST_F(P4InfoManagerTest, TestInitializeNoTableID) {
-<<<<<<< HEAD
-  p4::config::v1::Table* new_table = p4_test_info_.add_tables();
-=======
   ::p4::config::v1::Table* new_table = p4_test_info_.add_tables();
->>>>>>> d387e187
   new_table->mutable_preamble()->set_name("Table-X");
   SetUpNewP4Info();
   ::util::Status status = p4_test_manager_->InitializeAndVerify();
@@ -340,11 +303,7 @@
 
 // Tests InitializeAndVerify when the input P4Info has a bad table name.
 TEST_F(P4InfoManagerTest, TestInitializeBadTableName) {
-<<<<<<< HEAD
-  p4::config::v1::Table* new_table = p4_test_info_.add_tables();
-=======
   ::p4::config::v1::Table* new_table = p4_test_info_.add_tables();
->>>>>>> d387e187
   new_table->mutable_preamble()->set_id(1);
   new_table->mutable_preamble()->set_name("");  // Empty string is invalid.
   SetUpNewP4Info();
@@ -358,11 +317,7 @@
 
 // Tests InitializeAndVerify when the input P4Info has an undefined table name.
 TEST_F(P4InfoManagerTest, TestInitializeNoTableName) {
-<<<<<<< HEAD
-  p4::config::v1::Table* new_table = p4_test_info_.add_tables();
-=======
   ::p4::config::v1::Table* new_table = p4_test_info_.add_tables();
->>>>>>> d387e187
   new_table->mutable_preamble()->set_id(1);
   SetUpNewP4Info();
   ::util::Status status = p4_test_manager_->InitializeAndVerify();
@@ -394,11 +349,7 @@
 
 // Tests InitializeAndVerify when the input P4Info has an undefined action ID.
 TEST_F(P4InfoManagerTest, TestInitializeNoActionID) {
-<<<<<<< HEAD
-  p4::config::v1::Action* new_action = p4_test_info_.add_actions();
-=======
   ::p4::config::v1::Action* new_action = p4_test_info_.add_actions();
->>>>>>> d387e187
   new_action->mutable_preamble()->set_name("Action-X");
   SetUpNewP4Info();
   ::util::Status status = p4_test_manager_->InitializeAndVerify();
@@ -707,89 +658,90 @@
   p4_test_manager_->DumpNamesToIDs();
 }
 
-//FIXME disabling test due to missing tor_p4_info.pb.txt
+//FIXME(boc) disabling test due to missing tor_p4_info.pb.txt
+/*
 // Tests ability to handle a "real" P4 spec (tor.p4).
-//TEST_F(P4InfoManagerTest, TestTorP4Info) {
-//  SetUpTorP4Info();
-//  ASSERT_TRUE(p4_test_manager_->InitializeAndVerify().ok());
-//
-//  // This loop verifies that p4_test_manager_ finds all expected P4 tables.
-//  for (const auto& table : p4_test_info_.tables()) {
-//    auto id_status = p4_test_manager_->FindTableByID(table.preamble().id());
-//    EXPECT_TRUE(id_status.ok());
-//    EXPECT_TRUE(ProtoEqual(table, id_status.ValueOrDie()));
-//    auto name_status =
-//        p4_test_manager_->FindTableByName(table.preamble().name());
-//    EXPECT_TRUE(name_status.ok());
-//    EXPECT_TRUE(ProtoEqual(table, name_status.ValueOrDie()));
-//  }
-//
-//  // This loop verifies that p4_test_manager_ finds all expected P4 actions.
-//  for (const auto& action : p4_test_info_.actions()) {
-//    auto id_status = p4_test_manager_->FindActionByID(action.preamble().id());
-//    EXPECT_TRUE(id_status.ok());
-//    EXPECT_TRUE(ProtoEqual(action, id_status.ValueOrDie()));
-//    auto name_status =
-//        p4_test_manager_->FindActionByName(action.preamble().name());
-//    EXPECT_TRUE(name_status.ok());
-//    EXPECT_TRUE(ProtoEqual(action, name_status.ValueOrDie()));
-//  }
-//
-//  // This loop verifies that p4_test_manager_ finds all expected P4 action
-//  // profiles.
-//  for (const auto& profile : p4_test_info_.action_profiles()) {
-//    auto id_status =
-//        p4_test_manager_->FindActionProfileByID(profile.preamble().id());
-//    EXPECT_TRUE(id_status.ok());
-//    EXPECT_TRUE(ProtoEqual(profile, id_status.ValueOrDie()));
-//    auto name_status =
-//        p4_test_manager_->FindActionProfileByName(profile.preamble().name());
-//    EXPECT_TRUE(name_status.ok());
-//    EXPECT_TRUE(ProtoEqual(profile, name_status.ValueOrDie()));
-//  }
-//
-//  // This loop verifies that p4_test_manager_ finds all expected P4 counters.
-//  for (const auto& counter : p4_test_info_.counters()) {
-//    auto id_status = p4_test_manager_->FindCounterByID(counter.preamble().id());
-//    EXPECT_TRUE(id_status.ok());
-//    EXPECT_TRUE(ProtoEqual(counter, id_status.ValueOrDie()));
-//    auto name_status =
-//        p4_test_manager_->FindCounterByName(counter.preamble().name());
-//    EXPECT_TRUE(name_status.ok());
-//    EXPECT_TRUE(ProtoEqual(counter, name_status.ValueOrDie()));
-//  }
-//
-//  // This loop verifies that p4_test_manager_ finds all expected P4 meters.
-//  for (const auto& meter : p4_test_info_.meters()) {
-//    auto id_status = p4_test_manager_->FindMeterByID(meter.preamble().id());
-//    EXPECT_TRUE(id_status.ok());
-//    EXPECT_TRUE(ProtoEqual(meter, id_status.ValueOrDie()));
-//    auto name_status =
-//        p4_test_manager_->FindMeterByName(meter.preamble().name());
-//    EXPECT_TRUE(name_status.ok());
-//    EXPECT_TRUE(ProtoEqual(meter, name_status.ValueOrDie()));
-//  }
-//}
-
-//FIXME disabling test due to missing tor_p4_info.pb.txt
+TEST_F(P4InfoManagerTest, TestTorP4Info) {
+  SetUpTorP4Info();
+  ASSERT_TRUE(p4_test_manager_->InitializeAndVerify().ok());
+
+  // This loop verifies that p4_test_manager_ finds all expected P4 tables.
+  for (const auto& table : p4_test_info_.tables()) {
+    auto id_status = p4_test_manager_->FindTableByID(table.preamble().id());
+    EXPECT_TRUE(id_status.ok());
+    EXPECT_TRUE(ProtoEqual(table, id_status.ValueOrDie()));
+    auto name_status =
+        p4_test_manager_->FindTableByName(table.preamble().name());
+    EXPECT_TRUE(name_status.ok());
+    EXPECT_TRUE(ProtoEqual(table, name_status.ValueOrDie()));
+  }
+
+  // This loop verifies that p4_test_manager_ finds all expected P4 actions.
+  for (const auto& action : p4_test_info_.actions()) {
+    auto id_status = p4_test_manager_->FindActionByID(action.preamble().id());
+    EXPECT_TRUE(id_status.ok());
+    EXPECT_TRUE(ProtoEqual(action, id_status.ValueOrDie()));
+    auto name_status =
+        p4_test_manager_->FindActionByName(action.preamble().name());
+    EXPECT_TRUE(name_status.ok());
+    EXPECT_TRUE(ProtoEqual(action, name_status.ValueOrDie()));
+  }
+
+  // This loop verifies that p4_test_manager_ finds all expected P4 action
+  // profiles.
+  for (const auto& profile : p4_test_info_.action_profiles()) {
+    auto id_status =
+        p4_test_manager_->FindActionProfileByID(profile.preamble().id());
+    EXPECT_TRUE(id_status.ok());
+    EXPECT_TRUE(ProtoEqual(profile, id_status.ValueOrDie()));
+    auto name_status =
+        p4_test_manager_->FindActionProfileByName(profile.preamble().name());
+    EXPECT_TRUE(name_status.ok());
+    EXPECT_TRUE(ProtoEqual(profile, name_status.ValueOrDie()));
+  }
+
+  // This loop verifies that p4_test_manager_ finds all expected P4 counters.
+  for (const auto& counter : p4_test_info_.counters()) {
+    auto id_status = p4_test_manager_->FindCounterByID(counter.preamble().id());
+    EXPECT_TRUE(id_status.ok());
+    EXPECT_TRUE(ProtoEqual(counter, id_status.ValueOrDie()));
+    auto name_status =
+        p4_test_manager_->FindCounterByName(counter.preamble().name());
+    EXPECT_TRUE(name_status.ok());
+    EXPECT_TRUE(ProtoEqual(counter, name_status.ValueOrDie()));
+  }
+
+  // This loop verifies that p4_test_manager_ finds all expected P4 meters.
+  for (const auto& meter : p4_test_info_.meters()) {
+    auto id_status = p4_test_manager_->FindMeterByID(meter.preamble().id());
+    EXPECT_TRUE(id_status.ok());
+    EXPECT_TRUE(ProtoEqual(meter, id_status.ValueOrDie()));
+    auto name_status =
+        p4_test_manager_->FindMeterByName(meter.preamble().name());
+    EXPECT_TRUE(name_status.ok());
+    EXPECT_TRUE(ProtoEqual(meter, name_status.ValueOrDie()));
+  }
+}
+
 // Tests ID duplication across resource types.
-//TEST_F(P4InfoManagerTest, TestDuplicateIDTableAndAction) {
-//  SetUpTorP4Info();
-//  ASSERT_LE(1, p4_test_info_.tables_size());
-//  ASSERT_LE(1, p4_test_info_.actions_size());
-//  auto dup_preamble1 = p4_test_info_.add_actions()->mutable_preamble();
-//  auto dup_preamble2 = p4_test_info_.add_tables()->mutable_preamble();
-//  dup_preamble1->set_id(0xabcdef);
-//  dup_preamble1->set_name("action-with-duplicate-ID");
-//  dup_preamble2->set_id(dup_preamble1->id());
-//  dup_preamble2->set_name("table-with-duplicate-ID");
-//  SetUpNewP4Info();
-//  ::util::Status status = p4_test_manager_->InitializeAndVerify();
-//  EXPECT_FALSE(status.ok());
-//  EXPECT_EQ(ERR_INVALID_P4_INFO, status.error_code());
-//  EXPECT_FALSE(status.error_message().empty());
-//  EXPECT_THAT(status.error_message(), HasSubstr("not unique"));
-//}
+TEST_F(P4InfoManagerTest, TestDuplicateIDTableAndAction) {
+  SetUpTorP4Info();
+  ASSERT_LE(1, p4_test_info_.tables_size());
+  ASSERT_LE(1, p4_test_info_.actions_size());
+  auto dup_preamble1 = p4_test_info_.add_actions()->mutable_preamble();
+  auto dup_preamble2 = p4_test_info_.add_tables()->mutable_preamble();
+  dup_preamble1->set_id(0xabcdef);
+  dup_preamble1->set_name("action-with-duplicate-ID");
+  dup_preamble2->set_id(dup_preamble1->id());
+  dup_preamble2->set_name("table-with-duplicate-ID");
+  SetUpNewP4Info();
+  ::util::Status status = p4_test_manager_->InitializeAndVerify();
+  EXPECT_FALSE(status.ok());
+  EXPECT_EQ(ERR_INVALID_P4_INFO, status.error_code());
+  EXPECT_FALSE(status.error_message().empty());
+  EXPECT_THAT(status.error_message(), HasSubstr("not unique"));
+}
+ */
 
 #if 0
 // TODO: Rework this test for 2 objects with global IDs.
@@ -830,16 +782,18 @@
   EXPECT_THAT(status.error_message(), HasSubstr("refers to an invalid"));
 }
 
-//FIXME disabling test due to missing tor_p4_info.pb.txt
+//FIXME(boc) disabling test due to missing tor_p4_info.pb.txt
 // Tests GetSwitchStackAnnotations with a pipeline_stage.
-//TEST_F(P4InfoManagerTest, TestPipelineStageAnnotations) {
-//  SetUpTorP4Info();
-//  ASSERT_TRUE(p4_test_manager_->InitializeAndVerify().ok());
-//  auto status =
-//      p4_test_manager_->GetSwitchStackAnnotations("class_id_assignment_table");
-//  EXPECT_TRUE(status.ok());
-//  EXPECT_EQ(P4Annotation::VLAN_ACL, status.ValueOrDie().pipeline_stage());
-//}
+/*
+TEST_F(P4InfoManagerTest, TestPipelineStageAnnotations) {
+  SetUpTorP4Info();
+  ASSERT_TRUE(p4_test_manager_->InitializeAndVerify().ok());
+  auto status =
+      p4_test_manager_->GetSwitchStackAnnotations("class_id_assignment_table");
+  EXPECT_TRUE(status.ok());
+  EXPECT_EQ(P4Annotation::VLAN_ACL, status.ValueOrDie().pipeline_stage());
+}
+ */
 
 // Tests GetSwitchStackAnnotations with multiple annotations.
 TEST_F(P4InfoManagerTest, TestGetAnnotationsMultiple) {
