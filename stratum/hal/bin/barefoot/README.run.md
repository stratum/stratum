--- conflicted
+++ resolved
@@ -365,7 +365,6 @@
 
 [start-stratum-container-sh]: https://github.com/stratum/stratum/blob/master/stratum/hal/bin/barefoot/docker/start-stratum-container.sh
 
-<<<<<<< HEAD
 ### RESOURCE_EXHAUSTED when pushing pipeline
 
 Stratum rejects a SetForwardingPipelineConfig request with a RESOURCE_EXHAUSTED
@@ -384,7 +383,7 @@
 This error originates from the gRPC layer and can occur when the pipeline is
 particularly large and does not fit in the [maximum receive message size](https://grpc.github.io/grpc/cpp/classgrpc_1_1_server_builder.html#ab5c8a420f2acfc6fcea2f2210e9d426e).
 Although we set a reasonable default, the value can be adjusted with the `-grpc_max_recv_msg_size` flag.
-=======
+
 ### TNA P4 programs on Stratum-bf / PI Node
 
 When using Stratum with the legacy PI node backend, only limited support for P4
@@ -431,5 +430,4 @@
 You cannot push the compiler output (e.g. `tofino.bin`) directly.
 
 Also, consider moving to the newer [protobuf](README.pipeline.md) based pipeline
-format.
->>>>>>> f53e7312
+format.