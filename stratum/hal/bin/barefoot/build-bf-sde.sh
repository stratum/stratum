--- conflicted
+++ resolved
@@ -6,12 +6,8 @@
 
 STRATUM_BF_DIR=$( cd $(dirname "${BASH_SOURCE[0]}") >/dev/null 2>&1 && pwd )
 JOBS=${JOBS:-4}
-<<<<<<< HEAD
-TARGET_SYSLIBS_COMMIT=54aef77cba438bf488042f260aec15147e4767e5
-=======
 # target-syslibs commit is based on submodule in target-utils/third-party/target-syslibs
 TARGET_SYSLIBS_COMMIT=95dca9002890418614be7f76da6012b4670fb2b5
->>>>>>> d40842e8
 TARGET_UTILS_COMMIT=1f6fbc3387b9605ecaa4faefdc038a039e5451b2
 
 print_help() {
@@ -179,32 +175,6 @@
 
 echo "BF SDE build complete."
 
-<<<<<<< HEAD
-echo "Build and install target-syslibs and target-utils."
-TARGET_SYSLIBS_TMP=$(mktemp -d)
-git clone https://github.com/p4lang/target-syslibs.git "$TARGET_SYSLIBS_TMP"
-pushd "$TARGET_SYSLIBS_TMP"
-git checkout "$TARGET_SYSLIBS_COMMIT"
-git submodule update --init
-mkdir -p build
-cd build
-cmake -DCMAKE_INSTALL_PREFIX="$SDE_INSTALL" ..
-make install -j "$JOBS"
-popd
-rm -rf "$TARGET_SYSLIBS_TMP"
-
-TARGET_UTILS_TMP=$(mktemp -d)
-git clone https://github.com/p4lang/target-utils.git "$TARGET_UTILS_TMP"
-pushd "$TARGET_UTILS_TMP"
-git checkout ${TARGET_UTILS_COMMIT}
-git submodule update --init --recursive
-mkdir -p build
-cd build
-cmake -DCMAKE_INSTALL_PREFIX="$SDE_INSTALL" ..
-make install -j "$JOBS"
-popd
-rm -rf "$TARGET_UTILS_TMP"
-=======
 if [[ $(numeric_version "$SDE_VERSION") -ge $(numeric_version "9.9.0") ]]; then
     echo "Build and install target-syslibs and target-utils."
     TARGET_SYSLIBS_TMP=$(mktemp -d)
@@ -231,7 +201,6 @@
     popd
     rm -rf "$TARGET_UTILS_TMP"
 fi
->>>>>>> d40842e8
 
 # Strip shared libraries and fix permissions
 find $SDE_INSTALL -name "*\.so*" -a -type f | xargs -n1 chmod u+w
