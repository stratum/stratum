--- conflicted
+++ resolved
@@ -119,15 +119,11 @@
     name = "stratum_bf_deb",
     architecture = "amd64",
     data = ":stratum_bf_data",
-<<<<<<< HEAD
     depends = [
         "kmod",
         "libedit2",
     ],
     recommends = ["systemd"],
-=======
-    depends = ["kmod"],
->>>>>>> 76d60954
     description = "The Stratum package for Barefoot Tofino-based platform",
     homepage = "https://stratumproject.org/",
     maintainer = "The Stratum Project",
