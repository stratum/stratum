--- conflicted
+++ resolved
@@ -41,12 +41,7 @@
     -v /lib/modules/$(uname -r):/lib/modules/$(uname -r) \
     $PLATFORM_ARGS \
     -p 28000:28000 \
-<<<<<<< HEAD
+    -p 9339:9339 \
     -v $CONFIG_DIR:/etc/stratum \
     -v $LOG_DIR:/var/log/stratum \
-=======
-    -p 9339:9339 \
-    -v $CONFIG_DIR:/stratum_configs \
-    -v $LOG_DIR:/stratum_logs \
->>>>>>> ea6bd8c0
     $DOCKER_IMAGE:$DOCKER_IMAGE_TAG