<<<<<<< HEAD
# Containerize Stratum for Barefoot Tofino based device
=======
<!--
Copyright 2018-present Open Networking Foundation

SPDX-License-Identifier: Apache-2.0
-->

Containerize Stratum for Barefoot Tofino based device
====
>>>>>>> 9f5bd2b2

This directory provides most material to build the containerized version of the
Stratum for Barefoot Tofino based device.

You can pull a prebuilt version of this container image from the [Dockerhub](https://hub.docker.com/repository/docker/stratumproject/stratum-bf/tags)

```bash
# Docker images with specific SDE version and kernel module (for ONL-based system)
$ docker pull stratumproject/stratum-bf:[SDE version]-[Linux kernel version]
# Or images with specific SDE version but no kernel module.
$ docker pull stratumproject/stratum-bf:[SDE version]
```

For example, the container with the BF-SDE 9.1.0 and Linux kernel 4.14.49 is: <br/>
`stratumproject/stratum-bf:9.1.0-4.14.49-OpenNetworkLinux`

## Building the image manually

### Dependency

 - Docker: 18.06.0-ce
 - Barefoot SDE
 - Linux headers of your NOS (e.g., OpenNetworkLinux)

To build the Docker image for runtime or development, first, you need to have the Barefoot SDE and Linux headers tarball(optional). You can find the Linux headers package by using apt-get. Or you can download Linux headers [here][onl-linux-headers] if you are using the OpenNetworkLinux.

To build the Docker image, run `build-stratum-bf-container.sh` script with SDE and Linux header tarball, for example:

```bash
$ ./build-stratum-bf-container.sh ~/bf-sde-9.0.0.tgz ~/linux-4.14.49-ONL.tar.xz
```

You can also build the container image without Kernel headers, and the script will skip building the Kernel module.

```bash
$ ./build-stratum-bf-container.sh ~/bf-sde-9.0.0.tgz
```

Optional environment variables for this script:

 - JOBS: The number of jobs to run simultaneously while building the SDE. Default is 4
 - WITH_ONLP: Includes ONLP library linking. The default is true.

__Note:__ This script saves an intermediate image named `stratumproject/stratum-bf-builder` for caching artifacts from building SDE, which could be used to speed up future builds when the same SDE tarballs are used as input to the script.

## Deploy the container to the device

Before deploing the container to the device, make sure you install Docker 18 on the
device. No other dependency required for the device.

If your switch has connectivity to the Internet, you can pull the image directly from Dockerhub
using the pull command above and proceed to the next section.

If your switch does not have connectivity to the Internet or you are building the container
yourself (see below), save the container image as a tarball with the following command:

```bash
$ docker save [Image Name] -o [Tarball Name]
```

And deploy the tarball to the device via scp, rsync, http, USB stick, etc.

To load the tarball to the Docker, use the following command:

```bash
$ docker load -i [Tarball Name]
# And you should be able to find your image by command below
$ docker images
```

## Run the container on the device

### Set up the huge page

Before starting the container, make sure you have set up the huge page for DMA purposes.

__Note:__ This step only needs to be done once.

```bash
$ [sudo] echo "vm.nr_hugepages = 128" >> /etc/sysctl.conf
$ [sudo] sysctl -p /etc/sysctl.conf
$ [sudo] mkdir /mnt/huge
$ [sudo] mount -t hugetlbfs nodev /mnt/huge
```

If you re-image your switch (reload ONL via ONIE), you will need to run these commands again.

### Upload configs and script to the switch

You can simply copy the [stratum.flags][stratum-flags] file and a [chassis config file][chassis-config-dir] to your device.

Or create a custom one if needed.

You can place those configs in any directory, as long as the Docker can mount it to the container.

You also need to upload [start-stratum-container.sh][start-stratum-container-sh] to the device so you can start the container easily.

### Start the Stratum container

After setting up everything, run `start-stratum-container.sh` on the device with some environment variables(see below) if needed.

```bash
export CONFIG_DIR=[to directory you place configs and the flag file]
start-stratum-container.sh
```

### Environment variables for `start-stratum-container.sh`

```bash
CONFIG_DIR  # The directory for configuration, default: `/root`
LOG_DIR     # The directory for logging, default: `/var/log/`.
SDE_VERSION # The SDE version
KERNEL_VERSION    # The Linux kernel version, default: `uname -r`.
DOCKER_IMAGE      # The container image name, default: stratumproject/stratum-bf
DOCKER_IMAGE_TAG  # The container image tag, default: $SDE_VERSION-$KERNEL_VERSION
PLATFORM          # Use specific platform port map
```

## Building Stratum container for non-OpenNetworkingLinux system (e.g., Ubuntu)

To run Stratum container on an operating system that is not OpenNetworkingLinux.
First, you need to prepare a kernel header tarball of your Linux kernel.

### Prepare a tarball file of your Linux kernel

Download the Linux header via the package manager, for example:

```bash
[sudo] apt update
[sudo] apt install -y linux-headers-`uname -r`
```

Package the kernel header as a tarball.

```bash
tar cfh linux-`uname -r`.tar.xz -C /usr/src linux-headers-`uname -r`
```

### Build Stratum container manually

To build Stratum container image manually without ONLP library included, follow **Building the image manually** section below and add an additional environment variable `WITH_ONLP=false` to disable the Open Networking Linux platform API support.

For example:

```bash
WITH_ONLP=false ./build-stratum-bf-container.sh ~/bf-sde-9.0.0.tgz ~/linux-`uname -r`.tar.xz
```

[onl-linux-headers]: https://github.com/opennetworkinglab/OpenNetworkLinux/releases/tag/onlpv2-dev-1.0.1
[stratum-flags]: stratum/hal/bin/barefoot/deb/stratum.flags
[chassis-config-dir]: stratum/hal/config
[start-stratum-container-sh]: stratum/hal/bin/barefoot/docker/start-stratum-container.sh<|MERGE_RESOLUTION|>--- conflicted
+++ resolved
@@ -1,15 +1,11 @@
-<<<<<<< HEAD
-# Containerize Stratum for Barefoot Tofino based device
-=======
 <!--
 Copyright 2018-present Open Networking Foundation
 
 SPDX-License-Identifier: Apache-2.0
 -->
 
-Containerize Stratum for Barefoot Tofino based device
+# Containerize Stratum for Barefoot Tofino based device
 ====
->>>>>>> 9f5bd2b2
 
 This directory provides most material to build the containerized version of the
 Stratum for Barefoot Tofino based device.
