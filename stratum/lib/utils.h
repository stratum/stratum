/*
 * Copyright 2018 Google LLC
 *
 * Licensed under the Apache License, Version 2.0 (the "License");
 * you may not use this file except in compliance with the License.
 * You may obtain a copy of the License at
 *
 *      http://www.apache.org/licenses/LICENSE-2.0
 *
 * Unless required by applicable law or agreed to in writing, software
 * distributed under the License is distributed on an "AS IS" BASIS,
 * WITHOUT WARRANTIES OR CONDITIONS OF ANY KIND, either express or implied.
 * See the License for the specific language governing permissions and
 * limitations under the License.
 */

#ifndef STRATUM_LIB_UTILS_H_
#define STRATUM_LIB_UTILS_H_

#include <grpcpp/grpcpp.h>
#include <libgen.h>
#include <stddef.h>
#include <stdlib.h>
#include <string.h>
#include <sys/stat.h>
#include <chrono>  // NOLINT
#include <functional>
#include <ostream>
#include <string>
#include <type_traits>
#include <utility>
#include <vector>

<<<<<<< HEAD
#include "google/rpc/code.pb.h"
#include "google/protobuf/message.h"
#include "stratum/glue/integral_types.h"
=======
#include "google/protobuf/io/coded_stream.h"
#include "google/protobuf/io/zero_copy_stream_impl_lite.h"
#include "google/protobuf/message.h"
#include "google/protobuf/util/message_differencer.h"
#include "google/rpc/code.pb.h"
#include "google/rpc/status.pb.h"
>>>>>>> d387e187
#include "stratum/glue/status/status.h"
#include "stratum/glue/integral_types.h"
#include "stratum/google/rpc/code.pb.h"

namespace stratum {

// This is a simple stopwatch/timer class. The implementation is not threadsafe.
// TODO: Use internal Google3 timers when moved there.
class Timer {
 public:
  Timer() : started_(false) {}
  ~Timer() {}

  // Starts the stopwatch.
  void Start() {
    if (started_) return;
    t1_ = std::chrono::high_resolution_clock::now();
    t2_ = t1_;
    started_ = true;
  }

  // Stops the stopwatch.
  void Stop() {
    if (!started_) return;
    t2_ = std::chrono::high_resolution_clock::now();
    started_ = false;
  }

  // Return the duration between stop and start in milliseconds
  double Get() {
    return std::chrono::duration_cast<std::chrono::milliseconds>(t2_ - t1_)
        .count();
  }

  // Timer is neither copyable nor movable.
  Timer(const Timer&) = delete;
  Timer& operator=(const Timer&) = delete;

 private:
  std::chrono::high_resolution_clock::time_point t1_;
  std::chrono::high_resolution_clock::time_point t2_;
  bool started_;
};

// Pretty prints an array of type T. T must have operator << overloaded. The
// separator between the elements in the returned string is given by 'sep'.
template <class T>
inline std::string PrintArray(const T* array, int count,
                              const std::string& sep) {
  std::stringstream buffer;
  std::string s = "";
  buffer << "(";
  for (int i = 0; i < count; ++i) {
    buffer << s << array[i];
    s = sep;
  }
  buffer << ")";

  return buffer.str();
}

// Pretty prints an vector of type T. T must have operator << overloaded. The
// separator between the elements in the returned string is given by 'sep'.
template <class T>
inline std::string PrintVector(const std::vector<T>& vec,
                               const std::string& sep) {
  return PrintArray<T>(vec.data(), vec.size(), sep);
}

// Writes a proto message in binary format to the given file path.
<<<<<<< HEAD
::util::Status WriteProtoToBinFile(const google::protobuf::Message& message,
=======
::util::Status WriteProtoToBinFile(const ::google::google::protobuf::Message& message,
>>>>>>> d387e187
                                   const std::string& filename);

// Reads proto from a file containing the proto message in binary format.
::util::Status ReadProtoFromBinFile(const std::string& filename,
<<<<<<< HEAD
                                    google::protobuf::Message* message);

// Writes a proto message in text format to the given file path.
::util::Status WriteProtoToTextFile(const google::protobuf::Message& message,
=======
                                    ::google::google::protobuf::Message* message);

// Writes a proto message in text format to the given file path.
::util::Status WriteProtoToTextFile(const ::google::google::protobuf::Message& message,
>>>>>>> d387e187
                                    const std::string& filename);

// Reads proto from a text file containing the proto message in text format.
::util::Status ReadProtoFromTextFile(const std::string& filename,
<<<<<<< HEAD
                                     google::protobuf::Message* message);

// Serializes proto to a string. Wrapper around TextFormat::PrintToString().
::util::Status PrintProtoToString(const google::protobuf::Message& message,
=======
                                     ::google::google::protobuf::Message* message);

// Serializes proto to a string. Wrapper around TextFormat::PrintToString().
::util::Status PrintProtoToString(const ::google::google::protobuf::Message& message,
>>>>>>> d387e187
                                  std::string* text);

// Parses a proto from a string. Wrapper around TextFormat::ParseFromString().
::util::Status ParseProtoFromString(const std::string& text,
<<<<<<< HEAD
                                    google::protobuf::Message* message);
=======
                                    ::google::google::protobuf::Message* message);
>>>>>>> d387e187

// Writes a string buffer to a text file. 'append' (default false) specifies
// whether the string need to appended to the end of the file as opposed to
// truncating the file contents. The default is false.
::util::Status WriteStringToFile(const std::string& buffer,
                                 const std::string& filename,
                                 bool append = false);

// Reads the contents of a file to a string buffer.
::util::Status ReadFileToString(const std::string& filename,
                                std::string* buffer);

// A helper to convert a string containing binary data to a ASCII string
// presenting the data in hex format.
std::string StringToHex(const std::string& str);

// Creates the given dir and do to do that creates all the parent dirs first.
::util::Status RecursivelyCreateDir(const std::string& dir);

// Removes a file from the given path. Returns error if the file does not exist
// or the path is a dir.
::util::Status RemoveFile(const std::string& path);

// Checks to see if a path exists.
inline bool PathExists(const std::string& path) {
  struct stat stbuf;
  return (stat(path.c_str(), &stbuf) >= 0);
}

// Checks to see if a path is a dir.
inline bool IsDir(const std::string& path) {
  struct stat stbuf;
  if (stat(path.c_str(), &stbuf) < 0) {
    return false;
  }
  return S_ISDIR(stbuf.st_mode);
}

// Breaks a path string into directory and filename components and returns the
// directory.
inline std::string DirName(const std::string& path) {
  char* path_str = strdup(path.c_str());
  std::string dir = dirname(path_str);
  free(path_str);
  return dir;
}

<<<<<<< HEAD
// Compares two protos m1 and m2 and returns true if m1 < m2. This method does
// a simple comparison on SerializeAsString output of the protos.
bool ProtoLess(const google::protobuf::Message& m1,
               const google::protobuf::Message& m2);

// Compares two protos m1 and m2 and returns true if m1 == m2. This method does
// a simple comparison on SerializeAsString output of the protos and cannot
// handle the case where the order of repeated fields are not important for
// example.
bool ProtoEqual(const google::protobuf::Message& m1,
                const google::protobuf::Message& m2);

// Custom hash function for proto messages.
size_t ProtoHash(const google::protobuf::Message& m);
=======
// Breaks a path string into directory and filename components and returns the
// filename (aka basename).
inline std::string BaseName(const std::string& path) {
  char* path_str = strdup(path.c_str());
  std::string base = basename(path_str);
  free(path_str);
  return base;
}

// Serializes the proto into a string in a deterministic way, i.e., ensures
// that for any two proto messages m1 and m2, if m1 == m2 the corresponding
// serialized strings are always the same. Note that m1 == m2 means m1 and m2
// are equal (not equivalent). Note that for equality the order of repeated
// fields are important.
inline std::string ProtoSerialize(const google::protobuf::Message& m) {
  const size_t size = m.ByteSizeLong();
  std::string out;
  out.resize(size);
  char* out_buf = out.empty() ? nullptr : &(*out.begin());
  ::google::google::protobuf::io::ArrayOutputStream array_out_stream(
      out_buf, static_cast<int>(size));
  ::google::google::protobuf::io::CodedOutputStream coded_out_stream(&array_out_stream);
  coded_out_stream.SetSerializationDeterministic(true);
  m.SerializeWithCachedSizes(&coded_out_stream);
  return out;
}

// Compares two protos m1 and m2 and returns true if m1 == m2, but ignores the
// order of repeated fields. In other words checks for equality (not
// equivalence) of the protos assuming that the order of the repeated fields
// are not important.
inline bool ProtoEqual(const google::protobuf::Message& m1,
                       const google::protobuf::Message& m2) {
  ::google::google::protobuf::util::MessageDifferencer differencer;
  differencer.set_repeated_field_comparison(
      ::google::google::protobuf::util::MessageDifferencer::AS_SET);
  return differencer.Compare(m1, m2);
}

// Hash functor used in hash maps or hash sets with enums used as key.
template <typename T>
struct EnumHash {
  size_t operator()(const T& x) const { return static_cast<size_t>(x); }
};
>>>>>>> d387e187

// Helper for converting an int error code to a GRPC canonical error code.
constexpr ::grpc::StatusCode kGrpcCodeMin = ::grpc::StatusCode::OK;
constexpr ::grpc::StatusCode kGrpcCodeMax = ::grpc::StatusCode::UNAUTHENTICATED;
inline ::grpc::StatusCode ToGrpcCode(int from) {
  ::grpc::StatusCode code = ::grpc::StatusCode::UNKNOWN;
  if (from >= kGrpcCodeMin && from <= kGrpcCodeMax) {
    code = static_cast<::grpc::StatusCode>(from);
  }
  return code;
}

// Helper for converting an int error code to a Google RPC canonical error code.
constexpr ::google::rpc::Code kGoogleRpcCodeMin = ::google::rpc::OK;
constexpr ::google::rpc::Code kGoogleRpcCodeMax =
    ::google::rpc::UNAUTHENTICATED;
inline ::google::rpc::Code ToGoogleRpcCode(int from) {
  ::google::rpc::Code code = ::google::rpc::UNKNOWN;
  if (from >= kGoogleRpcCodeMin && from <= kGoogleRpcCodeMax) {
    code = static_cast<::google::rpc::Code>(from);
  }
  return code;
}

// This function takes an unsigned integer encoded as string data and
// converts it to the desired unsigned type.  The bytes in the string are
// assumed to be in network byte order.  The conversion is truncated if the
// number of input bytes is too large for the output.  The typename U must
// be at least 16 bits wide.
template <typename U>
inline U ByteStreamToUint(const std::string& bytes) {
  U val = 0;
  for (size_t i = 0; i < bytes.size() && i < sizeof(U); ++i) {
    val <<= 8;
    val += static_cast<uint8>(bytes[i]);
  }
  return val;
}

}  // namespace stratum

#endif  // STRATUM_LIB_UTILS_H_<|MERGE_RESOLUTION|>--- conflicted
+++ resolved
@@ -31,18 +31,12 @@
 #include <utility>
 #include <vector>
 
-<<<<<<< HEAD
-#include "google/rpc/code.pb.h"
-#include "google/protobuf/message.h"
-#include "stratum/glue/integral_types.h"
-=======
 #include "google/protobuf/io/coded_stream.h"
 #include "google/protobuf/io/zero_copy_stream_impl_lite.h"
 #include "google/protobuf/message.h"
 #include "google/protobuf/util/message_differencer.h"
 #include "google/rpc/code.pb.h"
 #include "google/rpc/status.pb.h"
->>>>>>> d387e187
 #include "stratum/glue/status/status.h"
 #include "stratum/glue/integral_types.h"
 #include "stratum/google/rpc/code.pb.h"
@@ -113,50 +107,28 @@
 }
 
 // Writes a proto message in binary format to the given file path.
-<<<<<<< HEAD
-::util::Status WriteProtoToBinFile(const google::protobuf::Message& message,
-=======
-::util::Status WriteProtoToBinFile(const ::google::google::protobuf::Message& message,
->>>>>>> d387e187
+::util::Status WriteProtoToBinFile(const ::google::protobuf::Message& message,
                                    const std::string& filename);
 
 // Reads proto from a file containing the proto message in binary format.
 ::util::Status ReadProtoFromBinFile(const std::string& filename,
-<<<<<<< HEAD
-                                    google::protobuf::Message* message);
+                                    ::google::protobuf::Message* message);
 
 // Writes a proto message in text format to the given file path.
-::util::Status WriteProtoToTextFile(const google::protobuf::Message& message,
-=======
-                                    ::google::google::protobuf::Message* message);
-
-// Writes a proto message in text format to the given file path.
-::util::Status WriteProtoToTextFile(const ::google::google::protobuf::Message& message,
->>>>>>> d387e187
+::util::Status WriteProtoToTextFile(const ::google::protobuf::Message& message,
                                     const std::string& filename);
 
 // Reads proto from a text file containing the proto message in text format.
 ::util::Status ReadProtoFromTextFile(const std::string& filename,
-<<<<<<< HEAD
-                                     google::protobuf::Message* message);
+                                     ::google::protobuf::Message* message);
 
 // Serializes proto to a string. Wrapper around TextFormat::PrintToString().
-::util::Status PrintProtoToString(const google::protobuf::Message& message,
-=======
-                                     ::google::google::protobuf::Message* message);
-
-// Serializes proto to a string. Wrapper around TextFormat::PrintToString().
-::util::Status PrintProtoToString(const ::google::google::protobuf::Message& message,
->>>>>>> d387e187
+::util::Status PrintProtoToString(const ::google::protobuf::Message& message,
                                   std::string* text);
 
 // Parses a proto from a string. Wrapper around TextFormat::ParseFromString().
 ::util::Status ParseProtoFromString(const std::string& text,
-<<<<<<< HEAD
-                                    google::protobuf::Message* message);
-=======
-                                    ::google::google::protobuf::Message* message);
->>>>>>> d387e187
+                                    ::google::protobuf::Message* message);
 
 // Writes a string buffer to a text file. 'append' (default false) specifies
 // whether the string need to appended to the end of the file as opposed to
@@ -204,22 +176,6 @@
   return dir;
 }
 
-<<<<<<< HEAD
-// Compares two protos m1 and m2 and returns true if m1 < m2. This method does
-// a simple comparison on SerializeAsString output of the protos.
-bool ProtoLess(const google::protobuf::Message& m1,
-               const google::protobuf::Message& m2);
-
-// Compares two protos m1 and m2 and returns true if m1 == m2. This method does
-// a simple comparison on SerializeAsString output of the protos and cannot
-// handle the case where the order of repeated fields are not important for
-// example.
-bool ProtoEqual(const google::protobuf::Message& m1,
-                const google::protobuf::Message& m2);
-
-// Custom hash function for proto messages.
-size_t ProtoHash(const google::protobuf::Message& m);
-=======
 // Breaks a path string into directory and filename components and returns the
 // filename (aka basename).
 inline std::string BaseName(const std::string& path) {
@@ -264,7 +220,6 @@
 struct EnumHash {
   size_t operator()(const T& x) const { return static_cast<size_t>(x); }
 };
->>>>>>> d387e187
 
 // Helper for converting an int error code to a GRPC canonical error code.
 constexpr ::grpc::StatusCode kGrpcCodeMin = ::grpc::StatusCode::OK;
