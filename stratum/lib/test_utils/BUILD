#
# Copyright 2018 Google LLC
#
# Licensed under the Apache License, Version 2.0 (the "License");
# you may not use this file except in compliance with the License.
# You may obtain a copy of the License at
#
#      http://www.apache.org/licenses/LICENSE-2.0
#
# Unless required by applicable law or agreed to in writing, software
# distributed under the License is distributed on an "AS IS" BASIS,
# WITHOUT WARRANTIES OR CONDITIONS OF ANY KIND, either express or implied.
# See the License for the specific language governing permissions and
# limitations under the License.
#

licenses(["notice"])  # Apache v2

exports_files(["LICENSE"])

# This package contains testing libraries for Hercules.

load(
    "//bazel:rules.bzl",
    "stratum_cc_library",
<<<<<<< HEAD
=======
    "stratum_cc_test",
>>>>>>> d387e187
    "STRATUM_INTERNAL",
)

package(
    #default_hdrs_check = "strict",
    default_visibility = STRATUM_INTERNAL,
)

stratum_cc_library(
    name = "matchers",
    testonly = 1,
    hdrs = ["matchers.h"],
    deps = [
        "@com_google_googletest//:gtest",
<<<<<<< HEAD
        "@com_google_protobuf//:protobuf",
=======
        "@com_google_googletest//:gtest",
        "@com_google_protobuf//:protobuf",
    ],
)

stratum_cc_library(
    name = "p4_proto_builders",
    testonly = 1,
    srcs = ["p4_proto_builders.cc"],
    hdrs = ["p4_proto_builders.h"],
    deps = [
        "//stratum/hal/lib/p4:p4_control_proto",
        "//stratum/public/proto:p4_annotation_proto",
        "//stratum/public/proto:p4_table_defs_proto",
        "@com_google_absl//absl/strings",
        "@com_github_p4lang_PI//:p4info_v1_proto",
    ],
)

stratum_cc_test(
    name = "p4_proto_builders_test",
    srcs = ["p4_proto_builders_test.cc"],
    deps = [
        ":matchers",
        ":p4_proto_builders",
        "//stratum/lib:test_main",
        "//stratum/lib:utils",
        "@com_google_googletest//:gtest",
        "@com_google_absl//absl/strings",
>>>>>>> d387e187
    ],
)<|MERGE_RESOLUTION|>--- conflicted
+++ resolved
@@ -23,10 +23,7 @@
 load(
     "//bazel:rules.bzl",
     "stratum_cc_library",
-<<<<<<< HEAD
-=======
     "stratum_cc_test",
->>>>>>> d387e187
     "STRATUM_INTERNAL",
 )
 
@@ -40,10 +37,6 @@
     testonly = 1,
     hdrs = ["matchers.h"],
     deps = [
-        "@com_google_googletest//:gtest",
-<<<<<<< HEAD
-        "@com_google_protobuf//:protobuf",
-=======
         "@com_google_googletest//:gtest",
         "@com_google_protobuf//:protobuf",
     ],
@@ -73,6 +66,5 @@
         "//stratum/lib:utils",
         "@com_google_googletest//:gtest",
         "@com_google_absl//absl/strings",
->>>>>>> d387e187
     ],
 )