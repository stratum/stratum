--- conflicted
+++ resolved
@@ -28,13 +28,8 @@
               "Name of the role for the controller instance. Empty string "
               "means no role name.");
 DEFINE_string(role_config_file, "",
-<<<<<<< HEAD
-              "Path to the role config file for the controller instance. Empty "
-              "path means no role config.");
-=======
               "Path to the role config text file for the controller instance. "
               "Empty path means no role config.");
->>>>>>> 408fa804
 
 namespace stratum {
 namespace tools {
@@ -57,7 +52,6 @@
   std::string p4_device_config;
   RETURN_IF_ERROR(
       ReadFileToString(FLAGS_p4_pipeline_config_file, &p4_device_config));
-<<<<<<< HEAD
 #if 0
   constexpr char role_config_text[] = R"pb(
     exclusive_p4_ids: 100
@@ -73,8 +67,6 @@
   RETURN_IF_ERROR(WriteProtoToTextFile(c, "./role.pb.txt"));
   RETURN_IF_ERROR(WriteProtoToBinFile(c, "./role.pb.bin"));
 #else
-=======
->>>>>>> 408fa804
   absl::optional<std::string> role_name;
   absl::optional<P4RoleConfig> role_config;
   if (!FLAGS_role_name.empty()) {
