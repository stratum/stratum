# Copyright 2018-present Open Networking Foundation
# SPDX-License-Identifier: Apache-2.0

version: 2.1

# Cache Bazel output root (see bazelrc) to speed up job execution time.
# The idea is to use the last cache available for the same branch, or the one
# from master if this is the first build for this branch.
# TODO: consider using Bazel remote cache (e.g. local HTTP proxy cache backed by S3)
restore_bazel_cache: &restore_bazel_cache
  restore_cache:
    keys:
      - v3-bazel-cache-{{ .Environment.CIRCLE_JOB }}-{{ .Branch }}-{{ .Revision }}
      - v3-bazel-cache-{{ .Environment.CIRCLE_JOB }}-{{ .Branch }}
      - v3-bazel-cache-{{ .Environment.CIRCLE_JOB }}-master
save_bazel_cache: &save_bazel_cache
  save_cache:
    # Always saving the cache, even in case of failures, helps with completing
    # jobs where the bazel process was killed because it took too long or OOM.
    # Restart the job if you see the bazel server being terminated abruptly.
    when: always
    key: v3-bazel-cache-{{ .Environment.CIRCLE_JOB }}-{{ .Branch }}-{{ .Revision }}
    paths:
      - /tmp/bazel-cache
      - /tmp/bazel-disk-cache

clean_bazel_cache: &clean_bazel_cache
  run:
    name: Clean Bazel disk cache of files that have not been modified in 30 days
    # mtime is the only time preserved after untaring the cache.
    command: /usr/bin/find /tmp/bazel-disk-cache -mtime +30 -exec rm -v {} \;

# Print Bazel profiling info and generate JSON report to upload as artifact.
analyze_bazel_profile: &analyze_bazel_profile
  run:
    name: Analyze Bazel profile
    command: |
      bazel analyze-profile /tmp/bazel.profile.json

store_bazel_profile: &store_bazel_profile
  store_artifacts:
    path: /tmp/bazel.profile.json

# Use a bazelrc file convenient for CI jobs.
set_bazelrc: &set_bazelrc
  run:
    name: Set bazelrc
    command: cat .circleci/bazelrc >> .bazelrc

# Convenience anchors to update published Docker images. Images are first pulled
# to allow for layer cache hits and reduce build times.
docker_login: &docker_login
  run:
    name: Docker login
    command: echo $DOCKER_PWD | docker login -u $DOCKER_LOGIN --password-stdin
docker_build: &docker_build
  run:
    name: Build Docker image
    command: |
      docker pull $DOCKER_IMG || true
      cd $DOCKER_SCOPE
      docker build -f $DOCKER_FILE -t $DOCKER_IMG --cache-from $DOCKER_IMG --label vcs-ref=$CIRCLE_SHA1 .
docker_push: &docker_push
  run:
    name: Push Docker image
    command: docker push $DOCKER_IMG

jobs:

  # Build targets and run unit tests.
  unit_tests:
    docker:
      - image: stratumproject/build:build
    environment:
      - CC: clang
      - CXX: clang++
    steps:
      - checkout
      - *restore_bazel_cache
      - *set_bazelrc
      - run:
          name: Build Stratum targets
          command: xargs -a .circleci/build-targets.txt bazel build
      - *analyze_bazel_profile
      - *store_bazel_profile
      - run:
          name: Test Stratum targets
          command: xargs -a .circleci/test-targets.txt bazel test
      - *clean_bazel_cache
      - *save_bazel_cache

  # CDLang
  cdlang_tests:
    docker:
      - image: stratumproject/build:build
    environment:
      - CC: clang
      - CXX: clang++
    steps:
      - checkout
      - *restore_bazel_cache
      - *set_bazelrc
      - run:
          name: Build CDLang targets
          command: xargs -a .circleci/cdlang-targets.txt bazel build
      - *analyze_bazel_profile
      - *store_bazel_profile
      - run:
          name: Test CDLang targets
          command: xargs -a .circleci/cdlang-targets.txt bazel test
      - *clean_bazel_cache
      - *save_bazel_cache

  # Generate coverage report and upload to codecov.io.
  coverage:
    docker:
      - image: stratumproject/build:build
    environment:
      - CC: clang
      - CXX: clang++
    steps:
      - checkout
      - *restore_bazel_cache
      - *set_bazelrc
      - run:
          name: Run test and collect coverage data
          command: xargs -a .circleci/test-targets.txt bazel coverage
      - *analyze_bazel_profile
      - *store_bazel_profile
      - run:
          name: Upload coverage report
          command: bash <(curl -s https://codecov.io/bash) -f bazel-out/_coverage/_coverage_report.dat -X s3 -C $CIRCLE_SHA1
      - *clean_bazel_cache
      - *save_bazel_cache

  # Update images on Docker Hub
  publish-docker-build:
    machine: true
    environment:
      - DOCKER_SCOPE: .
      - DOCKER_FILE: Dockerfile.build
      - DOCKER_IMG: stratumproject/build:build
    steps:
      - checkout
      - *docker_login
      - *docker_build
      - *docker_push

  publish-docker-mininet:
    machine: true
    environment:
      - DOCKER_SCOPE: .
      - DOCKER_FILE: tools/mininet/Dockerfile
      - DOCKER_IMG: opennetworking/mn-stratum
    steps:
      - checkout
      - *docker_login
      - *set_bazelrc
      - *docker_build
      - run:
          name: Test Mininet Docker image
          # Test that all shared objects are present
          command: |
            docker run --entrypoint stratum_bmv2 $DOCKER_IMG -version
            docker run --entrypoint mn $DOCKER_IMG --version
            docker run --rm --entrypoint python $DOCKER_IMG -c "from p4.config.v1 import p4info_pb2;from google.rpc import status_pb2, code_pb2;from p4.v1 import p4runtime_pb2, p4runtime_pb2_grpc"
      - *docker_push

  publish-docker-p4c-fpm:
    docker:
      - image: stratumproject/build:build
    environment:
      - DOCKER_SCOPE: stratum/p4c_backends/fpm
      - DOCKER_FILE: Dockerfile
      - DOCKER_IMG: stratumproject/p4c-fpm
      - CC: clang
      - CXX: clang++
    steps:
      - setup_remote_docker
      - checkout
      - *restore_bazel_cache
      - *set_bazelrc
      - run:
          name: Build p4c-fpm
          command: |
            bazel build //stratum/p4c_backends/fpm:p4c_fpm_deb
            cp bazel-bin/stratum/p4c_backends/fpm/p4c_fpm_deb.deb $DOCKER_SCOPE
      - *docker_login
      - *docker_build
      - run:
          name: Test p4c-fpm Docker image
          command: |
            docker run $DOCKER_IMG -version
      - *docker_push
      - *clean_bazel_cache
      - *save_bazel_cache

  publish-docker-stratum-bcm-sdklt:
    docker:
      - image: stratumproject/build:build
    environment:
      - DOCKER_SCOPE: stratum/hal/bin/bcm/standalone/docker
      - DOCKER_FILE: Dockerfile
      - DOCKER_IMG: stratumproject/stratum-bcm:sdklt
      - CC: clang
      - CXX: clang++
    steps:
      - setup_remote_docker
      - checkout
      - *restore_bazel_cache
      - *set_bazelrc
      - run:
          name: Build stratum_bcm
          command: |
            bazel build //stratum/hal/bin/bcm/standalone:stratum_bcm_sdklt_deb
            cp bazel-bin/stratum/hal/bin/bcm/standalone/stratum_bcm_sdklt_deb.deb $DOCKER_SCOPE/stratum_bcm_deb.deb
      - *docker_login
      - *docker_build
      - *docker_push
      - *clean_bazel_cache
      - *save_bazel_cache

  publish-docker-stratum-bcm-opennsa:
    docker:
      - image: stratumproject/build:build
    environment:
      - DOCKER_SCOPE: stratum/hal/bin/bcm/standalone/docker
      - DOCKER_FILE: Dockerfile
      - DOCKER_IMG: stratumproject/stratum-bcm:opennsa
      - CC: clang
      - CXX: clang++
    steps:
      - setup_remote_docker
      - checkout
      - *restore_bazel_cache
      - *set_bazelrc
      - run:
          name: Build stratum_bcm
          command: |
            bazel build //stratum/hal/bin/bcm/standalone:stratum_bcm_opennsa_deb
            cp bazel-bin/stratum/hal/bin/bcm/standalone/stratum_bcm_opennsa_deb.deb $DOCKER_SCOPE/stratum_bcm_deb.deb
      - *docker_login
      - *docker_build
      - *docker_push
      - *save_bazel_cache

  publish-docker-bf-pipeline-builder:
    docker:
      - image: stratumproject/build:build
    environment:
      - DOCKER_SCOPE: stratum/hal/bin/barefoot/docker
      - DOCKER_FILE: Dockerfile.bf_pipeline_builder
      - DOCKER_IMG: stratumproject/stratum-bf-pipeline-builder
      - CC: clang
      - CXX: clang++
    steps:
      - setup_remote_docker
      - checkout
      - *restore_bazel_cache
      - *set_bazelrc
      - run:
          name: Build pipeline builder
          command: |
            bazel build //stratum/hal/bin/barefoot:bf_pipeline_builder
            cp bazel-bin/stratum/hal/bin/barefoot/bf_pipeline_builder $DOCKER_SCOPE
      - *docker_login
      - *docker_build
      - run:
          name: Test stratum-bf-pipeline-builder Docker image
          command: |
            docker run $DOCKER_IMG -version
      - *docker_push
      - *clean_bazel_cache
      - *save_bazel_cache

<<<<<<< HEAD
  publish-docker-stratum-replay:
    docker:
      - image: stratumproject/build:build
    environment:
      - DOCKER_SCOPE: stratum/tools/stratum-replay
      - DOCKER_FILE: Dockerfile
      - DOCKER_IMG: stratumproject/stratum-replay
      - CC: clang
      - CXX: clang++
    steps:
      - setup_remote_docker
      - checkout
      - *restore_bazel_cache
      - *set_bazelrc
      - run:
          name: Build stratum-replay
          command: |
            bazel build //stratum/tools/stratum-replay:stratum-replay
            cp bazel-bin/stratum/tools/stratum-replay/stratum-replay $DOCKER_SCOPE
      - *docker_login
      - *docker_build
      - run:
          name: Test stratum-replay Docker image
          command: |
            docker run $DOCKER_IMG -version
      - *docker_push
      - *clean_bazel_cache
      - *save_bazel_cache

  cpp-style-check:
=======
  cpp-format-check:
    docker:
      - image: stratumproject/build:build
    steps:
      - checkout
      - run:
          name: Run clang-format script
          command: .circleci/check-cpp-format.sh

  cpp-lint-check:
>>>>>>> 034d1a26
    docker:
      - image: stratumproject/build:build
    steps:
      - checkout
      - run:
          name: Run cpplint
          command: cpplint --recursive --exclude=stratum/hal/lib/bcm/sdklt/bcm_sdk_wrapper.cc stratum

  license-check:
    docker:
      - image: fsfe/reuse:latest
    steps:
      - checkout
      - run:
          name: Run reuse
          command: reuse lint
  bazel-style-check:
    docker:
      - image: stratumproject/build:build
    steps:
      - checkout
      - run:
          name: Run buildifier
          command: buildifier --lint=warn -r ./ || true

workflows:
  version: 2
  build_and_test:
    jobs:
      - unit_tests
      - cdlang_tests
      - coverage
      - cpp-format-check
      - cpp-lint-check
      - license-check
      - bazel-style-check
  docker-publish:
    jobs:
      - publish-docker-build:
          filters:
            branches:
              only: master
      - publish-docker-mininet:
          requires:
            - publish-docker-build
      - publish-docker-p4c-fpm:
          requires:
            - publish-docker-build
      - publish-docker-stratum-bcm-sdklt:
          requires:
            - publish-docker-build
      - publish-docker-stratum-bcm-opennsa:
          requires:
            - publish-docker-build
      - publish-docker-bf-pipeline-builder:
          requires:
            - publish-docker-build
      - publish-docker-stratum-replay:
          requires:
            - publish-docker-build<|MERGE_RESOLUTION|>--- conflicted
+++ resolved
@@ -273,7 +273,6 @@
       - *clean_bazel_cache
       - *save_bazel_cache
 
-<<<<<<< HEAD
   publish-docker-stratum-replay:
     docker:
       - image: stratumproject/build:build
@@ -303,8 +302,6 @@
       - *clean_bazel_cache
       - *save_bazel_cache
 
-  cpp-style-check:
-=======
   cpp-format-check:
     docker:
       - image: stratumproject/build:build
@@ -315,7 +312,6 @@
           command: .circleci/check-cpp-format.sh
 
   cpp-lint-check:
->>>>>>> 034d1a26
     docker:
       - image: stratumproject/build:build
     steps:
