# Copyright 2018-present Open Networking Foundation
# SPDX-License-Identifier: Apache-2.0

version: 2.1

orbs:
<<<<<<< HEAD
  aws-s3: circleci/aws-s3@3.0.0
=======
  codecov: codecov/codecov@3.2.2
>>>>>>> 6e3c6dab

# Cache Bazel output root (see bazelrc) to speed up job execution time.
# The idea is to use the last cache available for the same branch, or the one
# from main if this is the first build for this branch.
# TODO: consider using Bazel remote cache (e.g. local HTTP proxy cache backed by S3)
restore_bazel_cache: &restore_bazel_cache
  restore_cache:
    keys:
      - v4-bazel-cache-{{ .Environment.CIRCLE_JOB }}-{{ .Branch }}-{{ .Revision }}
      - v4-bazel-cache-{{ .Environment.CIRCLE_JOB }}-{{ .Branch }}
      - v4-bazel-cache-{{ .Environment.CIRCLE_JOB }}-main
save_bazel_cache: &save_bazel_cache
  save_cache:
    # Always saving the cache, even in case of failures, helps with completing
    # jobs where the bazel process was killed because it took too long or OOM.
    # Restart the job if you see the bazel server being terminated abruptly.
    when: always
    key: v4-bazel-cache-{{ .Environment.CIRCLE_JOB }}-{{ .Branch }}-{{ .Revision }}
    paths:
      - /tmp/bazel-cache
      - /tmp/bazel-disk-cache
      - /tmp/bf-sde-tars

clean_bazel_cache: &clean_bazel_cache
  run:
    name: Clean Bazel disk cache of files that have not been modified in 30 days
    # mtime is the only time preserved after untaring the cache.
    command: /usr/bin/find /tmp/bazel-disk-cache -mtime +30 -exec rm -v {} \;

fetch_sde_tars: &fetch_sde_tars
  aws-s3/sync:
    arguments: '--exclude "*" --include "bf-sde-9.7.0-install.tgz" --include "bf-sde-9.5.0-install.tgz" --include "bf-sde-9.3.2-install.tgz"'
    from: 's3://stratum-artifacts'
    to: /tmp/bf-sde-tars

# Print Bazel profiling info and generate JSON report to upload as artifact.
analyze_bazel_profile: &analyze_bazel_profile
  run:
    name: Analyze Bazel profile
    command: |
      bazel analyze-profile /tmp/bazel.profile.json

store_bazel_profile: &store_bazel_profile
  store_artifacts:
    path: /tmp/bazel.profile.json

# Use a bazelrc file convenient for CI jobs.
set_bazelrc: &set_bazelrc
  run:
    name: Set bazelrc
    command: cat .circleci/bazelrc >> .bazelrc

# Convenience anchors to update published Docker images. Images are first pulled
# to allow for layer cache hits and reduce build times.
docker_login: &docker_login
  run:
    name: Docker login
    command: echo $DOCKER_PWD | docker login -u $DOCKER_LOGIN --password-stdin

harbor_login: &harbor_login
  run:
    name: Harbor login
    command: echo $AETHER_HARBOR_PWD | docker login -u $AETHER_HARBOR_LOGIN --password-stdin registry.aetherproject.org

docker_build: &docker_build
  run:
    name: Build Docker image
    command: |
      docker pull $DOCKER_IMG || true
      cd $DOCKER_SCOPE
      docker build -f $DOCKER_FILE -t $DOCKER_IMG \
        --cache-from $DOCKER_IMG \
        --label org.opencontainers.image.source=$CIRCLE_REPOSITORY_URL  \
        --label org.opencontainers.image.version=$CIRCLE_SHA1 \
        --label org.opencontainers.image.revision=$CIRCLE_SHA1 \
        --label build-timestamp=$(date +%FT%T%z) \
        --label build-machine=circle-ci \
        .

harbor_tag: &harbor_tag
  run:
    name: Tag image for Harbor
    command: docker tag $DOCKER_IMG registry.aetherproject.org/$HARBOR_IMG

docker_push: &docker_push
  run:
    name: Push Docker image
    command: docker push $DOCKER_IMG

harbor_push: &harbor_push
  run:
    name: Push Docker image to harbor
    command: docker push registry.aetherproject.org/$HARBOR_IMG

jobs:

  # Build targets and run unit tests.
  unit_tests:
    docker:
      - image: stratumproject/build:build
    environment:
      - CC: clang
      - CXX: clang++
      - SDE_INSTALL_TAR: /tmp/bf-sde-tars/bf-sde-9.7.0-install.tgz
    steps:
      - checkout
      - *restore_bazel_cache
      - *fetch_sde_tars
      - *set_bazelrc
      - run:
          name: Query all Stratum targets
          command: bazel query '//...'
      - run:
          name: Build Stratum targets
          command: xargs -a .circleci/build-targets.txt bazel build
      - *analyze_bazel_profile
      - *store_bazel_profile
      - run:
          name: Test Stratum targets
          command: xargs -a .circleci/test-targets.txt bazel test
      - *clean_bazel_cache
      - *save_bazel_cache

  # CDLang
  cdlang_tests:
    docker:
      - image: stratumproject/build:build
    environment:
      - CC: clang
      - CXX: clang++
    steps:
      - checkout
      - *restore_bazel_cache
      - *set_bazelrc
      - run:
          name: Build CDLang targets
          command: xargs -a .circleci/cdlang-targets.txt bazel build
      - *analyze_bazel_profile
      - *store_bazel_profile
      - run:
          name: Test CDLang targets
          command: xargs -a .circleci/cdlang-targets.txt bazel test
      - *clean_bazel_cache
      - *save_bazel_cache

  # Generate coverage report and upload to codecov.io.
  coverage:
    docker:
      - image: stratumproject/build:build
    environment:
      - CC: clang
      - CXX: clang++
    steps:
      - checkout
      - *restore_bazel_cache
      - *set_bazelrc
      - run:
          name: Run test and collect coverage data
          command: xargs -a .circleci/test-targets.txt bazel coverage
      - *analyze_bazel_profile
      - *store_bazel_profile
      - codecov/upload:
          file: bazel-out/_coverage/_coverage_report.dat
      - *clean_bazel_cache
      - *save_bazel_cache

  # Update images on Docker Hub
  publish-docker-build:
    machine: true
    environment:
      - DOCKER_SCOPE: .
      - DOCKER_FILE: Dockerfile.build
      - DOCKER_IMG: stratumproject/build:build
    steps:
      - checkout
      - *docker_login
      - *docker_build
      - *docker_push

  publish-docker-mininet:
    docker:
      - image: stratumproject/build:build
    environment:
      - DOCKER_SCOPE: .
      - DOCKER_FILE: tools/mininet/Dockerfile
      - DOCKER_IMG: opennetworking/mn-stratum
      - CC: clang
      - CXX: clang++
    steps:
      - setup_remote_docker
      - checkout
      - *restore_bazel_cache
      - *set_bazelrc
      - run:
          name: Build stratum-bmv2
          command: |
            bazel build --config=release //stratum/hal/bin/bmv2:stratum_bmv2_deb
            cp bazel-bin/stratum/hal/bin/bmv2/stratum_bmv2_deb.deb $DOCKER_SCOPE
      - *docker_login
      - *docker_build
      - run:
          name: Check that Mininet Docker image has all required shared objects
          command: |
            docker run --entrypoint stratum_bmv2 $DOCKER_IMG -version
            docker run --entrypoint mn $DOCKER_IMG --version
            docker run --rm --entrypoint python $DOCKER_IMG -c "from p4.config.v1 import p4info_pb2;from google.rpc import status_pb2, code_pb2;from p4.v1 import p4runtime_pb2, p4runtime_pb2_grpc"
      - *docker_push
      - *clean_bazel_cache
      - *save_bazel_cache

  publish-docker-p4c-fpm:
    docker:
      - image: stratumproject/build:build
    environment:
      - DOCKER_SCOPE: stratum/p4c_backends/fpm
      - DOCKER_FILE: Dockerfile
      - DOCKER_IMG: stratumproject/p4c-fpm
      - CC: clang
      - CXX: clang++
    steps:
      - setup_remote_docker
      - checkout
      - *restore_bazel_cache
      - *set_bazelrc
      - run:
          name: Build p4c-fpm
          command: |
            bazel build --config=release //stratum/p4c_backends/fpm:p4c_fpm_deb
            cp bazel-bin/stratum/p4c_backends/fpm/p4c_fpm_deb.deb $DOCKER_SCOPE
      - *docker_login
      - *docker_build
      - run:
          name: Test p4c-fpm Docker image
          command: |
            docker run $DOCKER_IMG -version
      - *docker_push
      - *clean_bazel_cache
      - *save_bazel_cache

  publish-docker-stratum-bcm-sdklt:
    docker:
      - image: stratumproject/build:build
    environment:
      - DOCKER_SCOPE: stratum/hal/bin/bcm/standalone/docker
      - DOCKER_FILE: Dockerfile
      - DOCKER_IMG: stratumproject/stratum-bcm:sdklt
      - CC: clang
      - CXX: clang++
    steps:
      - setup_remote_docker
      - checkout
      - *restore_bazel_cache
      - *set_bazelrc
      - run:
          name: Build stratum_bcm
          command: |
            bazel build --config=release //stratum/hal/bin/bcm/standalone:stratum_bcm_sdklt_deb
            cp bazel-bin/stratum/hal/bin/bcm/standalone/stratum_bcm_sdklt_deb.deb $DOCKER_SCOPE/stratum_bcm_deb.deb
      - *docker_login
      - *docker_build
      - *docker_push
      - *clean_bazel_cache
      - *save_bazel_cache

  publish-docker-stratum-bcm-opennsa:
    docker:
      - image: stratumproject/build:build
    environment:
      - DOCKER_SCOPE: stratum/hal/bin/bcm/standalone/docker
      - DOCKER_FILE: Dockerfile
      - DOCKER_IMG: stratumproject/stratum-bcm:opennsa
      - CC: clang
      - CXX: clang++
    steps:
      - setup_remote_docker
      - checkout
      - *restore_bazel_cache
      - *set_bazelrc
      - run:
          name: Build stratum_bcm
          command: |
            bazel build --config=release //stratum/hal/bin/bcm/standalone:stratum_bcm_opennsa_deb
            cp bazel-bin/stratum/hal/bin/bcm/standalone/stratum_bcm_opennsa_deb.deb $DOCKER_SCOPE/stratum_bcm_deb.deb
      - *docker_login
      - *docker_build
      - *docker_push
      - *save_bazel_cache

  publish-docker-stratum-bfrt:
    docker:
      - image: stratumproject/build:build
    parameters:
      sde_version:
        description: "BF SDE version to build with"
        type: string
        default: "9.7.0"
    environment:
      - DOCKER_SCOPE: stratum/hal/bin/barefoot/docker
      - DOCKER_FILE: Dockerfile
      - DOCKER_IMG: stratumproject/stratum-bfrt:latest-<< parameters.sde_version >>
      - CC: clang
      - CXX: clang++
      - SDE_INSTALL_TAR: /tmp/bf-sde-tars/bf-sde-<< parameters.sde_version >>-install.tgz
    steps:
      - setup_remote_docker
      - checkout
      - *restore_bazel_cache
      - *fetch_sde_tars
      - *set_bazelrc
      - run:
          name: Build stratum_bfrt
          command: |
            bazel build --config=release //stratum/hal/bin/barefoot:stratum_bfrt_deb
            cp bazel-bin/stratum/hal/bin/barefoot/stratum_bfrt_deb.deb $DOCKER_SCOPE/stratum_bfrt_deb.deb
      - *docker_login
      - *docker_build
      - *docker_push
      - *save_bazel_cache

  publish-docker-stratum-tools:
    docker:
      - image: stratumproject/build:build
    environment:
      - DOCKER_SCOPE: stratum/tools
      - DOCKER_FILE: Dockerfile.stratum_tools
      - DOCKER_IMG: stratumproject/stratum-tools
      - HARBOR_IMG: tost/stratum-tools
      - CC: clang
      - CXX: clang++
    steps:
      - setup_remote_docker
      - checkout
      - *restore_bazel_cache
      - *set_bazelrc
      - run:
          name: Build stratum tools package
          command: |
            bazel build --config=release //stratum/tools:stratum_tools_deb
            cp bazel-bin/stratum/tools/stratum_tools_deb.deb $DOCKER_SCOPE
      - *docker_login
      - *harbor_login
      - *docker_build
      - *harbor_tag
      - run:
          name: Test stratum-tools Docker image
          command: |
            docker run $DOCKER_IMG
      - *docker_push
      - *harbor_push
      - *clean_bazel_cache
      - *save_bazel_cache

  lint-and-style-checks:
    docker:
      - image: stratumproject/build:build
    steps:
      - checkout
      # We always continue with all steps, even on failures, to get the most
      # information per CI run.
      - run:
          when: always
          name: Run clang-format script
          command: .circleci/check-cpp-format.sh
      - run:
          when: always
          name: Run cpplint script
          command: .circleci/check-cpplint.sh
      - run:
          when: always
          name: Run buildifier script
          command: .circleci/check-bazel-format.sh

  license-check:
    docker:
      - image: fsfe/reuse:latest
    steps:
      - checkout
      - run:
          name: Run reuse
          command: reuse lint

  markdown-style-check:
    # We use the machine executor because mounting folders is not possible with
    # CircleCi remote docker:
    # https://circleci.com/docs/2.0/building-docker-images/#separation-of-environments
    machine: true
    steps:
      - checkout
      - run:
          name: Run markdownlint script
          command: .circleci/check-markdown.sh

workflows:
  version: 2
  build_and_test:
    jobs:
      - unit_tests
      - cdlang_tests
      - coverage
      - lint-and-style-checks
      - license-check
      - markdown-style-check
  docker-publish:
    jobs:
      - publish-docker-build:
          filters:
            branches:
              only: main
      - publish-docker-mininet:
          requires:
            - publish-docker-build
      - publish-docker-p4c-fpm:
          requires:
            - publish-docker-build
      - publish-docker-stratum-bcm-sdklt:
          requires:
            - publish-docker-build
      - publish-docker-stratum-bcm-opennsa:
          requires:
            - publish-docker-build
      - publish-docker-stratum-bfrt:
          # requires:
          #   - publish-docker-build
          matrix:
            parameters:
              sde_version: ["9.3.1", "9.5.0", "9.7.0"]
      - publish-docker-stratum-tools:
          requires:
            - publish-docker-build<|MERGE_RESOLUTION|>--- conflicted
+++ resolved
@@ -4,11 +4,8 @@
 version: 2.1
 
 orbs:
-<<<<<<< HEAD
   aws-s3: circleci/aws-s3@3.0.0
-=======
   codecov: codecov/codecov@3.2.2
->>>>>>> 6e3c6dab
 
 # Cache Bazel output root (see bazelrc) to speed up job execution time.
 # The idea is to use the last cache available for the same branch, or the one
