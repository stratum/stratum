# Copyright 2018-present Open Networking Foundation
# SPDX-License-Identifier: Apache-2.0

"""Load dependencies needed for Stratum."""

load(
    "@bazel_tools//tools/build_defs/repo:git.bzl",
    "git_repository",
)
load("@bazel_tools//tools/build_defs/repo:http.bzl", "http_archive")
load("//bazel:workspace_rule.bzl", "remote_workspace")

P4RUNTIME_VER = "1.4.0-rc.5"
P4RUNTIME_SHA = "ba31fb9afce6e62ffe565b16bb909e144cd30d65d926cd90af25e99ee8de863a"

GNMI_COMMIT = "39cb2fffed5c9a84970bde47b3d39c8c716dc17a"
GNMI_SHA = "3701005f28044065608322c179625c8898beadb80c89096b3d8aae1fbac15108"

TAI_COMMIT = "9a673b7310b29c97237b3066a96ea2e43e236cf3"
TAI_SHA = "6c3562906be3a3608f2e0e26c407d6ba4cbc4b587f87b99d811c8530e74edfca"

GNOI_COMMIT = "437c62e630389aa4547b4f0521d0bca3fb2bf811"
GNOI_SHA = "77d8c271adc22f94a18a5261c28f209370e87a5e615801a4e7e0d09f06da531f"

def stratum_deps():
    # -----------------------------------------------------------------------------
    #        Protobuf + gRPC compiler and external models
    # -----------------------------------------------------------------------------

    if "com_github_grpc_grpc" not in native.existing_rules():
        http_archive(
            name = "com_github_grpc_grpc",
            urls = ["https://github.com/grpc/grpc/archive/v1.40.0.tar.gz"],
            strip_prefix = "grpc-1.40.0",
            sha256 = "13e7c6460cd979726e5b3b129bb01c34532f115883ac696a75eb7f1d6a9765ed",
        )

    if "com_google_googleapis" not in native.existing_rules():
        http_archive(
            name = "com_google_googleapis",
            urls = ["https://github.com/googleapis/googleapis/archive/9b1c49de24301ba6bf1ee6462a634fffc2b97677.zip"],
            strip_prefix = "googleapis-9b1c49de24301ba6bf1ee6462a634fffc2b97677",
            sha256 = "2b10a2fe30a0ab4279d803ed7b3bfefb61c48fb3aa651e5f2d4899b4167b7f3b",
        )

    if "com_github_p4lang_p4c" not in native.existing_rules():
        # ----- p4c -----
        remote_workspace(
            name = "com_github_p4lang_p4c",
            remote = "https://github.com/p4lang/p4c",
            commit = "94e55783733be7420b8d8fd7bfc0025a3ad9033a",
            build_file = "@//bazel:external/p4c.BUILD",
            sha256 = "541ab66df80465dac9702779b6446b80234210410e6f5948d995a978475b64c2",
        )

    if "judy" not in native.existing_rules():
        # TODO(Yi): add judy.BUILD to bazel/external/ instead depending on specific one
        http_archive(
            name = "judy",
            build_file = "@com_github_p4lang_PI//bazel/external:judy.BUILD",
            url = "http://archive.ubuntu.com/ubuntu/pool/universe/j/judy/judy_1.0.5.orig.tar.gz",
            strip_prefix = "judy-1.0.5",
            sha256 = "d2704089f85fdb6f2cd7e77be21170ced4b4375c03ef1ad4cf1075bd414a63eb",
        )

    if "com_github_p4lang_p4runtime" not in native.existing_rules():
        http_archive(
            name = "com_github_p4lang_p4runtime",
            urls = ["https://github.com/p4lang/p4runtime/archive/v%s.zip" % P4RUNTIME_VER],
            strip_prefix = "p4runtime-%s/proto" % P4RUNTIME_VER,
            sha256 = P4RUNTIME_SHA,
        )

    if "build_stack_rules_proto" not in native.existing_rules():
        remote_workspace(
            name = "build_stack_rules_proto",
            remote = "https://github.com/stackb/rules_proto",
            commit = "2f4e4f62a3d7a43654d69533faa0652e1c4f5082",
        )

    if "com_github_p4lang_PI" not in native.existing_rules():
        # ----- PI -----
        remote_workspace(
            name = "com_github_p4lang_PI",
            remote = "https://github.com/p4lang/PI.git",
            commit = "a5fd855d4b3293e23816ef6154e83dc6621aed6a",
            sha256 = "7df38438f94d64c5005b890210d3f1b40e2402870295e21d44cceac67ebd1a1b",
        )

    if "com_github_p4lang_PI_np4" not in native.existing_rules():
        # ----- PI for Netcope targets -----
        remote_workspace(
            name = "com_github_p4lang_PI_np4",
            remote = "https://github.com/craigsdell/PI.git",
            commit = "12be7a96f3d903afdd6cc3095f7d4003242af60b",
            sha256 = "696bd1f01133e85cc83125ac747f53f67a519208cab3c7ddaa1d131ee0cea65c",
        )

    if "com_github_openconfig_gnmi_proto" not in native.existing_rules():
        http_archive(
            name = "com_github_openconfig_gnmi_proto",
            urls = ["https://github.com/bocon13/gnmi/archive/%s.zip" % GNMI_COMMIT],
            sha256 = GNMI_SHA,
            strip_prefix = "gnmi-%s/proto" % GNMI_COMMIT,
            build_file = "@//bazel:external/gnmi.BUILD",
        )

    if "com_github_openconfig_gnoi" not in native.existing_rules():
        http_archive(
            name = "com_github_openconfig_gnoi",
            urls = ["https://github.com/openconfig/gnoi/archive/%s.zip" % GNOI_COMMIT],
            strip_prefix = "gnoi-%s" % GNOI_COMMIT,
            build_file = "@//bazel:external/gnoi.BUILD",
            sha256 = GNOI_SHA,
            patch_cmds = [
                "find . -name *.proto | xargs sed -i'' -e 's#github.com/openconfig/##g'",
                "mkdir -p gnoi",
                "mv bgp cert common diag file interface layer2 mpls otdr system test types wavelength_router gnoi/",
            ],
        )

    if "com_github_openconfig_public" not in native.existing_rules():
        remote_workspace(
            name = "com_github_openconfig_public",
            remote = "https://github.com/openconfig/public",
            commit = "624655d053ad1fdda62901c7e2055c22cd5d6a05",
            build_file = "@//bazel:external/ocpublic.BUILD",
            sha256 = "d9529e43065491b61ce5fdeaf38c0db10a8407cb9f1c4cd23563e5bbe28871f5",
        )

    if "com_github_openconfig_hercules" not in native.existing_rules():
        remote_workspace(
            name = "com_github_openconfig_hercules",
            remote = "https://github.com/openconfig/hercules",
            commit = "ca3575e85500fa089dfe0b8cd3ea71943267102e",
            build_file = "@//bazel:external/hercules.BUILD",
            sha256 = "48cc536bc95f363f54aa32ececc24d03e0ab7d97972ab33cf67e63e430883bf8",
        )

    if "com_github_yang_models_yang" not in native.existing_rules():
        remote_workspace(
            name = "com_github_yang_models_yang",
            remote = "https://github.com/YangModels/yang",
            commit = "ed2ce1028ff57d667764dbdbe3c37328820f0e50",
            build_file = "@//bazel:external/yang.BUILD",
            sha256 = "53ba8dd265bff6d3cff108ea44493b3e7cf52c62bc089839e96d4329d2874d95",
        )

    if "com_github_nlohmann_json" not in native.existing_rules():
        http_archive(
            name = "com_github_nlohmann_json",
            url = "https://github.com/nlohmann/json/releases/download/v3.10.4/include.zip",
            sha256 = "62c585468054e2d8e7c2759c0d990fd339d13be988577699366fe195162d16cb",
            build_file = "@//bazel:external/json.BUILD",
        )

    # -----------------------------------------------------------------------------
    #        TAI library
    # -----------------------------------------------------------------------------
    if "com_github_telecominfraproject_oopt_tai_taish" not in native.existing_rules():
        http_archive(
            name = "com_github_telecominfraproject_oopt_tai_taish",
            urls = ["https://github.com/Telecominfraproject/oopt-tai/archive/%s.zip" % TAI_COMMIT],
            sha256 = TAI_SHA,
            strip_prefix = "oopt-tai-%s/tools/taish/proto/" % TAI_COMMIT,
            build_file = "@//bazel:external/taish_proto.BUILD",
        )

    # -----------------------------------------------------------------------------
    #        Third party C++ libraries for common
    # -----------------------------------------------------------------------------
    if "com_google_absl" not in native.existing_rules():
        http_archive(
            name = "com_google_absl",
            urls = ["https://github.com/abseil/abseil-cpp/archive/refs/tags/20220623.0.tar.gz"],
            strip_prefix = "abseil-cpp-20220623.0",
            sha256 = "4208129b49006089ba1d6710845a45e31c59b0ab6bff9e5788a87f55c5abd602",
        )

    if "com_github_google_glog" not in native.existing_rules():
        http_archive(
            name = "com_github_google_glog",
            sha256 = "9826ccc86e70f1f1710fc1bb5ba1dc807afa6d3eac1cd694b9dd374761bccf59",
            strip_prefix = "glog-7bba6030c2a0e78c2f169a8a1cf37d899196f053",
            urls = ["https://github.com/google/glog/archive/7bba6030c2a0e78c2f169a8a1cf37d899196f053.zip"],
        )

    if "com_github_gflags_gflags" not in native.existing_rules():
        http_archive(
            name = "com_github_gflags_gflags",
            sha256 = "cfdba0f2f17e8b1ff75c98113d5080d8ec016148426abcc19130864e2952d7bd",
            strip_prefix = "gflags-827c769e5fc98e0f2a34c47cef953cc6328abced",
            urls = ["https://github.com/gflags/gflags/archive/827c769e5fc98e0f2a34c47cef953cc6328abced.zip"],
        )

    if "com_google_googletest" not in native.existing_rules():
        http_archive(
            name = "com_google_googletest",
            sha256 = "d3d307a240e129bb57da8aae64f3b0099bf1b8efff7249df993b619b8641ec77",
            strip_prefix = "googletest-a3460d1aeeaa43fdf137a6adefef10ba0b59fe4b",
            urls = ["https://github.com/google/googletest/archive/a3460d1aeeaa43fdf137a6adefef10ba0b59fe4b.zip"],
        )

    if "com_googlesource_code_re2" not in native.existing_rules():
        remote_workspace(
            name = "com_googlesource_code_re2",
            remote = "https://github.com/google/re2",
            commit = "be0e1305d264b2cbe1d35db66b8c5107fc2a727e",
            sha256 = "4f94f422c14aea5419970f4399ac15b2148bc2e90c8566b9de45c6cf3ff6ce53",
        )

    if "com_github_systemd_systemd" not in native.existing_rules():
        remote_workspace(
            name = "com_github_systemd_systemd",
            remote = "https://github.com/systemd/systemd",
            commit = "06e93130b4045db1c75f8de506d2447642de74cf",
            build_file = "@//bazel:external/systemd.BUILD",
            sha256 = "1a02064429ca3995558abd118d3dda06571169b7a6d5e2f3289935967c929a45",
        )

    if "com_github_nelhage_rules_boost" not in native.existing_rules():
        git_repository(
            name = "com_github_nelhage_rules_boost",
            commit = "ed844db5990d21b75dc3553c057069f324b3916b",
            remote = "https://github.com/nelhage/rules_boost",
            shallow_since = "1570056263 -0700",
        )

    if "com_github_jbeder_yaml_cpp" not in native.existing_rules():
        git_repository(
            name = "com_github_jbeder_yaml_cpp",
            remote = "https://github.com/jbeder/yaml-cpp.git",
            commit = "a6bbe0e50ac4074f0b9b44188c28cf00caf1a723",
            shallow_since = "1609854028 -0600",
        )

    # -----------------------------------------------------------------------------
    #      Golang specific libraries.
    # -----------------------------------------------------------------------------
    if "bazel_latex" not in native.existing_rules():
        http_archive(
            name = "bazel_latex",
            sha256 = "66ca4240628a4e40cc02d7f77f06b93269dad0068e7a844009fd439e5c55f5a9",
            strip_prefix = "bazel-latex-0.17",
            url = "https://github.com/ProdriveTechnologies/bazel-latex/archive/v0.17.tar.gz",
        )

    # -----------------------------------------------------------------------------
    #        Chipset and Platform specific C/C++ libraries
    # -----------------------------------------------------------------------------
    if "com_github_opennetworkinglab_sdklt" not in native.existing_rules():
        http_archive(
            name = "com_github_opennetworkinglab_sdklt",
            sha256 = "dfe9d73fd52ad7f064837ccab4ef64effffa88a65b16dcbf8048d07c0a349de9",
            urls = ["https://github.com/opennetworkinglab/SDKLT/releases/download/r148/sdklt-4.19.0.tgz"],
            build_file = "@//bazel:external/sdklt.BUILD",
        )

    if "com_github_broadcom_opennsa" not in native.existing_rules():
        http_archive(
            name = "com_github_broadcom_opennsa",
            sha256 = "261a440454015122fbf9ac4cccf018b1c358a641d80690be1f1e972b6265d45c",
            urls = ["https://docs.broadcom.com/docs-and-downloads/csg/opennsa-6.5.19.1.tgz"],
            strip_prefix = "opennsa-6.5.19.1",
            build_file = "@//bazel:external/openNSA.BUILD",
            # TODO(max): This is kind of hacky and should be improved.
            # Each string is a new bash shell, use && to run dependant commands.
            patch_cmds = [
<<<<<<< HEAD
                "wget --quiet -O linux-headers-4.19.0-12-2-common.deb 'https://github.com/stratum/sonic-base-image/releases/download/2022-07-28/linux-headers-4.19.0-12-2-common_4.19.152-1_all.deb'",
                "wget --quiet -O linux-headers-4.19.0-12-2-amd64.deb 'https://github.com/stratum/sonic-base-image/releases/download/2022-07-28/linux-headers-4.19.0-12-2-amd64_4.19.152-1_amd64.deb'",
                "sudo apt-get install -y --no-install-recommends ./linux-headers-4.19.0-12-2-common.deb",
                "sudo apt-get install -y --no-install-recommends ./linux-headers-4.19.0-12-2-amd64.deb",
                "rm ./linux-headers-4.19.0-12-2-common.deb ./linux-headers-4.19.0-12-2-amd64.deb",
                "sudo mkdir -p /usr/src/linux-headers-4.19.0-12-2-merged",
                "sudo rsync -ahPL /usr/src/linux-headers-4.19.0-12-2-amd64/ /usr/src/linux-headers-4.19.0-12-2-merged",
                "sudo rsync -ahPL /usr/src/linux-headers-4.19.0-12-2-common/ /usr/src/linux-headers-4.19.0-12-2-merged",
                "export CC=gcc CXX=g++ CFLAGS='-Wno-error=unused-result -fno-pie' KERNDIR=/usr/src/linux-headers-4.19.0-12-2-merged && cd src/gpl-modules/systems/linux/user/x86-smp_generic_64-2_6 && make clean -j && make",
                "sudo apt-get remove -y linux-headers-4.19.0-12-2-amd64 linux-headers-4.19.0-12-2-common",
                "sudo rm -rf /usr/src/linux-headers-4.19.0-12-2-merged",
=======
                "wget -qO- https://github.com/stratum/sonic-base-image/releases/download/2022-08-12/linux-headers-4.19.0-12-2-merged.tar.xz | tar xJ",
                "export CC=gcc CXX=g++ CFLAGS='-Wno-error=unused-result -fno-pie' KERNDIR=$(realpath ./linux-headers-4.19.0-12-2-merged) && cd src/gpl-modules/systems/linux/user/x86-smp_generic_64-2_6 && make clean -j && make",
                "rm -rf ./linux-headers-4.19.0-12-2-merged",
>>>>>>> 87723937
            ],
        )

    # -----------------------------------------------------------------------------
    #        P4 testing modules
    # -----------------------------------------------------------------------------

    if "com_github_opennetworkinglab_fabric_p4test" not in native.existing_rules():
        remote_workspace(
            name = "com_github_opennetworkinglab_fabric_p4test",
            remote = "https://github.com/opennetworkinglab/fabric-p4test",
            commit = "ac2b0bf26c4fb91d883492cb85394304cde392c6",
        )

    # -----------------------------------------------------------------------------
    #        Packaging tools
    # -----------------------------------------------------------------------------
    if "rules_pkg" not in native.existing_rules():
        http_archive(
            name = "rules_pkg",
            urls = [
                "https://mirror.bazel.build/github.com/bazelbuild/rules_pkg/releases/download/0.4.0/rules_pkg-0.4.0.tar.gz",
                "https://github.com/bazelbuild/rules_pkg/releases/download/0.4.0/rules_pkg-0.4.0.tar.gz",
            ],
            sha256 = "038f1caa773a7e35b3663865ffb003169c6a71dc995e39bf4815792f385d837d",
        )<|MERGE_RESOLUTION|>--- conflicted
+++ resolved
@@ -266,23 +266,9 @@
             # TODO(max): This is kind of hacky and should be improved.
             # Each string is a new bash shell, use && to run dependant commands.
             patch_cmds = [
-<<<<<<< HEAD
-                "wget --quiet -O linux-headers-4.19.0-12-2-common.deb 'https://github.com/stratum/sonic-base-image/releases/download/2022-07-28/linux-headers-4.19.0-12-2-common_4.19.152-1_all.deb'",
-                "wget --quiet -O linux-headers-4.19.0-12-2-amd64.deb 'https://github.com/stratum/sonic-base-image/releases/download/2022-07-28/linux-headers-4.19.0-12-2-amd64_4.19.152-1_amd64.deb'",
-                "sudo apt-get install -y --no-install-recommends ./linux-headers-4.19.0-12-2-common.deb",
-                "sudo apt-get install -y --no-install-recommends ./linux-headers-4.19.0-12-2-amd64.deb",
-                "rm ./linux-headers-4.19.0-12-2-common.deb ./linux-headers-4.19.0-12-2-amd64.deb",
-                "sudo mkdir -p /usr/src/linux-headers-4.19.0-12-2-merged",
-                "sudo rsync -ahPL /usr/src/linux-headers-4.19.0-12-2-amd64/ /usr/src/linux-headers-4.19.0-12-2-merged",
-                "sudo rsync -ahPL /usr/src/linux-headers-4.19.0-12-2-common/ /usr/src/linux-headers-4.19.0-12-2-merged",
-                "export CC=gcc CXX=g++ CFLAGS='-Wno-error=unused-result -fno-pie' KERNDIR=/usr/src/linux-headers-4.19.0-12-2-merged && cd src/gpl-modules/systems/linux/user/x86-smp_generic_64-2_6 && make clean -j && make",
-                "sudo apt-get remove -y linux-headers-4.19.0-12-2-amd64 linux-headers-4.19.0-12-2-common",
-                "sudo rm -rf /usr/src/linux-headers-4.19.0-12-2-merged",
-=======
                 "wget -qO- https://github.com/stratum/sonic-base-image/releases/download/2022-08-12/linux-headers-4.19.0-12-2-merged.tar.xz | tar xJ",
                 "export CC=gcc CXX=g++ CFLAGS='-Wno-error=unused-result -fno-pie' KERNDIR=$(realpath ./linux-headers-4.19.0-12-2-merged) && cd src/gpl-modules/systems/linux/user/x86-smp_generic_64-2_6 && make clean -j && make",
                 "rm -rf ./linux-headers-4.19.0-12-2-merged",
->>>>>>> 87723937
             ],
         )
 
